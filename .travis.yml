--- conflicted
+++ resolved
@@ -12,11 +12,6 @@
 
 script:
   - py.test --cov=BALSAMIC -rsxv tests/* 
-<<<<<<< HEAD
-
-after_success: coveralls
-=======
->>>>>>> 4a26280a
 
 after_success: coveralls
   
