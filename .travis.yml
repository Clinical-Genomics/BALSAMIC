--- conflicted
+++ resolved
@@ -7,11 +7,7 @@
   - pip install -r requirements-dev.txt -r requirements.txt -e .
 
 script:
-<<<<<<< HEAD
-  - py.test -v --cov -rsx tests
-=======
   - py.test -v --cov -rsx tests 
->>>>>>> 8f5c7301
 
 after_success: coveralls
 
