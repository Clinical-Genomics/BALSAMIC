sudo: true

language: python

python:
  - '3.6'

before_install:
  - sudo apt-get install graphviz
install:
<<<<<<< HEAD
  - pip install -r requirements-dev.txt -r requirements.txt -e .

script:
  - py.test --cov=BALSAMIC -rsxv tests/* 

after_success: coveralls
=======
  - pip install pytest pytest-cov coveralls
  - pip install --editable .

script:
  - py.test --cov tests/*
>>>>>>> 20d0e516

after_success: coveralls
  
notification:
  - email: false<|MERGE_RESOLUTION|>--- conflicted
+++ resolved
@@ -8,22 +8,12 @@
 before_install:
   - sudo apt-get install graphviz
 install:
-<<<<<<< HEAD
   - pip install -r requirements-dev.txt -r requirements.txt -e .
 
 script:
   - py.test --cov=BALSAMIC -rsxv tests/* 
 
 after_success: coveralls
-=======
-  - pip install pytest pytest-cov coveralls
-  - pip install --editable .
-
-script:
-  - py.test --cov tests/*
->>>>>>> 20d0e516
-
-after_success: coveralls
   
 notification:
   - email: false