#!/bin/bash
set -eo pipefail
shopt -s expand_aliases

_log="[$(date) $(whoami)] "
_red=${_log}'\033[0;31m';
_green=${_log}'\033[0;32m';
_yellow=${_log}'\033[1;33m';
_nocol='\033[0m';

function usage() {
  echo $"
USAGE: [ -a <T|TN> -c _condaenv -m <run|config|all> -t <panel|WGS> -r ]
  
  -a [required] T: Tumor only, TN: tumor normal
  -c Conda environment where BALSAMIC is installed. If not specified, it will use current environment.
  -m [required] config: only create config file, run: create config file and start analysis
  -t [required] panel: target sequencing workflow (also includes WES), WGS: whole genome sequencing workflow
  -r Flag. Set to submit jobs instead of running in dry mode
  -h Show this help and exit
" 
}

while getopts ":a:m:c:t:r" opt; do
  case ${opt} in
    a)
      _analysis=${OPTARG}
      echo "analysis set to" "${OPTARG}"
      [[ $_analysis == 'T' || $_analysis == 'TN' ]] || ( usage >&2; exit 1)
      ;;
    c)
      _condaenv=${OPTARG}
      echo "conda environment set to" "${OPTARG}"
      ;;
    m)
      _startmode=${OPTARG}
      echo "start mode set to" "${OPTARG}"
      [[ $_startmode == 'config' || $_startmode == 'run' || $_startmode == 'all' ]] || ( usage >&2; exit 1)
      ;;
    t)
      _ngstype=${OPTARG}
      echo "workflow set to " "${OPTARG}"
      [[ $_ngstype == 'panel' || $_ngstype == 'WGS' ]] || ( usage >&2; exit 1)
      ;;
    r)
      rFlag=true;
      ;;
    *) echo "Invalid option: -${OPTARG}" >&2; usage >&2; exit 1;;
  esac
done

if [[ ${_ngstype} == "panel" ]]; then
  _panel_option='-p tests/test_data/references/panel/panel.bed'
else
  _panel_option=''
fi

if [[ ! -z ${_condaenv} ]]; then
  source activate ${_condaenv}
fi

_analysis_dir='run_tests/'
_singularity='BALSAMIC/containers/singularity/BALSAMIC.latest'
_reference='reference/GRCh37/reference.json'
_tumor_fastq='tests/test_data/fastq/S1_R_1.fastq.gz'
_normal_fastq='tests/test_data/fastq/S2_R_1.fastq.gz'
_analysis_config='run_tests/'${_analysis}_${_ngstype}'/'${_analysis}_${_ngstype}'.json'


if [[ ! -z ${rFlag} ]]; then
  _run_analysis="-r"
fi

<<<<<<< HEAD
=======
if [[ ${_analysis} == "TN" ]]; then
  _normal_option="-n ${_normal_fastq}"
else
  _normal_option=" "
fi
>>>>>>> 54dec1b2

function balsamic_config() {
  balsamic config case \
    -t ${_tumor_fastq} \
    ${_normal_option} \
    --case-id ${_analysis}_${_ngstype} \
    --analysis-dir ${_analysis_dir} \
    -r ${_reference} \
    ${_panel_option} \
    --singularity ${_singularity} 
}

balsamic_run() {
  balsamic run analysis \
    -s ${_analysis_config} \
    --account development ${_run_analysis}
}

if [[ $_startmode == 'config' ]]; then
  balsamic_config
elif [[ $_startmode == 'run' ]]; then
  balsamic_run
else
  balsamic_config
  balsamic_run
fi<|MERGE_RESOLUTION|>--- conflicted
+++ resolved
@@ -71,14 +71,11 @@
   _run_analysis="-r"
 fi
 
-<<<<<<< HEAD
-=======
 if [[ ${_analysis} == "TN" ]]; then
   _normal_option="-n ${_normal_fastq}"
 else
   _normal_option=" "
 fi
->>>>>>> 54dec1b2
 
 function balsamic_config() {
   balsamic config case \
