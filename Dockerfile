FROM continuumio/miniconda3:4.9.2

LABEL base_image="continuumio/miniconda3:4.9.2"
LABEL about.home="https://github.com/Clinical-Genomics/BALSAMIC"
LABEL about.documentation="https://balsamic.readthedocs.io/"
LABEL about.license="MIT License (MIT)"
LABEL about.maintainer="Hassan Foroughi hassan dot foroughi at scilifelab dot se" 
LABEL about.description="Bioinformatic analysis pipeline for somatic mutations in cancer"
LABEL about.version="7.1.8"

ENV PATH="/opt/conda/bin/:${PATH}"
RUN apt-get install -y bash 

ARG CONTAINER_NAME

# Copy all project files
COPY BALSAMIC/containers/${CONTAINER_NAME}/${CONTAINER_NAME}.yaml ./${CONTAINER_NAME}.yaml
COPY BALSAMIC/containers/${CONTAINER_NAME}/${CONTAINER_NAME}.sh ./${CONTAINER_NAME}.sh

<<<<<<< HEAD
RUN /bin/sh ${CONTAINER_NAME}.sh ${CONTAINER_NAME} && conda clean --all --yes 
=======
USER root

RUN apk add --no-cache bash
RUN /bin/sh ${CONTAINER_NAME}.sh ${CONTAINER_NAME} && conda clean --all --yes 
RUN chown root /mnt
>>>>>>> a3ef086d
<|MERGE_RESOLUTION|>--- conflicted
+++ resolved
@@ -17,12 +17,5 @@
 COPY BALSAMIC/containers/${CONTAINER_NAME}/${CONTAINER_NAME}.yaml ./${CONTAINER_NAME}.yaml
 COPY BALSAMIC/containers/${CONTAINER_NAME}/${CONTAINER_NAME}.sh ./${CONTAINER_NAME}.sh
 
-<<<<<<< HEAD
 RUN /bin/sh ${CONTAINER_NAME}.sh ${CONTAINER_NAME} && conda clean --all --yes 
-=======
-USER root
-
-RUN apk add --no-cache bash
-RUN /bin/sh ${CONTAINER_NAME}.sh ${CONTAINER_NAME} && conda clean --all --yes 
-RUN chown root /mnt
->>>>>>> a3ef086d
+RUN chown root /mnt