# Change Log

This change log will document the notable changes to this project in this file and it is following [Semantic
Versioning](https://semver.org/). The version numbering consists of three digits: major.minor.patch. Since October 24,
2018, the major version is expected to increment following major structural changes to the BALSAMIC workflow. Typically,
any changes to the user interface (command line arguments etc.), or output files will increment the minor version.
Under-the-hood changes that do not have an impact on how end-users run our process the output will typically only
increment the patch number. The rational for versioning, and exact wording is taken from BACTpipe: DOI:
10.5281/zenodo.1254248 and https://github.com/ctmrbio/BACTpipe)

<<<<<<< HEAD
## [3.0.0] - 2019-07-12
=======
## [3.0.0] - 2019-09-05
>>>>>>> 4a26280a
This is major release.
TL;DR:
- Major changes to CLI. See documentation for updates.
- New additions to reference generation and reference config file generation and complete overhaul
- Major changes to reposityory structure, conda environments.
<<<<<<< HEAD
- Addition of containers and running jobs on SLURM using container only.
=======
>>>>>>> 4a26280a

### Added
- Creating and downloading reference files: `balsamic config reference` and `balsamic run reference`
- Container definitions for install and running BALSAMIC
<<<<<<< HEAD
- Bunch of tests, setup coveralls and travis. 
=======
- Bunch of tests, setup coveralls and travis.
- Added Mutliqc, fastp to rule utilities
- Create Housekeeper and Scout files after analysis completes
- Added Sentieon tumor-normal and tumor only workflows
- Added trimming option while creating workflow
- Added multiple tumor sample QC analysis
- Added pindle for indel variant calling
- Added Analysis finish file in the analysis directory
>>>>>>> 4a26280a

### Fixed
- Multiple fixes to snakemake rules 

### Changed
- Running analysis through: `balsamic run analysis`
- Cluster account and email info added to `balsamic run analysis`
- `umi` workflow through `--umi` tag. [workflow still in evaluation]
<<<<<<< HEAD
=======
- `sample-id` replaced by `case-id`
- Plan to remove FastQC as well
>>>>>>> 4a26280a

### Removed
- `balsamic config report` and `balsamic report`
- `sample.config` and `reference.json` from config directory
<<<<<<< HEAD
=======
- Removed cutadapt from workflows
>>>>>>> 4a26280a

## [2.9.8] - 2019-01-01
### Fixed
- picard hsmetrics now has 50000 cov max
- cnvkit single wildcard resolve bug fixed

## [2.9.7] - 2019-02-28
### Fixed
- Various fixes to umi_single mode
- analysis_finish file does not block reruns anymore
- Added missing single_umi to analysis workflow cli

### Changed
- vardict in single mode has lower AF threshold filter (0.005 -> 0.001)

## [2.9.6] - 2019-02-25
### Fixed
- Reference to issue #141, fix for 3 other workflows
- CNVkit rule update for refflat file

## [2.9.5] - 2019-02-25
### Added
- An analysis finish file is generated with date and time inside (%Y-%M-%d T%T %:z)

## [2.9.4] - 2019-02-13
### Fixed
- picard version update to 2.18.11 github.com/hassanfa/picard

## [2.9.3] - 2019-02-12
### Fixed
- Mutect single mode table generation fix
- Vardict single mode MVL annotation fix

## [2.9.2] - 2019-02-04
### Added
- CNVkit single sample mode now in workflow
- MVL list from cheng et al. 2015 moved to assets

## [2.9.1] - 2019-01-22
### Added
- Simple table for somatic variant callers for single sample mode added

### Fixed
- Fixes an issue with conda that unset variables threw an error issue #141

## [2.9.0] - 2019-01-04 
### Changed
- Readme structure and example
- Mutect2's single sample output is similar to paired now
- cli path structure update

### Added
- test data and sample inputs
- A dag PDF will be generated when config is made
- umi specific variant calling

## [2.8.1] - 2018-11-28
### Fixed
- VEP's perl module errors
- CoverageRep.R now properly takes protein\_coding transcatipts only
 
## [2.8.0] - 2018-11-23
UMI single sample align and QC
### Added
- Added rules and workflows for UMI analysis: QC and alignment

## [2.7.4] - 2018-11-23
Germline single sample
### Added
- Germline single sample addition
### Changed
- Minor fixes to some rules to make them compatible with tumor mode

## [2.7.3] - 2018-11-20
### Fixed
- Various bugs with DAG to keep popvcf and splitbed depending on merge bam file
- install script script fixed and help added

## [2.7.2] - 2018-11-15
### Changed
- Vardict, Strelka, and Manta separated from GATK best practice pipeline

## [2.7.1] - 2018-11-13
### Fixed
- minro bugs with strelka\_germline and freebayes merge
### Changed
- removed ERC from haplotypecaller

## [2.7.0] - 2018-11-08
Germline patch
### Added
- Germline caller tested and added to the paired analysis workflow: Freebayes, HaplotypeCaller, Strelka, Manta

### Changed
- Analysis config files updated
- Output directory structure changed
- vep rule is now a single rule
- Bunch of rule names updated and shortened, specifically in Picard and GATK
- Variant caller rules are all updated and changed
- output vcf file names are now more sensible: {SNV,SV}.{somatic,germline}.sampleId.variantCaller.vcf.gz
- Job limit increased to 300

### Removed
- removed bcftools.rule for var id annotation

### Changed
### Fixed
## [2.6.3] - 2018-11-01
### Changed
- Ugly and godforsaken `runSbatch.py` is now dumping sacct files with job IDs. Yikes!
 
## [2.6.2] - 2018-10-31
### Fixed
- added `--fastq-prefix` option for `config sample` to set fastq prefix name. Linking is not changed.

## [2.6.1] - 2018-10-29
### Fixed
- patched a bug for copying results for strelka and manta which was introduced in `2.5.0`

## [2.5.0] - 2018-10-22
### Changed
- `variant_panel` changed to `capture_kit`
- sample config file takes balsamic version
- bioinfo tool config moved bioinfotool to cli_utils from `config report`

### Added
- bioinfo tool versions is now added to analysis config file

## [2.4.0] - 2018-10-22
### Changed
- `balsamic run` has 3 stop points: paired variant calling, single mode variant calling, and QC/Alignment mode.
- `balsamic run [OPTIONS] -S ...` is depricated, but it supersedes `analysis_type` mode if provided.

## [2.3.3] - 2018-10-22
### Added
- CSV output for variants in each variant caller based on variant filters
- DAG image of workflow
### Changed
- Input for variant filter has a default value
- `delivery_report` is no created during config generation
- Variant reporter R script cmd updated in `balsamic report`

## [2.3.2] - 2018-10-19
### Changed
- Fastq files are now always linked to `fastq` directory within the analysis directory

### Added
- `balsamic config sample` now accepts individual files and paths. See README for usage.


## [2.3.1] - 2018-09-25
### Added
- CollectHSmetric now run twice for before and after markduplicate

## [2.3.0] - 2018-09-25
### Changed
- Sample config file now includes a list of chromosomes in the panel bed file

### Fixed
- Non-matching chrom won't break the splitbed rule anymore
- collectqc rules now properly parse tab delimited metric files

## [2.2.0] - 2018-09-11
### Added
- Coverage plot to report
- target coverage file to report json
- post-cutadapt fastqc to collectqc
- A header to report pdf
- list of bioinfo tools used in the analysis added to report
### Changed
- VariantRep.R now accepts multiple inputs for each parameter (see help)
- AF values for MSKIMPACT config
### Fixed
- Output figure for coverageplot is now fully square :-)

## [2.1.0] - 2018-09-11
### Added
- normalized coverage plot script
- fastq file IO check for config creation
- added qos option to `balsamic run`
### Fixed
- Sambamba depth coverage parameters
- bug with picard markduplicate flag

## [2.0.2] - 2018-09-11
### Added
- Added qos option for setting qos to run jobs with a default value of low

## [2.0.1] - 2018-09-10
### Fixed
- Fixed package dependencies with vep and installation

## [2.0.0] - 2018-09-05
Variant reporter patch and cli update
### Added
- Added `balsamic config sample` and `balsamic config report` to generate run analysis and reporting config
- Added `VariantRep.R` script to information from merged variant table: variant summry, TMB, and much more
- Added a workflow for single sample mode alignment and QC only
- Added QC skimming script to qccollect to generate nicely formatted information from picard
### Changed
- Change to CLI for running and creating config
- Major overhaul to coverage report script. It's now simpler and more readable!
### Fixed
- Fixed sambamba depth to include mapping quality
- Markduplicate now is now by default on marking mode, and will NOT remove duplicates
- Minor formatting and script beautification happened

## [1.13.1] - 2018-08-17
### Fixed
- fixed a typo in MSKMVL config
- fixed a bug in strelka\_simple for correct column orders

## [1.13.0] - 2018-08-10
### Added
- rule for all three variant callers for paired analysis now generate a simple VCF file
- rule for all three variant callers for paired analysis to convert VCF into table format
- MVL config file and MVL annotation to VCF calls for SNV/INDEL callers
- CALLER annotation added to SNV/INDEL callers
- exome specific option for strelka paired
- create\_config subcommand is now more granular, it accepts all enteries from sample.json as commandline arguments
- Added tabQuery to the assets as a tool to query the tabulated output of summarized VCF
- Added MQ annotation field to Mutect2 output see #67
### Changed
- Leaner VCF output from mutect2 with coverage and MQ annotation according to #64
- variant ids are now updated from simple VCF file
### Fixed
- Fixed a bug with sambamba depth coverage reporting wrong exon and panel coverage see #68
- The json output is now properly formatted using yapf
- Strelka rule doesn't filter out PASS variants anymore fixes issue #63

## [1.12.0] - 2018-07-06
Coverage report patch
### Added
- Added a new script to retrieve coverage report for a list of gene(s) and transcripts(s)
- Added sambamba exon depth rule for coverage report
- Added a new entry in reference json for exon bed file, this file generated using: https://github.com/hassanfa/GFFtoolkit
### Changed
- sambamba\_depth rule changed to sambama\_panel\_depth
- sambamba depth now has fix-mate-overlaps parameter enabled
- sambamba string filter changed to `unmapped or mate\_is\_unmapped) and not duplicate and not failed\_quality\_control`.
- sambamba depth for both panel and exon work on picard flag (rmdup or mrkdup).
### Fixed
- Fixed sambamba panel depth rule for redundant coverage parameter

## [1.11.0] - 2018-07-05
create config patch for single and paired mode
### Changed
- create\_config is now accepting a paired|single mode instead of analysis json template (see help for changes). It is
  not backward compatible
### Added
- analysis\_{paired single}.json for creating config. Analysis.json is now obsolete.
### Fixed
- A bug with writing output for analysis config, and creating the path if it doesn't exist.
- A bug with manta rule to correctly set output files in config.
- A bug that strelka was still included in sample analysis.

## [1.10.0] - 2018-06-07
### Added
- Markduplicate flag to analysis config

## [1.9.0] - 2018-06-04
### Added
- Single mode for vardict, manta, and mutect.
- merge type for tumor only
### Changed
- Single mode variant calling now has all variant calling rules
### Fixed
- run\_analaysis now accepts workflows for testing pyrposes

## [1.8.0] - 2018-06-01
### Changed
- picard create bed interval rule moved into collect hsmetric
- split bed is dependent on bam merge rule
- vardict env now has specific build rather than URL download (conda doesn't support URLs anymore)
### Fixed
- new logs and scripts dirs are not re-created if they are empty

## [1.7.0] - 2018-05-31
### Added
- A source altered picard to generated more quality metrics output is added to installation and rules

## [1.6.0] - 2018-05-30
### Added
- report subcommand for generating a pdf report from a json input file
- Added fastqc after removing adapter
### Changed
- Markduplicate now has both REMOVE and MARK (rmdup vs mrkdup)
- CollectHSMetrics now has more steps on PCT\_TARGET\_BASES

## [1.5.0] - 2018-05-28
### Changed
- New log and script directories are now created for each re-run
### Fixed
- Picardtools' memory issue addressed for large samples

## [1.4.0] - 2018-05-18
### Added
- single sample analysis mode
- alignment and insert size metrics are added to the workflow
### Changed
- collectqc and contest have their own rule for paired (tumor vs normal) and single (tumor only) sample.

## [1.3.0] - 2018-05-13
### Added
- bed file for panel analysis is now mandatory to create analaysis config

## [1.2.3] - 2018-05-13
### Changed
- vep execution path
- working directory for snakemake

## [1.2.2] - 2018-05-04
### Added
- sbatch submitter and cluster config now has an mail field
### Changed
- `create_config` now only requires sample and output json. The rest are optional

## [1.2.0] - 2018-05-02
### Added
- snakefile and cluster config in run analysis are now optional with a default value

## [1.1.2] - 2018-04-27
### Fixed
- vardict installation was failing without conda-forge channel
- gatk installation was failing without correct jar file

## [1.1.1] - 2018-04-27
### Fixed
- gatk-register tmp directory

## [1.1.0] - 2018-04-26
### Added
- create config sub command added as a new feature to create input config file
- templates to generate a config file for analysis added
- code style template for YAPF input created. see: https://github.com/google/yapf
- vt conda env added

### Changed
- install script changed to create an output config
- README updated with usage

### Fixed
- fastq location for analysis config is now fixed
- lambda rules removed from cutadapt and fastq

## [1.0.3-rc2] - 2018-04-18
### Added
- Added sbatch submitter to handle it outside snakemake
### Changed
- sample config file structure changed
- coding styles updated

## [1.0.2-rc2] - 2018-04-17
### Added
- Added vt environment
### Fixed
- conda envs are now have D prefix instead of P (develop vs production)
- install_conda subcommand now accepts a proper conda prefix

## [1.0.1-rc2] - 2018-04-16
### Fixed
- snakemake rules are now externally linked

## [1.0.0-rc2] - 2018-04-16
### Added
- run_analysis subcommand
- Mutational Signature R script with CLI
- unittest to install_conda
- a method to semi-dynamically retrieve suitable conda env for each rule

### Fixed
- install.sh updated with gatk and proper log output
- conda environments updated
- vardict now has its own environment and it should not raise anymore errors

## [1.0.0-rc1] - 2018-04-05
### Added
- install.sh to install balsamic
- balsamic barebone cli
- subcommand to install required environments
- README.md updated with basic installation instructions

### Fixed
- conda environment yaml files<|MERGE_RESOLUTION|>--- conflicted
+++ resolved
@@ -8,27 +8,16 @@
 increment the patch number. The rational for versioning, and exact wording is taken from BACTpipe: DOI:
 10.5281/zenodo.1254248 and https://github.com/ctmrbio/BACTpipe)
 
-<<<<<<< HEAD
-## [3.0.0] - 2019-07-12
-=======
 ## [3.0.0] - 2019-09-05
->>>>>>> 4a26280a
 This is major release.
 TL;DR:
 - Major changes to CLI. See documentation for updates.
 - New additions to reference generation and reference config file generation and complete overhaul
 - Major changes to reposityory structure, conda environments.
-<<<<<<< HEAD
-- Addition of containers and running jobs on SLURM using container only.
-=======
->>>>>>> 4a26280a
 
 ### Added
 - Creating and downloading reference files: `balsamic config reference` and `balsamic run reference`
 - Container definitions for install and running BALSAMIC
-<<<<<<< HEAD
-- Bunch of tests, setup coveralls and travis. 
-=======
 - Bunch of tests, setup coveralls and travis.
 - Added Mutliqc, fastp to rule utilities
 - Create Housekeeper and Scout files after analysis completes
@@ -37,7 +26,6 @@
 - Added multiple tumor sample QC analysis
 - Added pindle for indel variant calling
 - Added Analysis finish file in the analysis directory
->>>>>>> 4a26280a
 
 ### Fixed
 - Multiple fixes to snakemake rules 
@@ -46,19 +34,13 @@
 - Running analysis through: `balsamic run analysis`
 - Cluster account and email info added to `balsamic run analysis`
 - `umi` workflow through `--umi` tag. [workflow still in evaluation]
-<<<<<<< HEAD
-=======
 - `sample-id` replaced by `case-id`
 - Plan to remove FastQC as well
->>>>>>> 4a26280a
 
 ### Removed
 - `balsamic config report` and `balsamic report`
 - `sample.config` and `reference.json` from config directory
-<<<<<<< HEAD
-=======
 - Removed cutadapt from workflows
->>>>>>> 4a26280a
 
 ## [2.9.8] - 2019-01-01
 ### Fixed
