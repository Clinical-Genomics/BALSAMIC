# Change Log

This change log will document the notable changes to this project in this file and it is following [Semantic
Versioning](https://semver.org/). The version numbering consists of three digits: major.minor.patch. Since October 24,
2018, the major version is expected to increment following major structural changes to the BALSAMIC workflow. Typically,
any changes to the user interface (command line arguments etc.), or output files will increment the minor version.
Under-the-hood changes that do not have an impact on how end-users run our process the output will typically only
increment the patch number. The rational for versioning, and exact wording is taken from BACTpipe: DOI:
10.5281/zenodo.1254248 and https://github.com/ctmrbio/BACTpipe)

## [X.X.X]
### Added
- CNV output as VCF

### Changed
- bed files are slopped 100bp for variant calling fix #262
<<<<<<< HEAD
- disable vcfmerge
=======
- Picard markduplicate output moved from log to output
>>>>>>> 2f2645a0

## [4.1.0]
### Added
- VEP now also produces a tab delimited file
- CNVkit rules output genemetrics and gene break file
- Added reference genome to be able to calculate AT/CG dropouts by Picard
- coverage plot plugin part of issue #75
- callable regions for CNV calling of tumor-only

### Changed
- Increased time for indel realigner and base recalib rules
- decoupled vep stat from vep main rule
- changed qsub command to match UGE
- scout plugin updated

### Fixed
- WGS qc rules - updated with correct options
  (picard - CollectMultipleMetrics, sentieon - CoverageMetrics)
- Log warning if WES workflow cannot find SENTIEON* env variables
- Fixes issue with cnvkit and WGS samples #268
- Fix #267 coverage issue with long deletions in vardict


## [4.0.1] - 2019-11-08
### Added
- dependencies for workflow report
- sentieon variant callers germline and somatic for wes cases

### Changed
- housekeeper file path changed from basename to absolute
- scout template for sample location changed from delivery_report to scout
- rule names added to benchmark files


## [4.0.0] - 2019-11-04
SGE qsub support release

### Added
- `install.sh` now also downloads latest container
- Docker image for balsamic as part of ci
- Support for qsub alongside with slurm on `run analysis --profile`

### Changed
- Documentation updated
- Test fastq data and test panel bed file with real but dummy data

## [3.3.1] - 2019-10-28
### Fixed
- Various links for reference genome is updated with working URL
- Config reference command now print correct output file

## [3.3.0] - 2019-10-24
somatic vcfmerge release

### Added
- QC metrics for WGS workflow
- refGene.txt download to reference.json and reference workflow
- A new conda environment within container
- A new base container built via Docker (centos7:miniconda3_4_6_14)
- VCFmerge package as VCF merge rule (https://github.com/hassanfa/VCFmerge)
- A container for develop branch
- Benchmark rules to variant callers

### Changed
- SLURM resource allocation for various variancalling rules optimized
- mergetype rule updated and only accepts one single tumor instead of multiple 

## [3.2.3] - 2019-10-24
### Fixed
- Removed unused output files from cnvkit which caused to fail on targetted analysis

## [3.2.2] - 2019-10-23
### Fixed
- Removed target file from cnvkit batch

## [3.2.1] - 2019-10-23
### Fixed
- CNVkit single missing reference file added

## [3.2.0] - 2019-10-11
### Adds:
- CNVkit to WGS workflow
- get_thread for runs

### Changed:
- Optimized resources for SLURM jobs

### Removed:
- Removed hsmetrics for non-mark duplicate bam files

## [3.1.4] - 2019-10-08
### Fixed
- Fixes a bug where missing capture kit bed file error for WGS cases

## [3.1.3] - 2019-10-07
### Fixed
- benchmark path bug issue #221

## [3.1.2] - 2019-10-07
### Fixed
- libreadline.so.6 symlinking and proper centos version for container

## [3.1.1] - 2019-10-03
### Fixed
- Proper tag retrieval for release
### Changed
- BALSAMIC container change to latest and version added to help line

## [3.1.0] - 2019-10-03
TL;DR:
- QoL changes to WGS workflow
- Simplified installation by moving all tools to a container

### Added
- Benchmarking using psutil
- ML variant calling for WGS
- `--singularity` option to `config case` and `config reference`

### Fixed
- Fixed a bug with boolean values in analysis.json 

### Changed
- `install.sh` simplified and will be depricated
- Singularity container updated
- Common somatic and germline variant callers are put in single file
- Variant calling workflow and analysis config files merged together

### Removed
- `balsamic install` is removed
-  Conda environments for py36 and py27 are removed

## [3.0.1] - 2019-09-11

### Fixed
- Permissions on `analysis/qc` dir are 777 now

## [3.0.0] - 2019-09-05
This is major release.
TL;DR:
- Major changes to CLI. See documentation for updates.
- New additions to reference generation and reference config file generation and complete overhaul
- Major changes to reposityory structure, conda environments.

### Added
- Creating and downloading reference files: `balsamic config reference` and `balsamic run reference`
- Container definitions for install and running BALSAMIC
- Bunch of tests, setup coveralls and travis.
- Added Mutliqc, fastp to rule utilities
- Create Housekeeper and Scout files after analysis completes
- Added Sentieon tumor-normal and tumor only workflows
- Added trimming option while creating workflow
- Added multiple tumor sample QC analysis
- Added pindle for indel variant calling
- Added Analysis finish file in the analysis directory

### Fixed
- Multiple fixes to snakemake rules 

### Changed
- Running analysis through: `balsamic run analysis`
- Cluster account and email info added to `balsamic run analysis`
- `umi` workflow through `--umi` tag. [workflow still in evaluation]
- `sample-id` replaced by `case-id`
- Plan to remove FastQC as well

### Removed
- `balsamic config report` and `balsamic report`
- `sample.config` and `reference.json` from config directory
- Removed cutadapt from workflows

## [2.9.8] - 2019-01-01
### Fixed
- picard hsmetrics now has 50000 cov max
- cnvkit single wildcard resolve bug fixed

## [2.9.7] - 2019-02-28
### Fixed
- Various fixes to umi_single mode
- analysis_finish file does not block reruns anymore
- Added missing single_umi to analysis workflow cli

### Changed
- vardict in single mode has lower AF threshold filter (0.005 -> 0.001)

## [2.9.6] - 2019-02-25
### Fixed
- Reference to issue #141, fix for 3 other workflows
- CNVkit rule update for refflat file

## [2.9.5] - 2019-02-25
### Added
- An analysis finish file is generated with date and time inside (%Y-%M-%d T%T %:z)

## [2.9.4] - 2019-02-13
### Fixed
- picard version update to 2.18.11 github.com/hassanfa/picard

## [2.9.3] - 2019-02-12
### Fixed
- Mutect single mode table generation fix
- Vardict single mode MVL annotation fix

## [2.9.2] - 2019-02-04
### Added
- CNVkit single sample mode now in workflow
- MVL list from cheng et al. 2015 moved to assets

## [2.9.1] - 2019-01-22
### Added
- Simple table for somatic variant callers for single sample mode added

### Fixed
- Fixes an issue with conda that unset variables threw an error issue #141

## [2.9.0] - 2019-01-04 
### Changed
- Readme structure and example
- Mutect2's single sample output is similar to paired now
- cli path structure update

### Added
- test data and sample inputs
- A dag PDF will be generated when config is made
- umi specific variant calling

## [2.8.1] - 2018-11-28
### Fixed
- VEP's perl module errors
- CoverageRep.R now properly takes protein\_coding transcatipts only
 
## [2.8.0] - 2018-11-23
UMI single sample align and QC
### Added
- Added rules and workflows for UMI analysis: QC and alignment

## [2.7.4] - 2018-11-23
Germline single sample
### Added
- Germline single sample addition
### Changed
- Minor fixes to some rules to make them compatible with tumor mode

## [2.7.3] - 2018-11-20
### Fixed
- Various bugs with DAG to keep popvcf and splitbed depending on merge bam file
- install script script fixed and help added

## [2.7.2] - 2018-11-15
### Changed
- Vardict, Strelka, and Manta separated from GATK best practice pipeline

## [2.7.1] - 2018-11-13
### Fixed
- minro bugs with strelka\_germline and freebayes merge
### Changed
- removed ERC from haplotypecaller

## [2.7.0] - 2018-11-08
Germline patch
### Added
- Germline caller tested and added to the paired analysis workflow: Freebayes, HaplotypeCaller, Strelka, Manta

### Changed
- Analysis config files updated
- Output directory structure changed
- vep rule is now a single rule
- Bunch of rule names updated and shortened, specifically in Picard and GATK
- Variant caller rules are all updated and changed
- output vcf file names are now more sensible: {SNV,SV}.{somatic,germline}.sampleId.variantCaller.vcf.gz
- Job limit increased to 300

### Removed
- removed bcftools.rule for var id annotation

### Changed
### Fixed
## [2.6.3] - 2018-11-01
### Changed
- Ugly and godforsaken `runSbatch.py` is now dumping sacct files with job IDs. Yikes!
 
## [2.6.2] - 2018-10-31
### Fixed
- added `--fastq-prefix` option for `config sample` to set fastq prefix name. Linking is not changed.

## [2.6.1] - 2018-10-29
### Fixed
- patched a bug for copying results for strelka and manta which was introduced in `2.5.0`

## [2.5.0] - 2018-10-22
### Changed
- `variant_panel` changed to `capture_kit`
- sample config file takes balsamic version
- bioinfo tool config moved bioinfotool to cli_utils from `config report`

### Added
- bioinfo tool versions is now added to analysis config file

## [2.4.0] - 2018-10-22
### Changed
- `balsamic run` has 3 stop points: paired variant calling, single mode variant calling, and QC/Alignment mode.
- `balsamic run [OPTIONS] -S ...` is depricated, but it supersedes `analysis_type` mode if provided.

## [2.3.3] - 2018-10-22
### Added
- CSV output for variants in each variant caller based on variant filters
- DAG image of workflow
### Changed
- Input for variant filter has a default value
- `delivery_report` is no created during config generation
- Variant reporter R script cmd updated in `balsamic report`

## [2.3.2] - 2018-10-19
### Changed
- Fastq files are now always linked to `fastq` directory within the analysis directory

### Added
- `balsamic config sample` now accepts individual files and paths. See README for usage.


## [2.3.1] - 2018-09-25
### Added
- CollectHSmetric now run twice for before and after markduplicate

## [2.3.0] - 2018-09-25
### Changed
- Sample config file now includes a list of chromosomes in the panel bed file

### Fixed
- Non-matching chrom won't break the splitbed rule anymore
- collectqc rules now properly parse tab delimited metric files

## [2.2.0] - 2018-09-11
### Added
- Coverage plot to report
- target coverage file to report json
- post-cutadapt fastqc to collectqc
- A header to report pdf
- list of bioinfo tools used in the analysis added to report
### Changed
- VariantRep.R now accepts multiple inputs for each parameter (see help)
- AF values for MSKIMPACT config
### Fixed
- Output figure for coverageplot is now fully square :-)

## [2.1.0] - 2018-09-11
### Added
- normalized coverage plot script
- fastq file IO check for config creation
- added qos option to `balsamic run`
### Fixed
- Sambamba depth coverage parameters
- bug with picard markduplicate flag

## [2.0.2] - 2018-09-11
### Added
- Added qos option for setting qos to run jobs with a default value of low

## [2.0.1] - 2018-09-10
### Fixed
- Fixed package dependencies with vep and installation

## [2.0.0] - 2018-09-05
Variant reporter patch and cli update
### Added
- Added `balsamic config sample` and `balsamic config report` to generate run analysis and reporting config
- Added `VariantRep.R` script to information from merged variant table: variant summry, TMB, and much more
- Added a workflow for single sample mode alignment and QC only
- Added QC skimming script to qccollect to generate nicely formatted information from picard
### Changed
- Change to CLI for running and creating config
- Major overhaul to coverage report script. It's now simpler and more readable!
### Fixed
- Fixed sambamba depth to include mapping quality
- Markduplicate now is now by default on marking mode, and will NOT remove duplicates
- Minor formatting and script beautification happened

## [1.13.1] - 2018-08-17
### Fixed
- fixed a typo in MSKMVL config
- fixed a bug in strelka\_simple for correct column orders

## [1.13.0] - 2018-08-10
### Added
- rule for all three variant callers for paired analysis now generate a simple VCF file
- rule for all three variant callers for paired analysis to convert VCF into table format
- MVL config file and MVL annotation to VCF calls for SNV/INDEL callers
- CALLER annotation added to SNV/INDEL callers
- exome specific option for strelka paired
- create\_config subcommand is now more granular, it accepts all enteries from sample.json as commandline arguments
- Added tabQuery to the assets as a tool to query the tabulated output of summarized VCF
- Added MQ annotation field to Mutect2 output see #67
### Changed
- Leaner VCF output from mutect2 with coverage and MQ annotation according to #64
- variant ids are now updated from simple VCF file
### Fixed
- Fixed a bug with sambamba depth coverage reporting wrong exon and panel coverage see #68
- The json output is now properly formatted using yapf
- Strelka rule doesn't filter out PASS variants anymore fixes issue #63

## [1.12.0] - 2018-07-06
Coverage report patch
### Added
- Added a new script to retrieve coverage report for a list of gene(s) and transcripts(s)
- Added sambamba exon depth rule for coverage report
- Added a new entry in reference json for exon bed file, this file generated using: https://github.com/hassanfa/GFFtoolkit
### Changed
- sambamba\_depth rule changed to sambama\_panel\_depth
- sambamba depth now has fix-mate-overlaps parameter enabled
- sambamba string filter changed to `unmapped or mate\_is\_unmapped) and not duplicate and not failed\_quality\_control`.
- sambamba depth for both panel and exon work on picard flag (rmdup or mrkdup).
### Fixed
- Fixed sambamba panel depth rule for redundant coverage parameter

## [1.11.0] - 2018-07-05
create config patch for single and paired mode
### Changed
- create\_config is now accepting a paired|single mode instead of analysis json template (see help for changes). It is
  not backward compatible
### Added
- analysis\_{paired single}.json for creating config. Analysis.json is now obsolete.
### Fixed
- A bug with writing output for analysis config, and creating the path if it doesn't exist.
- A bug with manta rule to correctly set output files in config.
- A bug that strelka was still included in sample analysis.

## [1.10.0] - 2018-06-07
### Added
- Markduplicate flag to analysis config

## [1.9.0] - 2018-06-04
### Added
- Single mode for vardict, manta, and mutect.
- merge type for tumor only
### Changed
- Single mode variant calling now has all variant calling rules
### Fixed
- run\_analaysis now accepts workflows for testing pyrposes

## [1.8.0] - 2018-06-01
### Changed
- picard create bed interval rule moved into collect hsmetric
- split bed is dependent on bam merge rule
- vardict env now has specific build rather than URL download (conda doesn't support URLs anymore)
### Fixed
- new logs and scripts dirs are not re-created if they are empty

## [1.7.0] - 2018-05-31
### Added
- A source altered picard to generated more quality metrics output is added to installation and rules

## [1.6.0] - 2018-05-30
### Added
- report subcommand for generating a pdf report from a json input file
- Added fastqc after removing adapter
### Changed
- Markduplicate now has both REMOVE and MARK (rmdup vs mrkdup)
- CollectHSMetrics now has more steps on PCT\_TARGET\_BASES

## [1.5.0] - 2018-05-28
### Changed
- New log and script directories are now created for each re-run
### Fixed
- Picardtools' memory issue addressed for large samples

## [1.4.0] - 2018-05-18
### Added
- single sample analysis mode
- alignment and insert size metrics are added to the workflow
### Changed
- collectqc and contest have their own rule for paired (tumor vs normal) and single (tumor only) sample.

## [1.3.0] - 2018-05-13
### Added
- bed file for panel analysis is now mandatory to create analaysis config

## [1.2.3] - 2018-05-13
### Changed
- vep execution path
- working directory for snakemake

## [1.2.2] - 2018-05-04
### Added
- sbatch submitter and cluster config now has an mail field
### Changed
- `create_config` now only requires sample and output json. The rest are optional

## [1.2.0] - 2018-05-02
### Added
- snakefile and cluster config in run analysis are now optional with a default value

## [1.1.2] - 2018-04-27
### Fixed
- vardict installation was failing without conda-forge channel
- gatk installation was failing without correct jar file

## [1.1.1] - 2018-04-27
### Fixed
- gatk-register tmp directory

## [1.1.0] - 2018-04-26
### Added
- create config sub command added as a new feature to create input config file
- templates to generate a config file for analysis added
- code style template for YAPF input created. see: https://github.com/google/yapf
- vt conda env added

### Changed
- install script changed to create an output config
- README updated with usage

### Fixed
- fastq location for analysis config is now fixed
- lambda rules removed from cutadapt and fastq

## [1.0.3-rc2] - 2018-04-18
### Added
- Added sbatch submitter to handle it outside snakemake
### Changed
- sample config file structure changed
- coding styles updated

## [1.0.2-rc2] - 2018-04-17
### Added
- Added vt environment
### Fixed
- conda envs are now have D prefix instead of P (develop vs production)
- install_conda subcommand now accepts a proper conda prefix

## [1.0.1-rc2] - 2018-04-16
### Fixed
- snakemake rules are now externally linked

## [1.0.0-rc2] - 2018-04-16
### Added
- run_analysis subcommand
- Mutational Signature R script with CLI
- unittest to install_conda
- a method to semi-dynamically retrieve suitable conda env for each rule

### Fixed
- install.sh updated with gatk and proper log output
- conda environments updated
- vardict now has its own environment and it should not raise anymore errors

## [1.0.0-rc1] - 2018-04-05
### Added
- install.sh to install balsamic
- balsamic barebone cli
- subcommand to install required environments
- README.md updated with basic installation instructions

### Fixed
- conda environment yaml files<|MERGE_RESOLUTION|>--- conflicted
+++ resolved
@@ -14,11 +14,8 @@
 
 ### Changed
 - bed files are slopped 100bp for variant calling fix #262
-<<<<<<< HEAD
 - disable vcfmerge
-=======
 - Picard markduplicate output moved from log to output
->>>>>>> 2f2645a0
 
 ## [4.1.0]
 ### Added
