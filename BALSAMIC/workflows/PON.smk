# vim: syntax=python tabstop=4 expandtab
# coding: utf-8

import glob
import logging
import os
import tempfile
from pathlib import Path
from typing import Dict, List

from BALSAMIC.constants.analysis import FastqName, Gender, PONWorkflow, SampleType, SequencingType, LogFile
from BALSAMIC.constants.paths import BALSAMIC_DIR
from BALSAMIC.constants.workflow_params import WORKFLOW_PARAMS
from BALSAMIC.models.config import ConfigModel
from BALSAMIC.models.params import BalsamicWorkflowConfig
from BALSAMIC.utils.exc import BalsamicError
from BALSAMIC.utils.io import write_finish_file
from BALSAMIC.utils.rule import get_fastp_parameters, get_result_dir, get_script_path
from BALSAMIC.utils.logging import add_file_logging

# Initialize ConfigModel
config_model = ConfigModel.model_validate(config)

shell.prefix("set -eo pipefail; ")

localrules: all


# parse parameters as constants to workflows
params = BalsamicWorkflowConfig.model_validate(WORKFLOW_PARAMS)

# Get case id/name
case_id: str = config_model.analysis.case_id
# Get case-dir
case_dir: str = Path(config_model.analysis.analysis_dir, case_id).as_posix()
# Get result dir
result_dir: str = Path(config_model.analysis.result).as_posix() + "/"

# Set logging

LOG = logging.getLogger(__name__)

LOG.info("Running BALSAMIC: PON.smk.")

# Create a temporary directory with trailing /
tmp_dir: str = Path(result_dir, "tmp").as_posix() + "/"
Path.mkdir(Path(tmp_dir), parents=True, exist_ok=True)

# Directories
benchmark_dir: str = config_model.analysis.benchmark + "/"
fastq_dir: str = Path(result_dir, "fastq").as_posix() + "/"
bam_dir: str = Path(result_dir, "bam", "").as_posix() + "/"
cnv_dir: str = Path(result_dir, "cnv", "").as_posix() + "/"
qc_dir: str = Path(result_dir, "qc", "").as_posix() + "/"

# PON setting
pon_workflow: PONWorkflow = config_model.analysis.pon_workflow

# Run information
version: str = config_model.analysis.pon_version
singularity_image: str = config_model.singularity['image']
sample_names: List[str] = config_model.get_all_sample_names()

# Fastp parameters
fastp_parameters: Dict = get_fastp_parameters(config_model)

analysis_type = config_model.analysis.analysis_type
sequencing_type = config_model.analysis.sequencing_type

# reference file paths

rules_to_include = []
if sequencing_type == SequencingType.TARGETED:
    rules_to_include.append("snakemake_rules/concatenation/concatenation.rule")
    rules_to_include.append("snakemake_rules/quality_control/fastp_tga.rule")
    rules_to_include.append("snakemake_rules/align/tga_sentieon_alignment.rule")
    rules_to_include.append("snakemake_rules/align/tga_bam_postprocess.rule")
    rules_to_include.append("snakemake_rules/variant_calling/extend_bed.rule")
    rules_to_include.append("snakemake_rules/variant_calling/cnvkit_preprocess.rule")
else:
    rules_to_include.append("snakemake_rules/quality_control/fastp_wgs.rule")
    rules_to_include.append("snakemake_rules/align/wgs_sentieon_alignment.rule")
    rules_to_include.append("snakemake_rules/align/wgs_bam_postprocess.rule")



reference_genome: str = config_model.reference["reference_genome"].file.as_posix()
refgene_flat: str = config_model.reference["refgene_flat"].file.as_posix()
access_regions: str = config_model.reference["access_regions"].file.as_posix()
dbsnp = config_model.reference["dbsnp"].file.as_posix()
mills_1kg = config_model.reference["mills_1kg"].file.as_posix()
known_indel_1kg = config_model.reference["known_indel_1kg"].file.as_posix()

if pon_workflow == PONWorkflow.CNVKIT:
<<<<<<< HEAD
    reference_genome: str = config_model.reference["reference_genome"].file.as_posix()
    refgene_flat: str = config_model.reference["refgene_flat"].file.as_posix()
    access_regions: str = config_model.reference["access_regions"].file.as_posix()
    dbsnp = config_model.reference["dbsnp"].file.as_posix()
    mills_1kg = config_model.reference["mills_1kg"].file.as_posix()
    known_indel_1kg = config_model.reference["known_indel_1kg"].file.as_posix()
=======

>>>>>>> 54ef7a24
    target_bed: str = config_model.panel.capture_kit
    panel_name = os.path.split(target_bed)[1].replace('.bed','')

    pon_reference = expand(cnv_dir + panel_name + "_CNVkit_PON_reference_" + version + ".cnn")
    rules_to_include.append("snakemake_rules/pon/cnvkit_create_pon.rule")

if pon_workflow in [PONWorkflow.GENS_MALE, PONWorkflow.GENS_FEMALE]:

    gender = Gender.MALE if pon_workflow == PONWorkflow.GENS_MALE else Gender.FEMALE

    pon_reference = expand(cnv_dir + "gens_pon_100bp.{gender}.{version}.hdf5", gender=gender, version=version)
    rules_to_include.append("snakemake_rules/variant_calling/gatk_read_counts.rule")
    rules_to_include.append("snakemake_rules/pon/gens_create_pon.rule")

pon_finish = Path(result_dir + "analysis_PON_finish").as_posix()

for r in rules_to_include:
    include: Path(BALSAMIC_DIR, r).as_posix()

wildcard_constraints:
    sample="[^.]+",
    sample_type="(?:normal|tumor)",
    fastq_pattern="[^/]+"

rule all:
    input:
        ref_cnn = pon_reference
    output:
        pon_finish_file = pon_finish
    run:
        write_finish_file(file_path=output.pon_finish_file)<|MERGE_RESOLUTION|>--- conflicted
+++ resolved
@@ -92,16 +92,7 @@
 known_indel_1kg = config_model.reference["known_indel_1kg"].file.as_posix()
 
 if pon_workflow == PONWorkflow.CNVKIT:
-<<<<<<< HEAD
-    reference_genome: str = config_model.reference["reference_genome"].file.as_posix()
-    refgene_flat: str = config_model.reference["refgene_flat"].file.as_posix()
-    access_regions: str = config_model.reference["access_regions"].file.as_posix()
-    dbsnp = config_model.reference["dbsnp"].file.as_posix()
-    mills_1kg = config_model.reference["mills_1kg"].file.as_posix()
-    known_indel_1kg = config_model.reference["known_indel_1kg"].file.as_posix()
-=======
 
->>>>>>> 54ef7a24
     target_bed: str = config_model.panel.capture_kit
     panel_name = os.path.split(target_bed)[1].replace('.bed','')
 
