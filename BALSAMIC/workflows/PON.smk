--- conflicted
+++ resolved
@@ -118,58 +118,4 @@
     output:
         pon_finish_file = pon_finish
     run:
-        write_finish_file(file_path=output.pon_finish_file)
-<<<<<<< HEAD
-
-rule create_target:
-    input:
-        target_bait = target_bed,
-        refgene_flat = refgene_flat,
-        access_bed = access_5kb_hg19
-    output:
-        target_bed = cnv_dir + "target.bed",
-        offtarget_bed = cnv_dir + "antitarget.bed"
-    singularity:
-        Path(singularity_image, "cnvkit.sif").as_posix()
-    benchmark:
-        Path(benchmark_dir, "cnvkit.targets.tsv").as_posix()
-    shell:
-        """
-cnvkit.py target {input.target_bait} --annotate {input.refgene_flat} --split -o {output.target_bed};
-cnvkit.py antitarget {input.target_bait} -g {input.access_bed} -o {output.offtarget_bed};
-        """
-
-rule create_coverage:
-    input:
-        bam = lambda wildcards: config_model.get_final_bam_name(bam_dir = bam_dir, sample_name = wildcards.sample),
-        target_bed = cnv_dir + "target.bed",
-        antitarget_bed = cnv_dir + "antitarget.bed"
-    output:
-        target_cnn = cnv_dir + "{sample}.targetcoverage.cnn",
-        antitarget_cnn = cnv_dir + "{sample}.antitargetcoverage.cnn"
-    singularity:
-        Path(singularity_image, "cnvkit.sif").as_posix()
-    benchmark:
-        Path(benchmark_dir, "cnvkit_{sample}.coverage.tsv").as_posix()
-    shell:
-        """
-cnvkit.py coverage {input.bam} {input.target_bed} -o {output.target_cnn};
-cnvkit.py coverage {input.bam} {input.antitarget_bed} -o {output.antitarget_cnn};
-        """
-
-rule create_reference:
-    input:
-        cnn = expand(cnv_dir + "{sample}.{prefix}coverage.cnn", sample=config_model.get_all_sample_names(), prefix=["target", "antitarget"]),
-        ref = reffasta
-    output:
-        ref_cnn = pon_reference
-    singularity:
-        Path(singularity_image, "cnvkit.sif").as_posix()
-    benchmark:
-        Path(benchmark_dir, "cnvkit.reference.tsv").as_posix()
-    shell:
-        """
-cnvkit.py reference {input.cnn} --fasta {input.ref} -o {output.ref_cnn} ;
-        """
-=======
->>>>>>> f5db948b
+        write_finish_file(file_path=output.pon_finish_file)