# vim: syntax=python tabstop=4 expandtab
# coding: utf-8

import os
import logging
import tempfile

from pathlib import Path
from yapf.yapflib.yapf_api import FormatFile

from snakemake.exceptions import RuleException, WorkflowError

from PyPDF2 import PdfFileMerger

from BALSAMIC.utils.exc import BalsamicError

from BALSAMIC.utils.cli import write_json
from BALSAMIC.utils.cli import check_executable
from BALSAMIC.utils.cli import generate_h5

from BALSAMIC.utils.models import VarCallerFilter, UMIworkflowConfig

from BALSAMIC.utils.workflowscripts import plot_analysis

from BALSAMIC.utils.qc_check import check_qc_criteria_simple
from BALSAMIC.utils.qc_check import get_qc_value
from BALSAMIC.utils.qc_check import read_json

from BALSAMIC.utils.rule import (get_variant_callers, get_rule_output, get_result_dir,
                                 get_vcf, get_picard_mrkdup, get_sample_type,
                                 get_threads, get_script_path)

from BALSAMIC.utils.constants import (SENTIEON_DNASCOPE, SENTIEON_TNSCOPE, RULE_DIRECTORY, 
                                    VARDICT_SETTINGS, SENTIEON_VARCALL_SETTINGS, VCFANNO_TOML, 
                                    umiworkflow_params)

shell.executable("/bin/bash")
shell.prefix("set -eo pipefail; ")

LOG = logging.getLogger(__name__)

# Create a temporary directory with trailing /
tmp_dir = os.path.join(get_result_dir(config), "tmp", "" )
Path.mkdir(Path(tmp_dir), exist_ok=True)

benchmark_dir = config["analysis"]["benchmark"]
fastq_dir = get_result_dir(config) + "/fastq/"
bam_dir = get_result_dir(config) + "/bam/"
cnv_dir = get_result_dir(config) + "/cnv/"
fastqc_dir = get_result_dir(config) + "/fastqc/"
result_dir = get_result_dir(config) + "/"
vcf_dir = get_result_dir(config) + "/vcf/"
vep_dir = get_result_dir(config) + "/vep/"
qc_dir = get_result_dir(config) + "/qc/"
delivery_dir = get_result_dir(config) + "/delivery/"

umi_dir = get_result_dir(config) + "/umi/" 
umi_qc_dir = qc_dir + "umi_qc/"

singularity_image = config['singularity']['image']

# picarddup flag
picarddup = get_picard_mrkdup(config)

# Varcaller filter settings
VARDICT = VarCallerFilter.parse_obj(VARDICT_SETTINGS)
SENTIEON_CALLER = VarCallerFilter.parse_obj(SENTIEON_VARCALL_SETTINGS)

# parse parameters as constants for umiworkflow
paramsumi = UMIworkflowConfig.parse_obj(umiworkflow_params)

# Capture kit name
if config["analysis"]["sequencing_type"] != "wgs":
    capture_kit = os.path.split(config["panel"]["capture_kit"])[1]

# Sample names for tumor or normal
tumor_sample = get_sample_type(config["samples"], "tumor")[0]
if config['analysis']['analysis_type'] == "paired":
    normal_sample = get_sample_type(config["samples"], "normal")[0]

# Set case id/name
case_id = config["analysis"]["case_id"]

# Declare sentieon variables
sentieon = True
SENTIEON_LICENSE = ''
SENTIEON_INSTALL_DIR = ''

# explicitly check if cluster_config dict has zero keys.
if len(cluster_config.keys()) == 0:
    cluster_config = config

try:
    config["SENTIEON_LICENSE"] = os.environ["SENTIEON_LICENSE"]
    if os.getenv("SENTIEON_EXEC") is not None:
        config["SENTIEON_EXEC"] = os.environ["SENTIEON_EXEC"]
    else:
        config["SENTIEON_EXEC"] = Path(os.environ["SENTIEON_INSTALL_DIR"], "bin", "sentieon").as_posix()

    config["SENTIEON_TNSCOPE"] = SENTIEON_TNSCOPE
    config["SENTIEON_DNASCOPE"] = SENTIEON_DNASCOPE
except KeyError as error:
    sentieon = False
    LOG.warning("Set environment variables SENTIEON_LICENSE, SENTIEON_INSTALL_DIR, SENTIEON_EXEC "
                "to run SENTIEON variant callers")

if not Path(config["SENTIEON_EXEC"]).exists():
    LOG.error("Senteion exectuable not found {}".format(Path(config["SENTIEON_EXEC"]).as_posix()))
    raise BalsamicError
    
if config["analysis"]["sequencing_type"] == "wgs" and not sentieon:
    LOG.error("Set environment variables SENTIEON_LICENSE, SENTIEON_INSTALL_DIR, SENTIEON_EXEC "
              "to run SENTIEON variant callers")
    raise BalsamicError

# Set temporary dir environment variable
os.environ["SENTIEON_TMPDIR"] = result_dir
os.environ['TMPDIR'] = get_result_dir(config)

# Define set of rules
qc_rules = [
    "snakemake_rules/quality_control/fastp.rule",
    "snakemake_rules/quality_control/fastqc.rule",
    "snakemake_rules/quality_control/multiqc.rule",
]


if config["analysis"]["sequencing_type"] == "wgs":
    qc_rules.extend([
        "snakemake_rules/quality_control/sentieon_qc_metrics.rule",
        "snakemake_rules/quality_control/picard_wgs.rule"])

    align_rules = ["snakemake_rules/align/sentieon_alignment.rule"]
else:
    chromlist = config["panel"]["chrom"]
    qc_rules.extend([
        "snakemake_rules/quality_control/GATK.rule",
        "snakemake_rules/quality_control/picard.rule",
        "snakemake_rules/quality_control/sambamba_depth.rule",
        "snakemake_rules/quality_control/mosdepth.rule"
    ])

    align_rules = [
        "snakemake_rules/align/bwa_mem.rule",
        "snakemake_rules/umi/sentieon_umiextract.rule",
        "snakemake_rules/umi/sentieon_consensuscall.rule"
    ]


annotation_rules = [ "snakemake_rules/annotation/vep.rule"]

umiqc_rules = [ "snakemake_rules/umi/qc_umi.rule" ]
 
generatetable_umi_rules = [ "snakemake_rules/umi/generate_AF_tables.rule" ]

if config["analysis"]["sequencing_type"] == "wgs":
    variantcalling_rules = ["snakemake_rules/variant_calling/sentieon_germline.rule"]
    germline_caller = ["dnascope"]
else:
    variantcalling_rules = [
        "snakemake_rules/variant_calling/germline.rule",
        "snakemake_rules/variant_calling/split_bed.rule"
    ]

    germline_caller_SNV = get_variant_callers(config=config, analysis_type="paired",
                                              workflow_solution="BALSAMIC",
                                              mutation_type="SNV",
                                              mutation_class="germline")
    germline_caller_SV = get_variant_callers(config=config, analysis_type="paired",
                                             workflow_solution="BALSAMIC",
                                             mutation_type="SV",
                                             mutation_class="germline")

    germline_caller = germline_caller_SNV + germline_caller_SV


    if sentieon:
        germline_caller.append("dnascope")

somatic_caller_sv = ['manta', 'cnvkit']
if config["analysis"]["sequencing_type"] == "wgs":
    somatic_caller_snv = ['tnhaplotyper', 'tnsnv', 'tnscope']
    variantcalling_rules.append("snakemake_rules/variant_calling/sentieon_split_snv_sv.rule")
    if config['analysis']['analysis_type'] == "paired":
        variantcalling_rules.extend(["snakemake_rules/variant_calling/sentieon_tn_varcall.rule",
                                     "snakemake_rules/variant_calling/somatic_sv_tumor_normal.rule",
                                     "snakemake_rules/variant_calling/cnvkit_paired.rule"])
        annotation_rules.append("snakemake_rules/annotation/varcaller_wgs_filter_tumor_normal.rule")
    else:
        variantcalling_rules.extend(["snakemake_rules/variant_calling/sentieon_t_varcall.rule",
                                     "snakemake_rules/variant_calling/somatic_sv_tumor_only.rule",
                                     "snakemake_rules/dragen_suite/dragen_dna.rule",
                                     "snakemake_rules/variant_calling/cnvkit_single.rule"])
        annotation_rules.append("snakemake_rules/annotation/varcaller_wgs_filter_tumor_only.rule")
else:
    sentieon_callers = ["tnhaplotyper"] if sentieon else []
    annotation_rules.append("snakemake_rules/annotation/rankscore.rule")

    if config['analysis']['analysis_type'] == "paired":
        annotation_rules.append("snakemake_rules/annotation/varcaller_filter_tumor_normal.rule")

        qc_rules.append("snakemake_rules/quality_control/contest.rule")

        variantcalling_rules.extend([
            "snakemake_rules/variant_calling/somatic_tumor_normal.rule",
            "snakemake_rules/variant_calling/somatic_sv_tumor_normal.rule",
            "snakemake_rules/variant_calling/mergetype.rule",
            "snakemake_rules/variant_calling/cnvkit_paired.rule",
            "snakemake_rules/umi/sentieon_varcall_tnscope_tn.rule"
        ])

        somatic_caller_snv = get_variant_callers(config=config,
                                                 analysis_type="paired",
                                                 workflow_solution="BALSAMIC",
                                                 mutation_type="SNV",
                                                 mutation_class="somatic")
    
        somatic_caller_snv_umi = get_variant_callers(config=config,
                                                 analysis_type="paired",
                                                 workflow_solution="Sentieon_umi",
                                                 mutation_type="SNV",
                                                 mutation_class="somatic")

        somatic_caller_snv = somatic_caller_snv + sentieon_callers + somatic_caller_snv_umi
    else:

        annotation_rules.append("snakemake_rules/annotation/varcaller_filter_tumor_only.rule")

        variantcalling_rules.extend([
            "snakemake_rules/variant_calling/cnvkit_single.rule",
            "snakemake_rules/variant_calling/mergetype_tumor.rule",
            "snakemake_rules/variant_calling/somatic_tumor_only.rule",
            "snakemake_rules/variant_calling/somatic_sv_tumor_only.rule",
            "snakemake_rules/umi/sentieon_varcall_tnscope.rule"
        ])

        somatic_caller_snv = get_variant_callers(config=config,
                                                 analysis_type="single",
                                                 workflow_solution="BALSAMIC",
                                                 mutation_type="SNV",
                                                 mutation_class="somatic")

        somatic_caller_snv_umi = get_variant_callers(config=config,
                                                 analysis_type="single",
                                                 workflow_solution="Sentieon_umi",
                                                 mutation_type="SNV",
                                                 mutation_class="somatic")

        somatic_caller_snv = somatic_caller_snv + sentieon_callers + somatic_caller_snv_umi 

somatic_caller = somatic_caller_snv + somatic_caller_sv

# Remove variant callers from list of callers
if "disable_variant_caller" in config:
    variant_callers_to_remove = config["disable_variant_caller"].split(",")
    for var_caller in variant_callers_to_remove:
        if var_caller in somatic_caller:
            somatic_caller.remove(var_caller)
        if var_caller in germline_caller:
            germline_caller.remove(var_caller)

config["rules"] = align_rules + qc_rules

# Define common and analysis specific outputs
quality_control_results = [result_dir + "qc/" + "multiqc_report.html"]

analysis_specific_results = []
if config['analysis']["analysis_type"] in ["paired", "single"]:
    config["rules"] = config["rules"] + variantcalling_rules + annotation_rules
    analysis_specific_results = [expand(vep_dir + "{vcf}.vcf.gz",
                                        vcf=get_vcf(config, germline_caller, config["samples"])),
                                 expand(vep_dir + "{vcf}.{filters}.vcf.gz",
                                        vcf=get_vcf(config, somatic_caller, [config["analysis"]["case_id"]]),
                                        filters=["all", "pass"])]

if config['analysis']["analysis_type"] in ["paired", "single"] and config["analysis"]["sequencing_type"] != "wgs" and config["analysis"]["umiworkflow"]:
    analysis_specific_results.extend(expand(vep_dir + "{vcf}.pass.balsamic_stat",
                                            vcf=get_vcf(config, ["vardict"], [config["analysis"]["case_id"]])))
    analysis_specific_results.extend([expand(vep_dir + "{vcf}.all.filtered.pass.ranked.vcf.gz",
                                           vcf=get_vcf(config, ["vardict"], [config["analysis"]["case_id"]]))])

    analysis_specific_results.extend([expand(vep_dir + "{vcf}.pass.vcf.gz",
                                      vcf=get_vcf(config, ["TNscope_umi"], [config["analysis"]["case_id"]])),
                                      expand(umi_qc_dir + "{sample}.umi.mean_family_depth",
                                      sample =  config["samples"])])
    config["rules"] = config["rules"] + umiqc_rules
    
    if "background_variants" in config:
        analysis_specific_results.extend([expand(umi_qc_dir + "{case_name}.{var_caller}.AFtable.txt",
                                      case_name = config["analysis"]["case_id"],
                                      var_caller =["TNscope_umi"])]),
        config["rules"] = config["rules"] + generatetable_umi_rules

else:
    analysis_specific_results.extend([expand(vep_dir + "{vcf}.filtered.pass.vcf.gz",
                                            vcf=get_vcf(config, ["tnscope"], [config["analysis"]["case_id"]]))])

if config["analysis"]["sequencing_type"] == "wgs" and config['analysis']['analysis_type'] == "single":
    if "dragen" in config:
        analysis_specific_results.extend([Path(result_dir, "dragen", "SNV.somatic." + config["analysis"]["case_id"] + ".dragen_tumor.bam").as_posix(),
                                          Path(result_dir, "dragen", "SNV.somatic." + config["analysis"]["case_id"] + ".dragen.vcf.gz").as_posix()])

for r in config["rules"]:
    include: Path(RULE_DIRECTORY, r).as_posix()

if 'benchmark_plots' in config:
    log_dir = config["analysis"]["log"]
    if not check_executable("sh5util"):
        LOG.warning("sh5util executable does not exist. Won't be able to plot analysis")
    else:
        # Make individual plot per job
        for log_file in Path(log_dir).glob("*.err"):
            log_file_list = log_file.name.split(".")
            job_name = ".".join(log_file_list[0:4]) 
            job_id = log_file_list[4].split("_")[1]
            h5_file = generate_h5(job_name, job_id, log_file.parent)
            benchmark_plot = Path(benchmark_dir, job_name + ".pdf")

            log_file_plot = plot_analysis(log_file, h5_file, benchmark_plot)
            logging.debug("Plot file for {} available at: {}".format(log_file.as_posix(), log_file_plot))

        # Merge plots into one based on rule name
        for my_rule in vars(rules).keys():
            my_rule_pdf = PdfFileMerger()
            my_rule_plots = list()
            for plots in Path(benchmark_dir).glob(f"BALSAMIC*.{my_rule}.*.pdf"):
                my_rule_pdf.append(plots.as_posix())
                my_rule_plots.append(plots)
            my_rule_pdf.write(Path(benchmark_dir, my_rule+".pdf").as_posix())
            my_rule_pdf.close()

            # Delete previous plots after merging
            for plots in my_rule_plots:
                plots.unlink()
            


if 'delivery' in config:
    wildcard_dict = {"sample": list(config["samples"].keys()),
                     "case_name": config["analysis"]["case_id"],
                     "allow_missing": True
                     }

    if config['analysis']["analysis_type"] in ["paired", "single"]:
        wildcard_dict.update({"var_type": ["CNV", "SNV", "SV"],
                              "var_class": ["somatic", "germline"],
                              "var_caller": somatic_caller + germline_caller,
                              "bedchrom": config["panel"]["chrom"] if "panel" in config else [],
                              })

    if 'rules_to_deliver' in config:
        rules_to_deliver = config['rules_to_deliver'].split(",")
    else:
        rules_to_deliver = ['multiqc']

    output_files_ready = [('path', 'path_index', 'step', 'tag', 'id', 'format')]

    for my_rule in set(rules_to_deliver):
        try:
            housekeeper_id = getattr(rules, my_rule).params.housekeeper_id
        except (ValueError, AttributeError, RuleException, WorkflowError) as e:
            LOG.warning("Cannot deliver step (rule) {}: {}".format(my_rule, e))
            continue

        LOG.info("Delivering step (rule) {}.".format(my_rule))
        output_files_ready.extend(get_rule_output(rules=rules,
                                                  rule_name=my_rule,
                                                  output_file_wildcards=wildcard_dict))

    output_files_ready = [dict(zip(output_files_ready[0], value)) for value in output_files_ready[1:]]
    delivery_ready = os.path.join(get_result_dir(config),
                                  "delivery_report",
                                  config["analysis"]["case_id"] + "_delivery_ready.hk")
    write_json(output_files_ready, delivery_ready)
    FormatFile(delivery_ready)

rule all:
    input:
        qc_result = quality_control_results,
        analysis_result = analysis_specific_results,
        hsmetrics = ["~/BALSAMIC/tests/test_data/qc_files/multiqc_picard_HsMetrics.json"],
        fold80 = ["~/BALSAMIC/tests/test_data/qc_files/fold_80.txt"]
    output:
        os.path.join(get_result_dir(config), "analysis_finish")
    run:
        import datetime
<<<<<<< HEAD
        # Read the hs-metrics and get fold-80 value. Then check if the value pass/fail.
        read_hsmetrics = read_json(input.hsmetrics[0])
        fold80_value = get_qc_value(read_hsmetrics)
        check_result = check_qc_criteria_simple(fold80_value, input.fold80[0])

        # If QC failed raise an error
        if not check_result:
            raise Exception("Analysis failed")
        else:
            with open(str(output[0]), mode='w') as finish_file:
                finish_file.write('%s\n' % datetime.datetime.now())

    
=======

        with open(str(output[0]), mode='w') as finish_file:
            finish_file.write('%s\n' % datetime.datetime.now())
>>>>>>> cb9bc5d0
<|MERGE_RESOLUTION|>--- conflicted
+++ resolved
@@ -384,7 +384,7 @@
         os.path.join(get_result_dir(config), "analysis_finish")
     run:
         import datetime
-<<<<<<< HEAD
+
         # Read the hs-metrics and get fold-80 value. Then check if the value pass/fail.
         read_hsmetrics = read_json(input.hsmetrics[0])
         fold80_value = get_qc_value(read_hsmetrics)
@@ -395,11 +395,4 @@
             raise Exception("Analysis failed")
         else:
             with open(str(output[0]), mode='w') as finish_file:
-                finish_file.write('%s\n' % datetime.datetime.now())
-
-    
-=======
-
-        with open(str(output[0]), mode='w') as finish_file:
-            finish_file.write('%s\n' % datetime.datetime.now())
->>>>>>> cb9bc5d0
+                finish_file.write('%s\n' % datetime.datetime.now())