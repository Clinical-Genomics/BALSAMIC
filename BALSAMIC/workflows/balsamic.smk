--- conflicted
+++ resolved
@@ -86,12 +86,7 @@
 umi_dir: str = Path(result_dir, "umi").as_posix() + "/"
 umi_qc_dir: str = Path(qc_dir, "umi_qc").as_posix() + "/"
 
-<<<<<<< HEAD
-# Pre run parameters
-seconds_before_start: int = SLEEP_BEFORE_START
-
-=======
->>>>>>> b5a1164a
+
 # Annotations
 research_annotations = []
 clinical_annotations = []
