# vim: syntax=python tabstop=4 expandtab
# coding: utf-8
import glob
import logging
import os
import re
import tempfile
from pathlib import Path
from typing import Dict, List

from BALSAMIC.constants.constants import FileType
from BALSAMIC.constants.analysis import (
    AnalysisWorkflow,
    FastqName,
    MutationType,
    SampleType,
    SequencingType,
    AnalysisType,
    BioinfoTools,
    LogFile)
from BALSAMIC.constants.paths import BALSAMIC_DIR
from BALSAMIC.constants.rules import SNAKEMAKE_RULES
from BALSAMIC.constants.variant_filters import (
    BaseSNVFilters,
    SVDB_FILTER_SETTINGS,
    MANTA_FILTER_SETTINGS,
    WgsSNVFilters,
    TgaSNVFilters,
    TgaUmiSNVFilters,
    get_tag_and_filtername,
)
from BALSAMIC.constants.workflow_params import (
    WORKFLOW_PARAMS,
)
from BALSAMIC.models.config import ConfigModel
from BALSAMIC.models.params import BalsamicWorkflowConfig, StructuralVariantFilters
from BALSAMIC.utils.cli import check_executable, generate_h5
from BALSAMIC.utils.exc import BalsamicError
from BALSAMIC.utils.logging import add_file_logging
from BALSAMIC.utils.io import read_yaml, write_finish_file, write_json
from BALSAMIC.utils.rule import (
    dump_toml,
    get_cancer_germline_snv_observations,
    get_cancer_somatic_snv_observations,
    get_capture_kit,
    get_clinical_snv_observations,
    get_clinical_sv_observations,
    get_fastp_parameters,
    get_pon_cnn,
    get_result_dir,
    get_rule_output,
    get_script_path,
    get_sequencing_type,
    get_somatic_sv_observations,
    get_swegen_snv,
    get_swegen_sv,
    get_variant_callers,
    get_vcf,
)
from snakemake.exceptions import RuleException, WorkflowError
from yapf.yapflib.yapf_api import FormatFile

# Initialize ConfigModel
config_model = ConfigModel.model_validate(config)

shell.executable("/bin/bash")
shell.prefix("set -eo pipefail; ")

<<<<<<< HEAD
LOG = logging.getLogger(__name__)
if not LOG.handlers:
    h = logging.StreamHandler()
    h.setFormatter(logging.Formatter("%(levelname)s: %(message)s"))
    LOG.addHandler(h)
LOG.setLevel(logging.INFO)

=======
>>>>>>> 56e2f8ca
# Get case id/name
case_id: str = config_model.analysis.case_id
# Get case-dir
case_dir: str = Path(config_model.analysis.analysis_dir, case_id).as_posix()
# Get result dir
result_dir: str = Path(config_model.analysis.result).as_posix() + "/"

# Set logging

LOG = logging.getLogger(__name__)
if not LOG.handlers:
    h = logging.StreamHandler()
    h.setFormatter(logging.Formatter("%(levelname)s: %(message)s"))
    LOG.addHandler(h)
LOG.setLevel(logging.INFO)

log_file = Path(case_dir, LogFile.LOGNAME).as_posix()
add_file_logging(log_file, logger_name=__name__)

LOG.info("Running BALSAMIC: balsamic.smk.")

# Create a temporary directory with trailing /
tmp_dir: str = Path(result_dir, "tmp").as_posix() + "/"
Path.mkdir(Path(tmp_dir), parents=True, exist_ok=True)

# Directories
input_fastq_dir: str = config_model.analysis.fastq_path + "/"
benchmark_dir: str = config_model.analysis.benchmark + "/"
fastq_dir: str = Path(result_dir, "fastq").as_posix() + "/"
bam_dir: str = Path(result_dir, "bam").as_posix() + "/"
cnv_dir: str = Path(result_dir, "cnv").as_posix() + "/"
fastqc_dir: str = Path(result_dir, "fastqc").as_posix() + "/"
vcf_dir: str = Path(result_dir, "vcf").as_posix() + "/"
vep_dir: str = Path(result_dir, "vep").as_posix() + "/"
qc_dir: str = Path(result_dir, "qc").as_posix() + "/"
delivery_dir: str = Path(result_dir, "delivery").as_posix() + "/"
umi_dir: str = Path(result_dir, "umi").as_posix() + "/"
umi_qc_dir: str = Path(qc_dir, "umi_qc").as_posix() + "/"

# Annotations
research_annotations = []
clinical_annotations = []
artefact_snv_obs = ""
clinical_snv_obs = ""
cancer_germline_snv_obs = ""
cancer_somatic_snv_obs = ""
swegen_snv = ""
clinical_sv = ""
somatic_sv = ""
swegen_sv = ""

if config["analysis"]["sequencing_type"] != "wgs":
    pon_cnn: str = get_pon_cnn(config)

# Run information
singularity_image: str = config_model.singularity["image"]
sample_names: List[str] = config_model.get_all_sample_names()
tumor_sample: str = config_model.get_sample_name_by_type(SampleType.TUMOR)

analysis_type = config_model.analysis.analysis_type
sequencing_type = config_model.analysis.sequencing_type

if analysis_type == AnalysisType.PAIRED:
    normal_sample: str = config_model.get_sample_name_by_type(SampleType.NORMAL)

# Sample status to sampleID namemap
if analysis_type == AnalysisType.PAIRED:
    status_to_sample_id = (
        "TUMOR" + "\\\\t" + tumor_sample + "\\\\n" + "NORMAL" + "\\\\t" + normal_sample
    )
else:
    status_to_sample_id = "TUMOR" + "\\\\t" + tumor_sample

soft_filter_normal = config_model.analysis.soft_filter_normal

if config_model.panel:
    SNV_FILTERS = TgaSNVFilters
else:
    SNV_FILTERS = WgsSNVFilters

if sequencing_type == "targeted":
    exome = config_model.panel.exome
    snv_quality_filters = SNV_FILTERS.get_filters(category="quality", analysis_type=analysis_type, exome=exome)
    snv_research_filters = SNV_FILTERS.get_filters(category="research", analysis_type=analysis_type, exome=exome)
    snv_clinical_filters = SNV_FILTERS.get_filters(category="clinical", analysis_type=analysis_type, exome=exome)
else:
    snv_quality_filters = SNV_FILTERS.get_filters(category="quality", analysis_type=analysis_type)
    snv_research_filters = SNV_FILTERS.get_filters(category="research", analysis_type=analysis_type)
    snv_clinical_filters = SNV_FILTERS.get_filters(category="clinical", analysis_type=analysis_type)

if config_model.analysis.analysis_workflow == AnalysisWorkflow.BALSAMIC_UMI:
    SNV_FILTERS = TgaUmiSNVFilters
    umi_snv_quality_filters = SNV_FILTERS.get_filters(category="quality", analysis_type=analysis_type)
    umi_snv_research_filters = SNV_FILTERS.get_filters(category="research", analysis_type=analysis_type)
    umi_snv_clinical_filters = SNV_FILTERS.get_filters(category="clinical", analysis_type=analysis_type)



SVDB_FILTERS = StructuralVariantFilters.model_validate(SVDB_FILTER_SETTINGS)
MANTA_FILTERS = StructuralVariantFilters.model_validate(MANTA_FILTER_SETTINGS)

# Fastp parameters
fastp_parameters: Dict = get_fastp_parameters(config_model)

# parse parameters as constants to workflows
params = BalsamicWorkflowConfig.model_validate(WORKFLOW_PARAMS)

# Custom filter to set the minimum number of reads required to support each UMI tag group
if config_model.custom_filters and config_model.custom_filters.umi_min_reads:
    params.umiconsensuscall.filter_minreads = config_model.custom_filters.umi_min_reads

# vcfanno annotations
research_annotations.append(
    {
        "annotation": [
            {
                "file": Path(config["reference"]["gnomad_variant"]).as_posix(),
                "fields": ["AF", "AF_popmax"],
                "ops": ["self", "self"],
                "names": ["GNOMADAF", "GNOMADAF_popmax"],
            }
        ]
    }
)

research_annotations.append(
    {
        "annotation": [
            {
                "file": Path(config["reference"]["clinvar"]).as_posix(),
                "fields": [
                    "CLNVID",
                    "CLNREVSTAT",
                    "CLNSIG",
                    "ORIGIN",
                    "ONC",
                    "ONCDN",
                    "ONCREVSTAT",
                    "ONCDISDB",
                    "ONCCONF",
                    "CLNVC",
                    "CLNVCSO",
                ],
                "ops": ["self", "self", "self", "self", "self", "self", "self", "self", "self", "self", "self"],
                "names": [
                    "CLNVID",
                    "CLNREVSTAT",
                    "CLNSIG",
                    "ORIGIN",
                    "ONC",
                    "ONCDN",
                    "ONCREVSTAT",
                    "ONCDISDB",
                    "ONCCONF",
                    "CLNVC",
                    "CLNVCSO",
                ],
            }
        ]
    }
)

research_annotations.append(
    {
        "annotation": [
            {
                "file": Path(config["reference"]["cadd_snv"]).as_posix(),
                "names": ["CADD"],
                "ops": ["mean"],
                "columns": [6],
            }
        ]
    }
)


if "swegen_snv_frequency" in config["reference"]:
    research_annotations.append(
        {
            "annotation": [
                {
                    "file": get_swegen_snv(config),
                    "fields": ["AF", "AC_Hom", "AC_Het", "AC_Hemi"],
                    "ops": ["self", "self", "self", "self"],
                    "names": [
                        "SWEGENAF",
                        "SWEGENAAC_Hom",
                        "SWEGENAAC_Het",
                        "SWEGENAAC_Hemi",
                    ],
                }
            ]
        }
    )

if "artefact_snv_observations" in config["reference"]:
    clinical_annotations.append(
        {
            "annotation": [
                {
                    "file": Path(config["reference"]["artefact_snv_observations"]).as_posix(),
                    "fields": ["Frq", "Obs", "Hom"],
                    "ops": ["self", "self", "self"],
                    "names": ["ArtefactFrq", "ArtefactObs", "ArtefactHom"],
                }
            ]
        }
    )
    artefact_snv_obs: str = Path(config["reference"]["artefact_snv_observations"]).as_posix()

if "clinical_snv_observations" in config["reference"]:
    clinical_annotations.append(
        {
            "annotation": [
                {
                    "file": get_clinical_snv_observations(config),
                    "fields": ["Frq", "Obs", "Hom"],
                    "ops": ["self", "self", "self"],
                    "names": ["Frq", "Obs", "Hom"],
                }
            ]
        }
    )
    clinical_snv_obs: str = get_clinical_snv_observations(config)

if "cancer_germline_snv_observations" in config["reference"]:
    clinical_annotations.append(
        {
            "annotation": [
                {
                    "file": get_cancer_germline_snv_observations(config),
                    "fields": ["Frq", "Obs", "Hom"],
                    "ops": ["self", "self", "self"],
                    "names": [
                        "Cancer_Germline_Frq",
                        "Cancer_Germline_Obs",
                        "Cancer_Germline_Hom",
                    ],
                }
            ]
        }
    )
    cancer_germline_snv_obs: str = get_cancer_germline_snv_observations(config)

if "cancer_somatic_snv_observations" in config["reference"]:
    clinical_annotations.append(
        {
            "annotation": [
                {
                    "file": get_cancer_somatic_snv_observations(config),
                    "fields": ["Frq", "Obs", "Hom"],
                    "ops": ["self", "self", "self"],
                    "names": [
                        "Cancer_Somatic_Frq",
                        "Cancer_Somatic_Obs",
                        "Cancer_Somatic_Hom",
                    ],
                }
            ]
        }
    )
    cancer_somatic_snv_obs: str = get_cancer_somatic_snv_observations(config)

if "clinical_sv_observations" in config["reference"]:
    clinical_sv: str = get_clinical_sv_observations(config)

if "cancer_somatic_sv_observations" in config["reference"]:
    somatic_sv: str = get_somatic_sv_observations(config)

if "swegen_sv_frequency" in config["reference"]:
    swegen_sv: str = get_swegen_sv(config)


# Capture kit name
if config["analysis"]["sequencing_type"] != "wgs":
    capture_kit = os.path.split(config["panel"]["capture_kit"])[1]

if "hg38" in config["reference"]["reference_genome"]:
    config["reference"]["genome_version"] = "hg38"
elif "canfam3" in config["reference"]["reference_genome"]:
    config["reference"]["genome_version"] = "canfam3"
    LOG.error(
        "The main BALSAMIC workflow is not compatible with the canfam3 genome version "
        "use '--analysis-workflow balsamic-qc' instead"
    )
    raise BalsamicError
else:
    config["reference"]["genome_version"] = "hg19"

LOG.info("Genome version set to %s", config["reference"]["genome_version"])


# Add normal sample if analysis is paired
germline_call_samples = ["tumor"]
if config["analysis"]["analysis_type"] == "paired":
    germline_call_samples.append("normal")

# Create list of chromosomes in panel for panel only variant calling to be used in rules
if config["analysis"]["sequencing_type"] != "wgs":
    chromlist = config["panel"]["chrom"]

background_variant_file = ""
if "background_variants" in config:
    background_variant_file = config["background_variants"]

# Set temporary dir environment variable
os.environ["SENTIEON_TMPDIR"] = result_dir
os.environ["TMPDIR"] = get_result_dir(config)

# CNV report input files
cnv_report_paths = []
if config["analysis"]["sequencing_type"] == "wgs":
    if config["analysis"]["analysis_type"] == "paired":
        cnv_report_paths.append(
            f"{vcf_dir}MSI.somatic.{config['analysis']['case_id']}.msisensorpro.msi.pdf"
        )
        cnv_report_paths.append(
            f"{vcf_dir}CNV.somatic.{config['analysis']['case_id']}.ascat.samplestatistics.txt.pdf"
        )
        cnv_report_paths.extend(
            expand(
                f"{vcf_dir}CNV.somatic.{config['analysis']['case_id']}.ascat.{{output_suffix}}.png.pdf",
                output_suffix=[
                    "ascatprofile",
                    "rawprofile",
                    "ASPCF",
                    "tumor",
                    "germline",
                    "sunrise",
                ],
            )
        )
    else:
        cnv_report_paths.extend(
            expand(
                f"{vcf_dir}CNV.somatic.{config['analysis']['case_id']}.cnvpytor.{{output_suffix}}.png.pdf",
                output_suffix=["circular", "scatter"],
            )
        )
else:
    if config["analysis"]["analysis_type"] == "paired":
        cnv_report_paths.append(
            f"{vcf_dir}MSI.somatic.{config['analysis']['case_id']}.msisensorpro.msi.pdf"
        )
    cnv_report_paths.extend(
        expand(f"{cnv_dir}tumor.merged-{{plot}}.pdf", plot=["diagram", "scatter"])
    )
    cnv_report_paths.append(
        f"{cnv_dir}CNV.somatic.{config['analysis']['case_id']}.purecn.purity.csv.pdf"
    )


# Collect all rules to be run

rules_to_include = []

for sub, value in SNAKEMAKE_RULES.items():
    if sub in ["common", analysis_type + "_" + sequencing_type]:
        for module_name, module_rules in value.items():
            rules_to_include.extend(module_rules)

if config["analysis"]["analysis_workflow"] == "balsamic":
    rules_to_include = [rule for rule in rules_to_include if "umi" not in rule]

# Add rule for DRAGEN
if "dragen" in config:
    rules_to_include.append("snakemake_rules/concatenation/concatenation.rule")

# Add rule for GENS
if "gnomad_min_af5" in config["reference"]:
    rules_to_include.append("snakemake_rules/variant_calling/gens_preprocessing.rule")
if "gnomad_min_af5" in config["reference"] and sequencing_type == SequencingType.WGS:
    rules_to_include.append("snakemake_rules/variant_calling/gatk_read_counts.rule")

LOG.info(f"The following rules will be included in the workflow: {rules_to_include}")

# If workflow includes UMI filtered results, add these results
wf_solutions = ["BALSAMIC", "Sentieon"]
if config["analysis"]["analysis_workflow"] == "balsamic-umi":
    wf_solutions.append("Sentieon_umi")

# Extract variant callers for the workflow
germline_caller_snv = []
germline_caller_sv = []
germline_caller_cnv = []
somatic_caller_snv = []
somatic_caller_cnv = []
somatic_caller_sv = []

# Collect list of variant callers to be run
for ws in wf_solutions:
    somatic_caller_snv += get_variant_callers(
        config=config,
        analysis_type=config["analysis"]["analysis_type"],
        workflow_solution=ws,
        mutation_type="SNV",
        sequencing_type=config["analysis"]["sequencing_type"],
        mutation_class="somatic",
    )
    somatic_caller_sv += get_variant_callers(
        config=config,
        analysis_type=config["analysis"]["analysis_type"],
        workflow_solution=ws,
        mutation_type="SV",
        sequencing_type=config["analysis"]["sequencing_type"],
        mutation_class="somatic",
    )
    somatic_caller_cnv += get_variant_callers(
        config=config,
        analysis_type=config["analysis"]["analysis_type"],
        workflow_solution=ws,
        mutation_type="CNV",
        sequencing_type=config["analysis"]["sequencing_type"],
        mutation_class="somatic",
    )
    germline_caller_snv += get_variant_callers(
        config=config,
        analysis_type=config["analysis"]["analysis_type"],
        workflow_solution=ws,
        mutation_type="SNV",
        sequencing_type=config["analysis"]["sequencing_type"],
        mutation_class="germline",
    )
    germline_caller_sv += get_variant_callers(
        config=config,
        analysis_type=config["analysis"]["analysis_type"],
        workflow_solution=ws,
        mutation_type="SV",
        sequencing_type=config["analysis"]["sequencing_type"],
        mutation_class="germline",
    )
    germline_caller_cnv += get_variant_callers(
        config=config,
        analysis_type=config["analysis"]["analysis_type"],
        workflow_solution=ws,
        mutation_type="CNV",
        sequencing_type=config["analysis"]["sequencing_type"],
        mutation_class="germline",
    )

LOG.info(
    f"The following Somatic SNV variant callers will be included in the workflow: {somatic_caller_snv}"
)
LOG.info(
    f"The following Somatic SV variant callers will be included in the workflow: {somatic_caller_sv}"
)
LOG.info(
    f"The following Somatic CNV variant callers will be included in the workflow: {somatic_caller_cnv}"
)
LOG.info(
    f"The following Germline SNV variant callers will be included in the workflow: {germline_caller_snv}"
)
LOG.info(
    f"The following Germline SV variant callers will be included in the workflow: {germline_caller_sv}"
)
LOG.info(
    f"The following Germline CNV variant callers will be included in the workflow: {germline_caller_cnv}"
)

somatic_caller_sv.remove("svdb")
svdb_callers_prio = somatic_caller_sv + somatic_caller_cnv

somatic_caller = somatic_caller_snv + ["svdb"]
final_somatic_snv_caller = somatic_caller_snv
if config["analysis"]["sequencing_type"] != "wgs":
    remove_caller_list = ["tnscope", "vardict"]
    for remove_caller in remove_caller_list:
        if remove_caller in somatic_caller:
            somatic_caller.remove(remove_caller)
            final_somatic_snv_caller.remove(remove_caller)

# Define common and analysis specific outputs
quality_control_results = [
    Path(qc_dir, case_id + "_metrics_deliverables.yaml").as_posix(),
    Path(qc_dir, "multiqc_report.html").as_posix(),
    Path(qc_dir, "multiqc_data/multiqc_data.json").as_posix(),
]

# Analysis results
analysis_specific_results = []

# Germline SNVs/SVs
germline_caller = germline_caller_cnv + germline_caller_sv + germline_caller_snv
analysis_specific_results.extend(
    expand(
        vep_dir + "{vcf}.vcf.gz",
        vcf=get_vcf(config, germline_caller, germline_call_samples),
    )
)

for r in rules_to_include:
    include: Path(BALSAMIC_DIR, r).as_posix()


# Germline SNVs specifically for genotype
if config["analysis"]["analysis_type"] == "paired":
    analysis_specific_results.append(vep_dir + "SNV.genotype.normal.dnascope.vcf.gz")


# Raw VCFs
analysis_specific_results.extend(
    expand(
        vcf_dir + "{vcf}.research.vcf.gz",
        vcf=get_vcf(config, somatic_caller, [case_id]),
    )
)

# Filtered and passed post annotation research VCFs
analysis_specific_results.extend(
    expand(
        vep_dir + "{vcf}.research.filtered.pass.vcf.gz",
        vcf=get_vcf(config, somatic_caller, [case_id]),
    )
)

# Scored clinical SNV VCFs
analysis_specific_results.extend(
    expand(
        vep_dir + "{vcf}.clinical.scored.vcf.gz",
        vcf=get_vcf(config, final_somatic_snv_caller, [case_id]),
    )
)

# Filtered and passed post annotation clinical VCFs
analysis_specific_results.extend(
    expand(
        vep_dir + "{vcf}.clinical.filtered.pass.vcf.gz",
        vcf=get_vcf(config, somatic_caller, [case_id]),
    )
)


# TMB
somatic_caller.remove("svdb")
analysis_specific_results.extend(
    expand(
        vep_dir + "{vcf}.balsamic_stat",
        vcf=get_vcf(config, somatic_caller, [case_id]),
    )
)

# CNV report
analysis_specific_results.append(cnv_dir + "CNV.somatic." + case_id + ".report.pdf"),

# TGA specific files
if config["analysis"]["sequencing_type"] != "wgs":
    # CNVkit
    analysis_specific_results.append(cnv_dir + "tumor.merged.cns")
    analysis_specific_results.extend(
        expand(cnv_dir + "tumor.merged-{plot}", plot=["diagram.pdf", "scatter.pdf"])
    )
    analysis_specific_results.append(cnv_dir + case_id + ".gene_metrics")
    # vcf2cytosure
    analysis_specific_results.extend(expand(
        vcf_dir + "CNV.somatic.{case_name}.{var_caller}.vcf2cytosure.cgh",
        case_name=case_id,
        var_caller=["cnvkit"]
    ))
    # UMI
    if config["analysis"]["analysis_workflow"] == "balsamic-umi":
        analysis_specific_results.extend(expand(umi_qc_dir + "tumor.{sample}.umi.mean_family_depth", sample=tumor_sample))
        if config['analysis']['analysis_type'] == "paired":
            analysis_specific_results.extend(expand(umi_qc_dir + "normal.{sample}.umi.mean_family_depth",sample=normal_sample))
        if background_variant_file:
            analysis_specific_results.extend(
                expand(
                    umi_qc_dir + "{case_name}.{var_caller}.AFtable.txt",
                    case_name=case_id,
                    var_caller=["tnscope_umi"],
                )
            )


if (
    config["analysis"]["sequencing_type"] == "wgs"
    and config["analysis"]["analysis_type"] == "paired"
):
    analysis_specific_results.extend(
        expand(
            vcf_dir + "{vcf}.copynumber.txt.gz",
            vcf=get_vcf(config, ["ascat"], [case_id]),
        )
    )
    analysis_specific_results.extend(
        expand(vcf_dir + "{vcf}.cov.gz", vcf=get_vcf(config, ["dellycnv"], [case_id]))
    )
    analysis_specific_results.extend(
        expand(
            vcf_dir + "SV.somatic.{case_name}.{sample_type}.tiddit_cov.bed",
            case_name=case_id,
            sample_type=["tumor", "normal"],
        )
    )
    analysis_specific_results.extend(
        expand(
            vcf_dir + "CNV.somatic.{case_name}.{sample_type}.vcf2cytosure.cgh",
            case_name=case_id,
            sample_type=["tumor", "normal"],
        )
    )

if (
    config["analysis"]["sequencing_type"] == "wgs"
    and config["analysis"]["analysis_type"] == "single"
):
    analysis_specific_results.extend(
        expand(
            vcf_dir + "CNV.somatic.{case_name}.{sample_type}.vcf2cytosure.cgh",
            case_name=case_id,
            sample_type=["tumor"],
        )
    )
    analysis_specific_results.extend(
        expand(
            vcf_dir + "SV.somatic.{case_name}.tumor.tiddit_cov.bed",
            case_name=case_id,
        )
    )

if config["analysis"]["analysis_type"] == "single":
    analysis_specific_results.extend(
        expand(vcf_dir + "{vcf}.cov.gz", vcf=get_vcf(config, ["dellycnv"], [case_id]))
    )

# GENS Outputs
if "gnomad_min_af5" in config["reference"]:
    analysis_specific_results.extend(
        expand(
            cnv_dir + "{sample}.{gens_input}.bed.gz",
            sample=sample_names,
            gens_input=["cov", "baf"],
        )
    )


# Dragen
if (
    config["analysis"]["sequencing_type"] == "wgs"
    and config["analysis"]["analysis_type"] == "single"
):
    if "dragen" in config:
        analysis_specific_results.extend(
            [
                Path(
                    result_dir, "dragen", "SNV.somatic." + case_id + ".dragen_tumor.bam"
                ).as_posix(),
                Path(
                    result_dir, "dragen", "SNV.somatic." + case_id + ".dragen.vcf.gz"
                ).as_posix(),
            ]
        )

LOG.info(f"Following outputs will be delivered {analysis_specific_results}")

if "delivery" in config:
    wildcard_dict = {
        "sample": sample_names,
        "case_name": case_id,
        "allow_missing": True,
    }

    if config["analysis"]["analysis_type"] in ["paired", "single"]:
        wildcard_dict.update(
            {
                "var_type": ["CNV", "SNV", "SV"],
                "var_class": ["somatic", "germline"],
                "var_caller": somatic_caller + germline_caller,
                "bedchrom": config["panel"]["chrom"] if "panel" in config else [],
            }
        )

    if "rules_to_deliver" in config:
        rules_to_deliver = config["rules_to_deliver"].split(",")
    else:
        rules_to_deliver = ["multiqc"]

    output_files_ready = [("path", "path_index", "step", "tag", "id", "format")]

    for my_rule in set(rules_to_deliver):
        try:
            housekeeper_id = getattr(rules, my_rule).params.housekeeper_id
        except (ValueError, AttributeError, RuleException, WorkflowError) as e:
            LOG.warning(f"Cannot deliver step (rule) {my_rule}")
            continue

        LOG.info("Delivering step (rule) {} {}.".format(my_rule, housekeeper_id))
        files_to_deliver = get_rule_output(
            rules=rules, rule_name=my_rule, output_file_wildcards=wildcard_dict
        )
        LOG.info("The following files added to delivery: {}".format(files_to_deliver))
        output_files_ready.extend(files_to_deliver)

    output_files_ready = [
        dict(zip(output_files_ready[0], value)) for value in output_files_ready[1:]
    ]
    delivery_ready = Path(
        get_result_dir(config), "delivery_report", case_id + "_delivery_ready.hk"
    ).as_posix()
    write_json(output_files_ready, delivery_ready)
    FormatFile(delivery_ready)


wildcard_constraints:
    sample="[^.]+",
    sample_type="(?:normal|tumor)",
    fastq_pattern="[^/]+"


rule all:
    input:
        quality_control_results + analysis_specific_results,
    output:
        finish_file=Path(get_result_dir(config), "analysis_finished_successfully").as_posix(),
    params:
        tmp_dir=tmp_dir,
        case_name=config["analysis"]["case_id"],
        status_file=Path(get_result_dir(config), "analysis_status.txt").as_posix(),
    message:
        "Finalizing analysis for {params.case_name}"
    run:
        from datetime import datetime
        import shutil
        from BALSAMIC.utils.metrics import validate_qc_metrics

        status = "SUCCESSFUL"
        timestamp = datetime.now().strftime("%Y-%m-%d %H:%M:%S")

        error_message = ""
        try:
            validate_qc_metrics(read_yaml(input[0]))
        except ValueError as val_exc:
            LOG.error(val_exc)
            error_message = str(val_exc)
            status = "QC_VALIDATION_FAILED"
        except Exception as exc:
            LOG.error(exc)
            error_message = str(exc)
            status = "UNKNOWN_ERROR"

        # Clean up tmp
        try:
            shutil.rmtree(params.tmp_dir)
        except OSError as e:
            print("Error: %s - %s." % (e.filename, e.strerror))

        # Write status to file
        with open(params.status_file, "w") as status_fh:
            status_fh.write(f"=== QC metrics check at {timestamp} ===\n")
            status_fh.write(status + "\n")
            status_fh.write(error_message + "\n")

        # Raise to trigger rule failure if needed
        if status != "SUCCESSFUL":
            raise ValueError(f"Final rule failed with status: {status}")
        else:
            write_finish_file(file_path=output.finish_file)<|MERGE_RESOLUTION|>--- conflicted
+++ resolved
@@ -66,16 +66,6 @@
 shell.executable("/bin/bash")
 shell.prefix("set -eo pipefail; ")
 
-<<<<<<< HEAD
-LOG = logging.getLogger(__name__)
-if not LOG.handlers:
-    h = logging.StreamHandler()
-    h.setFormatter(logging.Formatter("%(levelname)s: %(message)s"))
-    LOG.addHandler(h)
-LOG.setLevel(logging.INFO)
-
-=======
->>>>>>> 56e2f8ca
 # Get case id/name
 case_id: str = config_model.analysis.case_id
 # Get case-dir
