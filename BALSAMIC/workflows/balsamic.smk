--- conflicted
+++ resolved
@@ -17,7 +17,7 @@
     SVDB_FILTER_SETTINGS,
     VARDICT_SETTINGS,
 )
-from BALSAMIC.constants.workflow_params import VARCALL_PARAMS, WORKFLOW_PARAMS
+from BALSAMIC.constants.workflow_params import (WORKFLOW_PARAMS, VARCALL_PARAMS, SLEEP_BEFORE_START)
 from BALSAMIC.models.config import ConfigModel
 from BALSAMIC.models.params import BalsamicWorkflowConfig, VarCallerFilter
 from BALSAMIC.utils.cli import check_executable, generate_h5
@@ -44,25 +44,9 @@
     get_vcf,
 )
 from BALSAMIC.utils.workflowscripts import plot_analysis
-<<<<<<< HEAD
 from PyPDF2 import PdfFileMerger
 from snakemake.exceptions import RuleException, WorkflowError
 from yapf.yapflib.yapf_api import FormatFile
-=======
-
-from BALSAMIC.utils.rule import (get_fastp_parameters, get_variant_callers, get_rule_output, get_result_dir, get_vcf,
-                                 get_threads, get_script_path, get_sequencing_type,
-                                 get_capture_kit, get_pon_cnn,
-                                 get_clinical_snv_observations, get_clinical_sv_observations, get_swegen_snv,
-                                 get_swegen_sv, dump_toml, get_cancer_germline_snv_observations,
-                                 get_cancer_somatic_snv_observations, get_somatic_sv_observations)
-
-from BALSAMIC.constants.analysis import MutationType, FastqName, SampleType
-from BALSAMIC.constants.variant_filters import (COMMON_SETTINGS, VARDICT_SETTINGS, SENTIEON_VARCALL_SETTINGS,
-                                                SVDB_FILTER_SETTINGS)
-from BALSAMIC.constants.workflow_params import (WORKFLOW_PARAMS, VARCALL_PARAMS, SLEEP_BEFORE_START)
-from BALSAMIC.constants.rules import SNAKEMAKE_RULES
->>>>>>> 8d348cf7
 
 # Initialize ConfigModel
 config_model = ConfigModel.model_validate(config)
