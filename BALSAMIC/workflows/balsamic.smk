# vim: syntax=python tabstop=4 expandtab
# coding: utf-8
import glob
import logging
import os
import re
import tempfile
from pathlib import Path
from typing import Dict, List

from BALSAMIC.constants.constants import FileType
from BALSAMIC.constants.analysis import (
    AnalysisWorkflow,
    FastqName,
    MutationType,
    SampleType,
    SequencingType,
    AnalysisType,
    BioinfoTools,
    AnnotationCategory)
from BALSAMIC.constants.paths import BALSAMIC_DIR
from BALSAMIC.constants.rules import SNAKEMAKE_RULES
from BALSAMIC.constants.variant_filters import (
    BaseSNVFilters,
    SVDB_FILTER_SETTINGS,
    MANTA_FILTER_SETTINGS,
    WgsSNVFilters,
    TgaSNVFilters,
    TgaUmiSNVFilters,
    get_tag_and_filtername,
)
from BALSAMIC.constants.workflow_params import (
    WORKFLOW_PARAMS,
)
from BALSAMIC.models.config import ConfigModel
from BALSAMIC.models.params import BalsamicWorkflowConfig, StructuralVariantFilters
from BALSAMIC.utils.cli import check_executable, generate_h5
from BALSAMIC.utils.exc import BalsamicError
from BALSAMIC.utils.io import read_yaml, write_finish_file, write_json
from BALSAMIC.utils.rule import (
    get_capture_kit,
    get_fastp_parameters,
    get_pon_cnn,
    get_result_dir,
    get_rule_output,
    get_script_path,
    get_sequencing_type,
    get_threads,
    get_variant_callers,
    get_vcf,
)
from snakemake.exceptions import RuleException, WorkflowError
from yapf.yapflib.yapf_api import FormatFile

# Initialize ConfigModel
config_model = ConfigModel.model_validate(config)

shell.executable("/bin/bash")
shell.prefix("set -eo pipefail; ")

LOG = logging.getLogger(__name__)

# Get case id/name
case_id: str = config_model.analysis.case_id
# Get analysis dir
analysis_dir_home: str = config_model.analysis.analysis_dir
analysis_dir: str = Path(analysis_dir_home, "analysis", case_id).as_posix() + "/"
# Get result dir
result_dir: str = Path(config_model.analysis.result).as_posix() + "/"

# Create a temporary directory with trailing /
tmp_dir: str = Path(result_dir, "tmp").as_posix() + "/"
Path.mkdir(Path(tmp_dir), parents=True, exist_ok=True)

# Directories
input_fastq_dir: str = config_model.analysis.fastq_path + "/"
benchmark_dir: str = config_model.analysis.benchmark + "/"
fastq_dir: str = Path(result_dir, "fastq").as_posix() + "/"
bam_dir: str = Path(result_dir, "bam").as_posix() + "/"
cnv_dir: str = Path(result_dir, "cnv").as_posix() + "/"
fastqc_dir: str = Path(result_dir, "fastqc").as_posix() + "/"
vcf_dir: str = Path(result_dir, "vcf").as_posix() + "/"
vep_dir: str = Path(result_dir, "vep").as_posix() + "/"
qc_dir: str = Path(result_dir, "qc").as_posix() + "/"
delivery_dir: str = Path(result_dir, "delivery").as_posix() + "/"
umi_dir: str = Path(result_dir, "umi").as_posix() + "/"
umi_qc_dir: str = Path(qc_dir, "umi_qc").as_posix() + "/"


if config_model.analysis.sequencing_type != SequencingType.WGS:
    pon_cnn: str = get_pon_cnn(config)

# Run information
singularity_image: str = config_model.singularity["image"]
sample_names: List[str] = config_model.get_all_sample_names()
tumor_sample: str = config_model.get_sample_name_by_type(SampleType.TUMOR)

analysis_type = config_model.analysis.analysis_type
sequencing_type = config_model.analysis.sequencing_type

if analysis_type == AnalysisType.PAIRED:
    normal_sample: str = config_model.get_sample_name_by_type(SampleType.NORMAL)

# Sample status to sampleID namemap
if analysis_type == AnalysisType.PAIRED:
    status_to_sample_id = (
        "TUMOR" + "\\\\t" + tumor_sample + "\\\\n" + "NORMAL" + "\\\\t" + normal_sample
    )
else:
    status_to_sample_id = "TUMOR" + "\\\\t" + tumor_sample

soft_filter_normal = config_model.analysis.soft_filter_normal

if config_model.panel:
    SNV_FILTERS = TgaSNVFilters
else:
    SNV_FILTERS = WgsSNVFilters

if sequencing_type == "targeted":
    exome = config_model.panel.exome
    snv_quality_filters = SNV_FILTERS.get_filters(category="quality", analysis_type=analysis_type, exome=exome)
    snv_post_quality_filters = SNV_FILTERS.get_filters(category="post_quality", analysis_type=analysis_type, exome=exome)
    snv_research_filters = SNV_FILTERS.get_filters(category="research", analysis_type=analysis_type, exome=exome)
    snv_clinical_filters = SNV_FILTERS.get_filters(category="clinical", analysis_type=analysis_type, exome=exome)
else:
    snv_quality_filters = SNV_FILTERS.get_filters(category="quality", analysis_type=analysis_type)
    snv_post_quality_filters = SNV_FILTERS.get_filters(category="post_quality",analysis_type=analysis_type)
    snv_research_filters = SNV_FILTERS.get_filters(category="research", analysis_type=analysis_type)
    snv_clinical_filters = SNV_FILTERS.get_filters(category="clinical", analysis_type=analysis_type)

if config_model.analysis.analysis_workflow == AnalysisWorkflow.BALSAMIC_UMI:
    SNV_FILTERS = TgaUmiSNVFilters
    umi_snv_quality_filters = SNV_FILTERS.get_filters(category="quality", analysis_type=analysis_type)
    umi_snv_research_filters = SNV_FILTERS.get_filters(category="research", analysis_type=analysis_type)
    umi_snv_clinical_filters = SNV_FILTERS.get_filters(category="clinical", analysis_type=analysis_type)



SVDB_FILTERS = StructuralVariantFilters.model_validate(SVDB_FILTER_SETTINGS)
MANTA_FILTERS = StructuralVariantFilters.model_validate(MANTA_FILTER_SETTINGS)

# Fastp parameters
fastp_parameters: Dict = get_fastp_parameters(config_model)

# parse parameters as constants to workflows
params = BalsamicWorkflowConfig.model_validate(WORKFLOW_PARAMS)

# Custom filter to set the minimum number of reads required to support each UMI tag group
if config_model.custom_filters and config_model.custom_filters.umi_min_reads:
    params.umiconsensuscall.filter_minreads = config_model.custom_filters.umi_min_reads

<<<<<<< HEAD
# vcfanno annotations
gnomad_annotation = [
    {
        "annotation": [
            {
                "file": Path(config["reference"]["gnomad_variant"]).as_posix(),
                "fields": ["AF", "AF_popmax"],
                "ops": ["self", "self"],
                "names": ["GNOMADAF", "GNOMADAF_popmax"],
            }
        ]
    }
]

research_annotations.append(
    {
        "annotation": [
            {
                "file": Path(config["reference"]["clinvar"]).as_posix(),
                "fields": [
                    "CLNVID",
                    "CLNREVSTAT",
                    "CLNSIG",
                    "ORIGIN",
                    "ONC",
                    "ONCDN",
                    "ONCREVSTAT",
                    "ONCDISDB",
                    "ONCCONF",
                    "CLNVC",
                    "CLNVCSO",
                ],
                "ops": ["self", "self", "self", "self", "self", "self", "self", "self", "self", "self", "self"],
                "names": [
                    "CLNVID",
                    "CLNREVSTAT",
                    "CLNSIG",
                    "ORIGIN",
                    "ONC",
                    "ONCDN",
                    "ONCREVSTAT",
                    "ONCDISDB",
                    "ONCCONF",
                    "CLNVC",
                    "CLNVCSO",
                ],
            }
        ]
    }
)

research_annotations.append(
    {
        "annotation": [
            {
                "file": Path(config["reference"]["cadd_snv"]).as_posix(),
                "names": ["CADD"],
                "ops": ["mean"],
                "columns": [6],
            }
        ]
    }
)


if "swegen_snv_frequency" in config["reference"]:
    research_annotations.append(
        {
            "annotation": [
                {
                    "file": get_swegen_snv(config),
                    "fields": ["AF", "AC_Hom", "AC_Het", "AC_Hemi"],
                    "ops": ["self", "self", "self", "self"],
                    "names": [
                        "SWEGENAF",
                        "SWEGENAAC_Hom",
                        "SWEGENAAC_Het",
                        "SWEGENAAC_Hemi",
                    ],
                }
            ]
        }
    )

if "artefact_snv_observations" in config["reference"]:
    clinical_annotations.append(
        {
            "annotation": [
                {
                    "file": Path(config["reference"]["artefact_snv_observations"]).as_posix(),
                    "fields": ["Frq", "Obs", "Hom"],
                    "ops": ["self", "self", "self"],
                    "names": ["ArtefactFrq", "ArtefactObs", "ArtefactHom"],
                }
            ]
        }
    )
    artefact_snv_obs: str = Path(config["reference"]["artefact_snv_observations"]).as_posix()

if "clinical_snv_observations" in config["reference"]:
    clinical_annotations.append(
        {
            "annotation": [
                {
                    "file": get_clinical_snv_observations(config),
                    "fields": ["Frq", "Obs", "Hom"],
                    "ops": ["self", "self", "self"],
                    "names": ["Frq", "Obs", "Hom"],
                }
            ]
        }
    )
    clinical_snv_obs: str = get_clinical_snv_observations(config)

if "cancer_germline_snv_observations" in config["reference"]:
    clinical_annotations.append(
        {
            "annotation": [
                {
                    "file": get_cancer_germline_snv_observations(config),
                    "fields": ["Frq", "Obs", "Hom"],
                    "ops": ["self", "self", "self"],
                    "names": [
                        "Cancer_Germline_Frq",
                        "Cancer_Germline_Obs",
                        "Cancer_Germline_Hom",
                    ],
                }
            ]
        }
    )
    cancer_germline_snv_obs: str = get_cancer_germline_snv_observations(config)


if "cancer_somatic_snv_observations" in config["reference"]:
    clinical_annotations.append(
        {
            "annotation": [
                {
                    "file": Path(config["reference"]["cancer_somatic_snv_observations"]).as_posix(),
                    "fields": ["Frq", "Obs", "Hom"],
                    "ops": ["self", "self", "self"],
                    "names": [
                        "Cancer_Somatic_Frq",
                        "Cancer_Somatic_Obs",
                        "Cancer_Somatic_Hom",
                    ],
                }
            ]
        }
    )
    cancer_somatic_snv_obs: str = Path(config["reference"]["cancer_somatic_snv_observations"]).as_posix()

if "cancer_somatic_snv_panel_observations" in config["reference"]:
    clinical_annotations.append(
        {
            "annotation": [
                {
                    "file": Path(config["reference"]["cancer_somatic_snv_panel_observations"]).as_posix(),
                    "fields": ["Frq", "Obs", "Hom"],
                    "ops": ["self", "self", "self"],
                    "names": [
                        "Cancer_Somatic_Panel_Frq",
                        "Cancer_Somatic_Panel_Obs",
                        "Cancer_Somatic_Panel_Hom",
                    ],
                }
            ]
        }
    )
    cancer_somatic_snv_panel_obs: str = Path(config["reference"]["cancer_somatic_snv_panel_observations"]).as_posix()
=======
# reference file paths

reference_genome = config_model.reference["reference_genome"].file.as_posix()
dbsnp = config_model.reference["dbsnp"].file.as_posix()
mills_1kg = config_model.reference["mills_1kg"].file.as_posix()
known_indel_1kg = config_model.reference["known_indel_1kg"].file.as_posix()
cosmic = config_model.reference["cosmic"].file.as_posix()
vep_cache_dir = config_model.reference["vep_dir"].file.as_posix()
rank_score = config_model.reference["rank_score"].file.as_posix()
wgs_calling_regions = config_model.reference["wgs_calling_regions"].file.as_posix()
refgene_bed = config_model.reference["refgene_bed"].file.as_posix()
refgene_txt = config_model.reference["refgene_txt"].file.as_posix()
refgene_flat = config_model.reference["refgene_flat"].file.as_posix()
somalier_sites = config_model.reference["somalier_sites"].file.as_posix()
ascat_gc_correction = config_model.reference["ascat_gc_correction"].file.as_posix()
delly_exclusion_converted = config_model.reference["delly_exclusion_converted"].file.as_posix()
delly_mappability = config_model.reference["delly_mappability"].file.as_posix()
access_regions = config_model.reference["access_regions"].file.as_posix()
gnomad_min_af5 = config_model.reference["gnomad_min_af5"].file.as_posix()
genome_chrom_size = config_model.reference["genome_chrom_size"].file.as_posix()
>>>>>>> a2896b2c

# vcfanno annotations

clinical_sv = config_model.reference.get("clinical_sv_observations")
clinical_sv = clinical_sv.file.as_posix() if clinical_sv else None

somatic_sv = config_model.reference.get("cancer_somatic_sv_observations")
somatic_sv = somatic_sv.file.as_posix() if somatic_sv else None

swegen_sv = config_model.reference.get("swegen_sv_frequency")
swegen_sv = swegen_sv.file.as_posix() if swegen_sv else None


# Capture kit name
if config["analysis"]["sequencing_type"] != "wgs":
    capture_kit = os.path.split(config["panel"]["capture_kit"])[1]

if "hg38" in config["reference"]["reference_genome"]["file"]:
    config["reference"]["genome_version"] = "hg38"
elif "canfam3" in config["reference"]["reference_genome"]["file"]:
    config["reference"]["genome_version"] = "canfam3"
    LOG.error(
        "The main BALSAMIC workflow is not compatible with the canfam3 genome version "
        "use '--analysis-workflow balsamic-qc' instead"
    )
    raise BalsamicError
else:
    config["reference"]["genome_version"] = "hg19"

LOG.info("Genome version set to %s", config["reference"]["genome_version"])


# Add normal sample if analysis is paired
germline_call_samples = ["tumor"]
if config["analysis"]["analysis_type"] == "paired":
    germline_call_samples.append("normal")

# Create list of chromosomes in panel for panel only variant calling to be used in rules
if config["analysis"]["sequencing_type"] != "wgs":
    chromlist = config["panel"]["chrom"]

background_variant_file = ""
if "background_variants" in config:
    background_variant_file = config["background_variants"]

# Set temporary dir environment variable
os.environ["SENTIEON_TMPDIR"] = result_dir
os.environ["TMPDIR"] = get_result_dir(config)

# CNV report input files
cnv_report_paths = []
if config["analysis"]["sequencing_type"] == "wgs":
    if config["analysis"]["analysis_type"] == "paired":
        cnv_report_paths.append(
            f"{vcf_dir}MSI.somatic.{config['analysis']['case_id']}.msisensorpro.msi.pdf"
        )
        cnv_report_paths.append(
            f"{vcf_dir}CNV.somatic.{config['analysis']['case_id']}.ascat.samplestatistics.txt.pdf"
        )
        cnv_report_paths.extend(
            expand(
                f"{vcf_dir}CNV.somatic.{config['analysis']['case_id']}.ascat.{{output_suffix}}.png.pdf",
                output_suffix=[
                    "ascatprofile",
                    "rawprofile",
                    "ASPCF",
                    "tumor",
                    "germline",
                    "sunrise",
                ],
            )
        )
    else:
        cnv_report_paths.extend(
            expand(
                f"{vcf_dir}CNV.somatic.{config['analysis']['case_id']}.cnvpytor.{{output_suffix}}.png.pdf",
                output_suffix=["circular", "scatter"],
            )
        )
else:
    if config["analysis"]["analysis_type"] == "paired":
        cnv_report_paths.append(
            f"{vcf_dir}MSI.somatic.{config['analysis']['case_id']}.msisensorpro.msi.pdf"
        )
    cnv_report_paths.extend(
        expand(f"{cnv_dir}tumor.merged-{{plot}}.pdf", plot=["diagram", "scatter"])
    )
    cnv_report_paths.append(
        f"{cnv_dir}CNV.somatic.{config['analysis']['case_id']}.purecn.purity.csv.pdf"
    )


# Collect all rules to be run

rules_to_include = []

for sub, value in SNAKEMAKE_RULES.items():
    if sub in ["common", analysis_type + "_" + sequencing_type]:
        for module_name, module_rules in value.items():
            rules_to_include.extend(module_rules)

if config["analysis"]["analysis_workflow"] == "balsamic":
    rules_to_include = [rule for rule in rules_to_include if "umi" not in rule]

# Add rule for DRAGEN
if "dragen" in config:
    rules_to_include.append("snakemake_rules/concatenation/concatenation.rule")

# Add rule for GENS
if "gnomad_min_af5" in config["reference"]:
    rules_to_include.append("snakemake_rules/variant_calling/gens_preprocessing.rule")
if "gnomad_min_af5" in config["reference"] and sequencing_type == SequencingType.WGS:
    rules_to_include.append("snakemake_rules/variant_calling/gatk_read_counts.rule")

LOG.info(f"The following rules will be included in the workflow: {rules_to_include}")

# If workflow includes UMI filtered results, add these results
wf_solutions = ["BALSAMIC", "Sentieon"]
if config["analysis"]["analysis_workflow"] == "balsamic-umi":
    wf_solutions.append("Sentieon_umi")

# Extract variant callers for the workflow
germline_caller_snv = []
germline_caller_sv = []
germline_caller_cnv = []
somatic_caller_snv = []
somatic_caller_cnv = []
somatic_caller_sv = []

# Collect list of variant callers to be run
for ws in wf_solutions:
    somatic_caller_snv += get_variant_callers(
        config=config,
        analysis_type=config["analysis"]["analysis_type"],
        workflow_solution=ws,
        mutation_type="SNV",
        sequencing_type=config["analysis"]["sequencing_type"],
        mutation_class="somatic",
    )
    somatic_caller_sv += get_variant_callers(
        config=config,
        analysis_type=config["analysis"]["analysis_type"],
        workflow_solution=ws,
        mutation_type="SV",
        sequencing_type=config["analysis"]["sequencing_type"],
        mutation_class="somatic",
    )
    somatic_caller_cnv += get_variant_callers(
        config=config,
        analysis_type=config["analysis"]["analysis_type"],
        workflow_solution=ws,
        mutation_type="CNV",
        sequencing_type=config["analysis"]["sequencing_type"],
        mutation_class="somatic",
    )
    germline_caller_snv += get_variant_callers(
        config=config,
        analysis_type=config["analysis"]["analysis_type"],
        workflow_solution=ws,
        mutation_type="SNV",
        sequencing_type=config["analysis"]["sequencing_type"],
        mutation_class="germline",
    )
    germline_caller_sv += get_variant_callers(
        config=config,
        analysis_type=config["analysis"]["analysis_type"],
        workflow_solution=ws,
        mutation_type="SV",
        sequencing_type=config["analysis"]["sequencing_type"],
        mutation_class="germline",
    )
    germline_caller_cnv += get_variant_callers(
        config=config,
        analysis_type=config["analysis"]["analysis_type"],
        workflow_solution=ws,
        mutation_type="CNV",
        sequencing_type=config["analysis"]["sequencing_type"],
        mutation_class="germline",
    )

LOG.info(
    f"The following Somatic SNV variant callers will be included in the workflow: {somatic_caller_snv}"
)
LOG.info(
    f"The following Somatic SV variant callers will be included in the workflow: {somatic_caller_sv}"
)
LOG.info(
    f"The following Somatic CNV variant callers will be included in the workflow: {somatic_caller_cnv}"
)
LOG.info(
    f"The following Germline SNV variant callers will be included in the workflow: {germline_caller_snv}"
)
LOG.info(
    f"The following Germline SV variant callers will be included in the workflow: {germline_caller_sv}"
)
LOG.info(
    f"The following Germline CNV variant callers will be included in the workflow: {germline_caller_cnv}"
)

somatic_caller_sv.remove("svdb")
svdb_callers_prio = somatic_caller_sv + somatic_caller_cnv

somatic_caller = somatic_caller_snv + ["svdb"]
final_somatic_snv_caller = somatic_caller_snv
if config["analysis"]["sequencing_type"] != "wgs":
    remove_caller_list = ["tnscope", "vardict"]
    for remove_caller in remove_caller_list:
        if remove_caller in somatic_caller:
            somatic_caller.remove(remove_caller)
            final_somatic_snv_caller.remove(remove_caller)

# Define common and analysis specific outputs
quality_control_results = [
    Path(qc_dir, case_id + "_metrics_deliverables.yaml").as_posix(),
    Path(qc_dir, "multiqc_report.html").as_posix(),
    Path(qc_dir, "multiqc_data/multiqc_data.json").as_posix(),
]

# Analysis results
analysis_specific_results = []

# Germline SNVs/SVs
germline_caller = germline_caller_cnv + germline_caller_sv + germline_caller_snv
analysis_specific_results.extend(
    expand(
        vep_dir + "{vcf}.vcf.gz",
        vcf=get_vcf(config, germline_caller, germline_call_samples),
    )
)

for r in rules_to_include:
    include: Path(BALSAMIC_DIR, r).as_posix()


# Germline SNVs specifically for genotype
if config["analysis"]["analysis_type"] == "paired":
    analysis_specific_results.append(vep_dir + "SNV.genotype.normal.dnascope.vcf.gz")


# Raw VCFs
analysis_specific_results.extend(
    expand(
        vcf_dir + "{vcf}.research.vcf.gz",
        vcf=get_vcf(config, somatic_caller, [case_id]),
    )
)

# Filtered and passed post annotation research VCFs
analysis_specific_results.extend(
    expand(
        vep_dir + "{vcf}.research.filtered.pass.vcf.gz",
        vcf=get_vcf(config, somatic_caller, [case_id]),
    )
)

# Scored clinical SNV VCFs
analysis_specific_results.extend(
    expand(
        vep_dir + "{vcf}.clinical.scored.vcf.gz",
        vcf=get_vcf(config, final_somatic_snv_caller, [case_id]),
    )
)

# Filtered and passed post annotation clinical VCFs
analysis_specific_results.extend(
    expand(
        vep_dir + "{vcf}.clinical.filtered.pass.vcf.gz",
        vcf=get_vcf(config, somatic_caller, [case_id]),
    )
)


# TMB
somatic_caller.remove("svdb")
analysis_specific_results.extend(
    expand(
        vep_dir + "{vcf}.balsamic_stat",
        vcf=get_vcf(config, somatic_caller, [case_id]),
    )
)

# CNV report
analysis_specific_results.append(cnv_dir + "CNV.somatic." + case_id + ".report.pdf"),

# TGA specific files
if config["analysis"]["sequencing_type"] != "wgs":
    # CNVkit
    analysis_specific_results.append(cnv_dir + "tumor.merged.cns")
    analysis_specific_results.extend(
        expand(cnv_dir + "tumor.merged-{plot}", plot=["diagram.pdf", "scatter.pdf"])
    )
    analysis_specific_results.append(cnv_dir + case_id + ".gene_metrics")
    # vcf2cytosure
    analysis_specific_results.extend(expand(
        vcf_dir + "CNV.somatic.{case_name}.{var_caller}.vcf2cytosure.cgh",
        case_name=case_id,
        var_caller=["cnvkit"]
    ))
    # UMI
    if config["analysis"]["analysis_workflow"] == "balsamic-umi":
        analysis_specific_results.extend(expand(umi_qc_dir + "tumor.{sample}.umi.mean_family_depth", sample=tumor_sample))
        if config['analysis']['analysis_type'] == "paired":
            analysis_specific_results.extend(expand(umi_qc_dir + "normal.{sample}.umi.mean_family_depth",sample=normal_sample))
        if background_variant_file:
            analysis_specific_results.extend(
                expand(
                    umi_qc_dir + "{case_name}.{var_caller}.AFtable.txt",
                    case_name=case_id,
                    var_caller=["tnscope_umi"],
                )
            )


if (
    config["analysis"]["sequencing_type"] == "wgs"
    and config["analysis"]["analysis_type"] == "paired"
):
    analysis_specific_results.extend(
        expand(
            vcf_dir + "{vcf}.copynumber.txt.gz",
            vcf=get_vcf(config, ["ascat"], [case_id]),
        )
    )
    analysis_specific_results.extend(
        expand(vcf_dir + "{vcf}.cov.gz", vcf=get_vcf(config, ["dellycnv"], [case_id]))
    )
    analysis_specific_results.extend(
        expand(
            vcf_dir + "SV.somatic.{case_name}.{sample_type}.tiddit_cov.bed",
            case_name=case_id,
            sample_type=["tumor", "normal"],
        )
    )
    analysis_specific_results.extend(
        expand(
            vcf_dir + "CNV.somatic.{case_name}.{sample_type}.vcf2cytosure.cgh",
            case_name=case_id,
            sample_type=["tumor", "normal"],
        )
    )

if (
    config["analysis"]["sequencing_type"] == "wgs"
    and config["analysis"]["analysis_type"] == "single"
):
    analysis_specific_results.extend(
        expand(
            vcf_dir + "CNV.somatic.{case_name}.{sample_type}.vcf2cytosure.cgh",
            case_name=case_id,
            sample_type=["tumor"],
        )
    )
    analysis_specific_results.extend(
        expand(
            vcf_dir + "SV.somatic.{case_name}.tumor.tiddit_cov.bed",
            case_name=case_id,
        )
    )

if config["analysis"]["analysis_type"] == "single":
    analysis_specific_results.extend(
        expand(vcf_dir + "{vcf}.cov.gz", vcf=get_vcf(config, ["dellycnv"], [case_id]))
    )

# GENS Outputs
if "gnomad_min_af5" in config["reference"]:
    analysis_specific_results.extend(
        expand(
            cnv_dir + "{sample}.{gens_input}.bed.gz",
            sample=sample_names,
            gens_input=["cov", "baf"],
        )
    )


# Dragen
if (
    config["analysis"]["sequencing_type"] == "wgs"
    and config["analysis"]["analysis_type"] == "single"
):
    if "dragen" in config:
        analysis_specific_results.extend(
            [
                Path(
                    result_dir, "dragen", "SNV.somatic." + case_id + ".dragen_tumor.bam"
                ).as_posix(),
                Path(
                    result_dir, "dragen", "SNV.somatic." + case_id + ".dragen.vcf.gz"
                ).as_posix(),
            ]
        )

LOG.info(f"Following outputs will be delivered {analysis_specific_results}")

if "delivery" in config:
    wildcard_dict = {
        "sample": sample_names,
        "case_name": case_id,
        "allow_missing": True,
    }

    if config["analysis"]["analysis_type"] in ["paired", "single"]:
        wildcard_dict.update(
            {
                "var_type": ["CNV", "SNV", "SV"],
                "var_class": ["somatic", "germline"],
                "var_caller": somatic_caller + germline_caller,
                "bedchrom": config["panel"]["chrom"] if "panel" in config else [],
            }
        )

    if "rules_to_deliver" in config:
        rules_to_deliver = config["rules_to_deliver"].split(",")
    else:
        rules_to_deliver = ["multiqc"]

    output_files_ready = [("path", "path_index", "step", "tag", "id", "format")]

    for my_rule in set(rules_to_deliver):
        try:
            housekeeper_id = getattr(rules, my_rule).params.housekeeper_id
        except (ValueError, AttributeError, RuleException, WorkflowError) as e:
            LOG.warning("Cannot deliver step (rule) {}: {}".format(my_rule, e))
            continue

        LOG.info("Delivering step (rule) {} {}.".format(my_rule, housekeeper_id))
        files_to_deliver = get_rule_output(
            rules=rules, rule_name=my_rule, output_file_wildcards=wildcard_dict
        )
        LOG.info("The following files added to delivery: {}".format(files_to_deliver))
        output_files_ready.extend(files_to_deliver)

    output_files_ready = [
        dict(zip(output_files_ready[0], value)) for value in output_files_ready[1:]
    ]
    delivery_ready = Path(
        get_result_dir(config), "delivery_report", case_id + "_delivery_ready.hk"
    ).as_posix()
    write_json(output_files_ready, delivery_ready)
    FormatFile(delivery_ready)


wildcard_constraints:
    sample="|".join(sample_names),


rule all:
    input:
        quality_control_results + analysis_specific_results,
    output:
        finish_file=Path(get_result_dir(config), "analysis_finish").as_posix(),
    params:
        tmp_dir=tmp_dir,
        case_name=config["analysis"]["case_id"],
        status_file=Path(get_result_dir(config), "analysis_status.txt").as_posix(),
    message:
        "Finalizing analysis for {params.case_name}"
    run:
        import datetime
        import shutil
        from BALSAMIC.utils.metrics import validate_qc_metrics

        status = "SUCCESS"

        error_message = ""
        try:
            validate_qc_metrics(read_yaml(input[0]))
        except ValueError as val_exc:
            LOG.error(val_exc)
            error_message = str(val_exc)
            status = "QC_VALIDATION_FAILED"
        except Exception as exc:
            LOG.error(exc)
            error_message = str(exc)
            status = "UNKNOWN_ERROR"

        # Clean up tmp
        try:
            shutil.rmtree(params.tmp_dir)
        except OSError as e:
            print("Error: %s - %s." % (e.filename, e.strerror))

        # Write status to file
        with open(params.status_file,"w") as status_fh:
            status_fh.write(status + "\n")
            status_fh.write(error_message + "\n")

        # Always write finish file if we've reached here
        write_finish_file(file_path=output.finish_file)

        # Raise to trigger rule failure if needed
        if status != "SUCCESS":
            raise ValueError(f"Final rule failed with status: {status}")<|MERGE_RESOLUTION|>--- conflicted
+++ resolved
@@ -149,179 +149,6 @@
 if config_model.custom_filters and config_model.custom_filters.umi_min_reads:
     params.umiconsensuscall.filter_minreads = config_model.custom_filters.umi_min_reads
 
-<<<<<<< HEAD
-# vcfanno annotations
-gnomad_annotation = [
-    {
-        "annotation": [
-            {
-                "file": Path(config["reference"]["gnomad_variant"]).as_posix(),
-                "fields": ["AF", "AF_popmax"],
-                "ops": ["self", "self"],
-                "names": ["GNOMADAF", "GNOMADAF_popmax"],
-            }
-        ]
-    }
-]
-
-research_annotations.append(
-    {
-        "annotation": [
-            {
-                "file": Path(config["reference"]["clinvar"]).as_posix(),
-                "fields": [
-                    "CLNVID",
-                    "CLNREVSTAT",
-                    "CLNSIG",
-                    "ORIGIN",
-                    "ONC",
-                    "ONCDN",
-                    "ONCREVSTAT",
-                    "ONCDISDB",
-                    "ONCCONF",
-                    "CLNVC",
-                    "CLNVCSO",
-                ],
-                "ops": ["self", "self", "self", "self", "self", "self", "self", "self", "self", "self", "self"],
-                "names": [
-                    "CLNVID",
-                    "CLNREVSTAT",
-                    "CLNSIG",
-                    "ORIGIN",
-                    "ONC",
-                    "ONCDN",
-                    "ONCREVSTAT",
-                    "ONCDISDB",
-                    "ONCCONF",
-                    "CLNVC",
-                    "CLNVCSO",
-                ],
-            }
-        ]
-    }
-)
-
-research_annotations.append(
-    {
-        "annotation": [
-            {
-                "file": Path(config["reference"]["cadd_snv"]).as_posix(),
-                "names": ["CADD"],
-                "ops": ["mean"],
-                "columns": [6],
-            }
-        ]
-    }
-)
-
-
-if "swegen_snv_frequency" in config["reference"]:
-    research_annotations.append(
-        {
-            "annotation": [
-                {
-                    "file": get_swegen_snv(config),
-                    "fields": ["AF", "AC_Hom", "AC_Het", "AC_Hemi"],
-                    "ops": ["self", "self", "self", "self"],
-                    "names": [
-                        "SWEGENAF",
-                        "SWEGENAAC_Hom",
-                        "SWEGENAAC_Het",
-                        "SWEGENAAC_Hemi",
-                    ],
-                }
-            ]
-        }
-    )
-
-if "artefact_snv_observations" in config["reference"]:
-    clinical_annotations.append(
-        {
-            "annotation": [
-                {
-                    "file": Path(config["reference"]["artefact_snv_observations"]).as_posix(),
-                    "fields": ["Frq", "Obs", "Hom"],
-                    "ops": ["self", "self", "self"],
-                    "names": ["ArtefactFrq", "ArtefactObs", "ArtefactHom"],
-                }
-            ]
-        }
-    )
-    artefact_snv_obs: str = Path(config["reference"]["artefact_snv_observations"]).as_posix()
-
-if "clinical_snv_observations" in config["reference"]:
-    clinical_annotations.append(
-        {
-            "annotation": [
-                {
-                    "file": get_clinical_snv_observations(config),
-                    "fields": ["Frq", "Obs", "Hom"],
-                    "ops": ["self", "self", "self"],
-                    "names": ["Frq", "Obs", "Hom"],
-                }
-            ]
-        }
-    )
-    clinical_snv_obs: str = get_clinical_snv_observations(config)
-
-if "cancer_germline_snv_observations" in config["reference"]:
-    clinical_annotations.append(
-        {
-            "annotation": [
-                {
-                    "file": get_cancer_germline_snv_observations(config),
-                    "fields": ["Frq", "Obs", "Hom"],
-                    "ops": ["self", "self", "self"],
-                    "names": [
-                        "Cancer_Germline_Frq",
-                        "Cancer_Germline_Obs",
-                        "Cancer_Germline_Hom",
-                    ],
-                }
-            ]
-        }
-    )
-    cancer_germline_snv_obs: str = get_cancer_germline_snv_observations(config)
-
-
-if "cancer_somatic_snv_observations" in config["reference"]:
-    clinical_annotations.append(
-        {
-            "annotation": [
-                {
-                    "file": Path(config["reference"]["cancer_somatic_snv_observations"]).as_posix(),
-                    "fields": ["Frq", "Obs", "Hom"],
-                    "ops": ["self", "self", "self"],
-                    "names": [
-                        "Cancer_Somatic_Frq",
-                        "Cancer_Somatic_Obs",
-                        "Cancer_Somatic_Hom",
-                    ],
-                }
-            ]
-        }
-    )
-    cancer_somatic_snv_obs: str = Path(config["reference"]["cancer_somatic_snv_observations"]).as_posix()
-
-if "cancer_somatic_snv_panel_observations" in config["reference"]:
-    clinical_annotations.append(
-        {
-            "annotation": [
-                {
-                    "file": Path(config["reference"]["cancer_somatic_snv_panel_observations"]).as_posix(),
-                    "fields": ["Frq", "Obs", "Hom"],
-                    "ops": ["self", "self", "self"],
-                    "names": [
-                        "Cancer_Somatic_Panel_Frq",
-                        "Cancer_Somatic_Panel_Obs",
-                        "Cancer_Somatic_Panel_Hom",
-                    ],
-                }
-            ]
-        }
-    )
-    cancer_somatic_snv_panel_obs: str = Path(config["reference"]["cancer_somatic_snv_panel_observations"]).as_posix()
-=======
 # reference file paths
 
 reference_genome = config_model.reference["reference_genome"].file.as_posix()
@@ -342,7 +169,6 @@
 access_regions = config_model.reference["access_regions"].file.as_posix()
 gnomad_min_af5 = config_model.reference["gnomad_min_af5"].file.as_posix()
 genome_chrom_size = config_model.reference["genome_chrom_size"].file.as_posix()
->>>>>>> a2896b2c
 
 # vcfanno annotations
 
