# vim: syntax=python tabstop=4 expandtab
# coding: utf-8
import glob
import logging
import os
import re
import tempfile
from pathlib import Path
from typing import Dict, List

from BALSAMIC.constants.constants import FileType
from BALSAMIC.constants.analysis import FastqName, MutationType, SampleType
from BALSAMIC.constants.paths import (
    BALSAMIC_DIR,
    SENTIEON_DNASCOPE_DIR,
    SENTIEON_TNSCOPE_DIR,
)
from BALSAMIC.constants.rules import SNAKEMAKE_RULES
from BALSAMIC.constants.variant_filters import (
    COMMON_SETTINGS,
    SENTIEON_VARCALL_SETTINGS,
    SVDB_FILTER_SETTINGS,
    VARDICT_SETTINGS_PANEL,
    VARDICT_SETTINGS_EXOME,
    VARDICT_SETTINGS_COMMON,
    MANTA_FILTER_SETTINGS,
)
from BALSAMIC.constants.workflow_params import (
    VARCALL_PARAMS,
    WORKFLOW_PARAMS,
    SLEEP_BEFORE_START,
)
from BALSAMIC.models.config import ConfigModel
from BALSAMIC.models.params import BalsamicWorkflowConfig, VarCallerFilter
from BALSAMIC.utils.cli import check_executable, generate_h5
from BALSAMIC.utils.exc import BalsamicError
from BALSAMIC.utils.io import read_yaml, write_finish_file, write_json
from BALSAMIC.utils.rule import (
    dump_toml,
    get_cancer_germline_snv_observations,
    get_cancer_somatic_snv_observations,
    get_capture_kit,
    get_clinical_snv_observations,
    get_clinical_sv_observations,
    get_fastp_parameters,
    get_pon_cnn,
    get_result_dir,
    get_rule_output,
    get_script_path,
    get_sequencing_type,
    get_somatic_sv_observations,
    get_swegen_snv,
    get_swegen_sv,
    get_threads,
    get_variant_callers,
    get_vcf,
)
from BALSAMIC.utils.workflowscripts import plot_analysis
from pypdf import PdfWriter
from snakemake.exceptions import RuleException, WorkflowError
from yapf.yapflib.yapf_api import FormatFile

# Initialize ConfigModel
config_model = ConfigModel.model_validate(config)

shell.executable("/bin/bash")
shell.prefix("set -eo pipefail; ")

LOG = logging.getLogger(__name__)

# Get case id/name
case_id: str = config_model.analysis.case_id
# Get analysis dir
analysis_dir_home: str = config_model.analysis.analysis_dir
analysis_dir: str = Path(analysis_dir_home, "analysis", case_id).as_posix() + "/"
# Get result dir
result_dir: str = Path(config_model.analysis.result).as_posix() + "/"

# Create a temporary directory with trailing /
tmp_dir: str = Path(result_dir, "tmp").as_posix() + "/"
Path.mkdir(Path(tmp_dir), parents=True, exist_ok=True)

# Directories
input_fastq_dir: str = config_model.analysis.fastq_path + "/"
benchmark_dir: str = config_model.analysis.benchmark + "/"
fastq_dir: str = Path(result_dir, "fastq").as_posix() + "/"
bam_dir: str = Path(result_dir, "bam").as_posix() + "/"
cnv_dir: str = Path(result_dir, "cnv").as_posix() + "/"
fastqc_dir: str = Path(result_dir, "fastqc").as_posix() + "/"
vcf_dir: str = Path(result_dir, "vcf").as_posix() + "/"
vep_dir: str = Path(result_dir, "vep").as_posix() + "/"
qc_dir: str = Path(result_dir, "qc").as_posix() + "/"
delivery_dir: str = Path(result_dir, "delivery").as_posix() + "/"
umi_dir: str = Path(result_dir, "umi").as_posix() + "/"
umi_qc_dir: str = Path(qc_dir, "umi_qc").as_posix() + "/"

# Annotations
research_annotations = []
clinical_annotations = []
clinical_snv_obs = ""
cancer_germline_snv_obs = ""
cancer_somatic_snv_obs = ""
swegen_snv = ""
clinical_sv = ""
somatic_sv = ""
swegen_sv = ""

if config["analysis"]["sequencing_type"] != "wgs":
    pon_cnn: str = get_pon_cnn(config)

# Run information
singularity_image: str = config_model.singularity["image"]
sample_names: List[str] = config_model.get_all_sample_names()
tumor_sample: str = config_model.get_sample_name_by_type(SampleType.TUMOR)
sequencing_type = config_model.analysis.sequencing_type
if config_model.analysis.analysis_type == "paired":
    normal_sample: str = config_model.get_sample_name_by_type(SampleType.NORMAL)

# Sample status to sampleID namemap
if config_model.analysis.analysis_type == "paired":
    status_to_sample_id = (
        "TUMOR" + "\\\\t" + tumor_sample + "\\\\n" + "NORMAL" + "\\\\t" + normal_sample
    )
else:
    status_to_sample_id = "TUMOR" + "\\\\t" + tumor_sample


# Varcaller filter settings
COMMON_FILTERS = VarCallerFilter.model_validate(COMMON_SETTINGS)

# Set VarDict settings depending on if panel is exome or not
VARDICT = VarCallerFilter.model_validate(VARDICT_SETTINGS_PANEL)
if config_model.panel and config_model.panel.exome:
    VARDICT = VarCallerFilter.model_validate(VARDICT_SETTINGS_EXOME)


SENTIEON_CALLER = VarCallerFilter.model_validate(SENTIEON_VARCALL_SETTINGS)
SVDB_FILTERS = VarCallerFilter.model_validate(SVDB_FILTER_SETTINGS)
MANTA_FILTERS = VarCallerFilter.model_validate(MANTA_FILTER_SETTINGS)

# Fastp parameters
fastp_parameters: Dict = get_fastp_parameters(config_model)

# parse parameters as constants to workflows
params = BalsamicWorkflowConfig.model_validate(WORKFLOW_PARAMS)

# Custom filter to set the minimum number of reads required to support each UMI tag group
if config_model.custom_filters and config_model.custom_filters.umi_min_reads:
    params.umiconsensuscall.filter_minreads = config_model.custom_filters.umi_min_reads

# vcfanno annotations
research_annotations.append(
    {
        "annotation": [
            {
                "file": Path(config["reference"]["gnomad_variant"]).as_posix(),
                "fields": ["AF", "AF_popmax"],
                "ops": ["self", "self"],
                "names": ["GNOMADAF", "GNOMADAF_popmax"],
            }
        ]
    }
)

research_annotations.append(
    {
        "annotation": [
            {
                "file": Path(config["reference"]["clinvar"]).as_posix(),
                "fields": [
                    "CLNACC",
                    "CLNREVSTAT",
                    "CLNSIG",
                    "ORIGIN",
                    "CLNVC",
                    "CLNVCSO",
                ],
                "ops": ["self", "self", "self", "self", "self", "self"],
                "names": [
                    "CLNACC",
                    "CLNREVSTAT",
                    "CLNSIG",
                    "ORIGIN",
                    "CLNVC",
                    "CLNVCSO",
                ],
            }
        ]
    }
)

research_annotations.append(
    {
        "annotation": [
            {
                "file": Path(config["reference"]["cadd_snv"]).as_posix(),
                "names": ["CADD"],
                "ops": ["mean"],
                "columns": [6],
            }
        ]
    }
)


if "swegen_snv_frequency" in config["reference"]:
    research_annotations.append(
        {
            "annotation": [
                {
                    "file": get_swegen_snv(config),
                    "fields": ["AF", "AC_Hom", "AC_Het", "AC_Hemi"],
                    "ops": ["self", "self", "self", "self"],
                    "names": [
                        "SWEGENAF",
                        "SWEGENAAC_Hom",
                        "SWEGENAAC_Het",
                        "SWEGENAAC_Hemi",
                    ],
                }
            ]
        }
    )

if "clinical_snv_observations" in config["reference"]:
    clinical_annotations.append(
        {
            "annotation": [
                {
                    "file": get_clinical_snv_observations(config),
                    "fields": ["Frq", "Obs", "Hom"],
                    "ops": ["self", "self", "self"],
                    "names": ["Frq", "Obs", "Hom"],
                }
            ]
        }
    )
    clinical_snv_obs: str = get_clinical_snv_observations(config)

if "cancer_germline_snv_observations" in config["reference"]:
    clinical_annotations.append(
        {
            "annotation": [
                {
                    "file": get_cancer_germline_snv_observations(config),
                    "fields": ["Frq", "Obs", "Hom"],
                    "ops": ["self", "self", "self"],
                    "names": [
                        "Cancer_Germline_Frq",
                        "Cancer_Germline_Obs",
                        "Cancer_Germline_Hom",
                    ],
                }
            ]
        }
    )
    cancer_germline_snv_obs: str = get_cancer_germline_snv_observations(config)

if "cancer_somatic_snv_observations" in config["reference"]:
    clinical_annotations.append(
        {
            "annotation": [
                {
                    "file": get_cancer_somatic_snv_observations(config),
                    "fields": ["Frq", "Obs", "Hom"],
                    "ops": ["self", "self", "self"],
                    "names": [
                        "Cancer_Somatic_Frq",
                        "Cancer_Somatic_Obs",
                        "Cancer_Somatic_Hom",
                    ],
                }
            ]
        }
    )
    cancer_somatic_snv_obs: str = get_cancer_somatic_snv_observations(config)

if "clinical_sv_observations" in config["reference"]:
    clinical_sv: str = get_clinical_sv_observations(config)

if "cancer_somatic_sv_observations" in config["reference"]:
    somatic_sv: str = get_somatic_sv_observations(config)

if "swegen_sv_frequency" in config["reference"]:
    swegen_sv: str = get_swegen_sv(config)


# Capture kit name
if config["analysis"]["sequencing_type"] != "wgs":
    capture_kit = os.path.split(config["panel"]["capture_kit"])[1]

# explicitly check if cluster_config dict has zero keys.
if len(cluster_config.keys()) == 0:
    cluster_config = config

# Find and set Sentieon binary and license server from env variables
try:
    config["SENTIEON_LICENSE"] = os.environ["SENTIEON_LICENSE"]
    config["SENTIEON_INSTALL_DIR"] = os.environ["SENTIEON_INSTALL_DIR"]

    if os.getenv("SENTIEON_EXEC") is not None:
        config["SENTIEON_EXEC"] = os.environ["SENTIEON_EXEC"]
    else:
        config["SENTIEON_EXEC"] = Path(
            os.environ["SENTIEON_INSTALL_DIR"], "bin", "sentieon"
        ).as_posix()

    config["SENTIEON_TNSCOPE"] = SENTIEON_TNSCOPE_DIR.as_posix()
    config["SENTIEON_DNASCOPE"] = SENTIEON_DNASCOPE_DIR.as_posix()

except KeyError as error:
    LOG.error(
        "Set environment variables SENTIEON_LICENSE, SENTIEON_INSTALL_DIR, SENTIEON_EXEC "
        "to run SENTIEON variant callers"
    )
    raise BalsamicError

if not Path(config["SENTIEON_EXEC"]).exists():
    LOG.error(
        "Sentieon executable not found {}".format(
            Path(config["SENTIEON_EXEC"]).as_posix()
        )
    )
    raise BalsamicError

if "hg38" in config["reference"]["reference_genome"]:
    config["reference"]["genome_version"] = "hg38"
elif "canfam3" in config["reference"]["reference_genome"]:
    config["reference"]["genome_version"] = "canfam3"
    LOG.error(
        "The main BALSAMIC workflow is not compatible with the canfam3 genome version "
        "use '--analysis-workflow balsamic-qc' instead"
    )
    raise BalsamicError
else:
    config["reference"]["genome_version"] = "hg19"

LOG.info("Genome version set to %s", config["reference"]["genome_version"])


# Add normal sample if analysis is paired
germline_call_samples = ["tumor"]
if config["analysis"]["analysis_type"] == "paired":
    germline_call_samples.append("normal")

# Create list of chromosomes in panel for panel only variant calling to be used in rules
if config["analysis"]["sequencing_type"] != "wgs":
    chromlist = config["panel"]["chrom"]

background_variant_file = ""
if "background_variants" in config:
    background_variant_file = config["background_variants"]

# Set temporary dir environment variable
os.environ["SENTIEON_TMPDIR"] = result_dir
os.environ["TMPDIR"] = get_result_dir(config)

# CNV report input files
cnv_report_paths = []
if config["analysis"]["sequencing_type"] == "wgs":
<<<<<<< HEAD
    if config['analysis']['analysis_type'] == "paired":
        cnv_report_paths.append(f"{vcf_dir}MSI.somatic.{config['analysis']['case_id']}.msisensorpro.msi.pdf")
        cnv_report_paths.append(f"{vcf_dir}CNV.somatic.{config['analysis']['case_id']}.ascat.samplestatistics.txt.pdf")
        cnv_report_paths.extend(expand(
            f"{vcf_dir}CNV.somatic.{config['analysis']['case_id']}.ascat.{{output_suffix}}.png.pdf",
            output_suffix=["ascatprofile", "rawprofile", "ASPCF", "tumor", "germline", "sunrise"]
        ))
=======
    if config["analysis"]["analysis_type"] == "paired":
        cnv_report_paths.append(
            f"{vcf_dir}CNV.somatic.{config['analysis']['case_id']}.ascat.samplestatistics.txt.pdf"
        )
        cnv_report_paths.extend(
            expand(
                f"{vcf_dir}CNV.somatic.{config['analysis']['case_id']}.ascat.{{output_suffix}}.png.pdf",
                output_suffix=[
                    "ascatprofile",
                    "rawprofile",
                    "ASPCF",
                    "tumor",
                    "germline",
                    "sunrise",
                ],
            )
        )
>>>>>>> 15762ab8
    else:
        cnv_report_paths.extend(
            expand(
                f"{vcf_dir}CNV.somatic.{config['analysis']['case_id']}.cnvpytor.{{output_suffix}}.png.pdf",
                output_suffix=["circular", "scatter"],
            )
        )
else:
<<<<<<< HEAD
    if config["analysis"]["analysis_type"] == "paired":
        cnv_report_paths.append(f"{vcf_dir}MSI.somatic.{config['analysis']['case_id']}.msisensorpro.msi.pdf")
    cnv_report_paths.extend(expand(f"{cnv_dir}tumor.merged-{{plot}}.pdf",plot=["diagram", "scatter"]))
    cnv_report_paths.append(f"{cnv_dir}CNV.somatic.{config['analysis']['case_id']}.purecn.purity.csv.pdf")
=======
    cnv_report_paths.extend(
        expand(f"{cnv_dir}tumor.merged-{{plot}}.pdf", plot=["diagram", "scatter"])
    )
    cnv_report_paths.append(
        f"{cnv_dir}CNV.somatic.{config['analysis']['case_id']}.purecn.purity.csv.pdf"
    )
>>>>>>> 15762ab8

# Extract variant callers for the workflow
germline_caller = []
somatic_caller = []
somatic_caller_cnv = []
somatic_caller_sv = []
for m in set(MutationType):
    germline_caller_balsamic = get_variant_callers(
        config=config,
        analysis_type=config["analysis"]["analysis_type"],
        workflow_solution="BALSAMIC",
        mutation_type=m,
        sequencing_type=config["analysis"]["sequencing_type"],
        mutation_class="germline",
    )

    germline_caller_sentieon = get_variant_callers(
        config=config,
        analysis_type=config["analysis"]["analysis_type"],
        workflow_solution="Sentieon",
        mutation_type=m,
        sequencing_type=config["analysis"]["sequencing_type"],
        mutation_class="germline",
    )

    germline_caller = (
        germline_caller + germline_caller_balsamic + germline_caller_sentieon
    )

    somatic_caller_balsamic = get_variant_callers(
        config=config,
        analysis_type=config["analysis"]["analysis_type"],
        workflow_solution="BALSAMIC",
        mutation_type=m,
        sequencing_type=config["analysis"]["sequencing_type"],
        mutation_class="somatic",
    )

    somatic_caller_sentieon = get_variant_callers(
        config=config,
        analysis_type=config["analysis"]["analysis_type"],
        workflow_solution="Sentieon",
        mutation_type=m,
        sequencing_type=config["analysis"]["sequencing_type"],
        mutation_class="somatic",
    )

    somatic_caller_sentieon_umi = get_variant_callers(
        config=config,
        analysis_type=config["analysis"]["analysis_type"],
        workflow_solution="Sentieon_umi",
        mutation_type=m,
        sequencing_type=config["analysis"]["sequencing_type"],
        mutation_class="somatic",
    )
    somatic_caller = (
        somatic_caller
        + somatic_caller_sentieon_umi
        + somatic_caller_balsamic
        + somatic_caller_sentieon
    )

somatic_caller_sv = get_variant_callers(
    config=config,
    analysis_type=config["analysis"]["analysis_type"],
    workflow_solution="BALSAMIC",
    mutation_type="SV",
    sequencing_type=config["analysis"]["sequencing_type"],
    mutation_class="somatic",
)

somatic_caller_cnv = get_variant_callers(
    config=config,
    analysis_type=config["analysis"]["analysis_type"],
    workflow_solution="BALSAMIC",
    mutation_type="CNV",
    sequencing_type=config["analysis"]["sequencing_type"],
    mutation_class="somatic",
)
somatic_caller_sv.remove("svdb")
svdb_callers_prio = somatic_caller_sv + somatic_caller_cnv

for var_caller in svdb_callers_prio:
    if var_caller in somatic_caller:
        somatic_caller.remove(var_caller)

# Collect only snv callers for calculating tmb
somatic_caller_tmb = []
for ws in ["BALSAMIC", "Sentieon", "Sentieon_umi"]:
    somatic_caller_snv = get_variant_callers(
        config=config,
        analysis_type=config["analysis"]["analysis_type"],
        workflow_solution=ws,
        mutation_type="SNV",
        sequencing_type=config["analysis"]["sequencing_type"],
        mutation_class="somatic",
    )
    somatic_caller_tmb += somatic_caller_snv


# Remove variant callers from list of callers
if "disable_variant_caller" in config:
    variant_callers_to_remove = config["disable_variant_caller"].split(",")
    for var_caller in variant_callers_to_remove:
        if var_caller in somatic_caller:
            somatic_caller.remove(var_caller)
        if var_caller in germline_caller:
            germline_caller.remove(var_caller)

rules_to_include = []
analysis_type = config["analysis"]["analysis_type"]
sequence_type = config["analysis"]["sequencing_type"]

for sub, value in SNAKEMAKE_RULES.items():
    if sub in ["common", analysis_type + "_" + sequence_type]:
        for module_name, module_rules in value.items():
            rules_to_include.extend(module_rules)

if config["analysis"]["analysis_workflow"] == "balsamic":
    rules_to_include = [rule for rule in rules_to_include if "umi" not in rule]
    somatic_caller = [
        var_caller for var_caller in somatic_caller if "umi" not in var_caller
    ]
    somatic_caller_tmb = [
        var_caller for var_caller in somatic_caller_tmb if "umi" not in var_caller
    ]

# Add rule for DRAGEN
if "dragen" in config:
    rules_to_include.append("snakemake_rules/concatenation/concatenation.rule")

# Add rule for GENS
if "gens_coverage_pon" in config["reference"]:
    rules_to_include.append("snakemake_rules/variant_calling/gatk_read_counts.rule")
    rules_to_include.append("snakemake_rules/variant_calling/gens_preprocessing.rule")

LOG.info(f"The following rules will be included in the workflow: {rules_to_include}")
LOG.info(
    f"The following Germline variant callers will be included in the workflow: {germline_caller}"
)
LOG.info(
    f"The following somatic variant callers will be included in the workflow: {somatic_caller}"
)


for r in rules_to_include:

    include: Path(BALSAMIC_DIR, r).as_posix()


# Define common and analysis specific outputs
quality_control_results = [
    Path(qc_dir, case_id + "_metrics_deliverables.yaml").as_posix(),
    Path(qc_dir, "multiqc_report.html").as_posix(),
    Path(qc_dir, "multiqc_data/multiqc_data.json").as_posix(),
]

# Analysis results
analysis_specific_results = []

# Germline SNVs/SVs
analysis_specific_results.extend(
    expand(
        vep_dir + "{vcf}.vcf.gz",
        vcf=get_vcf(config, germline_caller, germline_call_samples),
    )
)

# Germline SNVs specifically for genotype
if config["analysis"]["analysis_type"] == "paired":
    analysis_specific_results.append(vep_dir + "SNV.genotype.normal.dnascope.vcf.gz")

# Raw VCFs
analysis_specific_results.extend(
    expand(
        vcf_dir + "{vcf}.research.vcf.gz",
        vcf=get_vcf(config, somatic_caller, [case_id]),
    )
)

# Filtered and passed post annotation research VCFs
analysis_specific_results.extend(
    expand(
        vep_dir + "{vcf}.research.filtered.pass.vcf.gz",
        vcf=get_vcf(config, somatic_caller, [case_id]),
    )
)

# Filtered and passed post annotation clinical VCFs
analysis_specific_results.extend(
    expand(
        vep_dir + "{vcf}.clinical.filtered.pass.vcf.gz",
        vcf=get_vcf(config, somatic_caller, [case_id]),
    )
)


# TMB
analysis_specific_results.extend(
    expand(
        vep_dir + "{vcf}.balsamic_stat",
        vcf=get_vcf(config, somatic_caller_tmb, [case_id]),
    )
)

# CNV report
analysis_specific_results.append(cnv_dir + "CNV.somatic." + case_id + ".report.pdf"),

# TGA specific files
if config["analysis"]["sequencing_type"] != "wgs":
    # CNVkit
    analysis_specific_results.append(cnv_dir + "tumor.merged.cns")
    analysis_specific_results.extend(
        expand(cnv_dir + "tumor.merged-{plot}", plot=["diagram.pdf", "scatter.pdf"])
    )
    analysis_specific_results.append(cnv_dir + case_id + ".gene_metrics")
    # vcf2cytosure
    analysis_specific_results.extend(
        expand(
            vcf_dir + "CNV.somatic.{case_name}.{var_caller}.vcf2cytosure.cgh",
            case_name=case_id,
            var_caller=["cnvkit"],
        )
    )
    # VarDict
    analysis_specific_results.extend(
        expand(
            vep_dir + "{vcf}.research.filtered.pass.ranked.vcf.gz",
            vcf=get_vcf(config, ["vardict"], [case_id]),
        )
    )
    # UMI
    if config["analysis"]["analysis_workflow"] == "balsamic-umi":
        analysis_specific_results.extend(
            expand(
                umi_qc_dir + "{sample}.umi.mean_family_depth",
                sample=config_model.get_all_sample_names(),
            )
        )
        if background_variant_file:
            analysis_specific_results.extend(
                expand(
                    umi_qc_dir + "{case_name}.{var_caller}.AFtable.txt",
                    case_name=case_id,
                    var_caller=["tnscope_umi"],
                )
            )


if (
    config["analysis"]["sequencing_type"] == "wgs"
    and config["analysis"]["analysis_type"] == "paired"
):
    analysis_specific_results.extend(
        expand(
            vcf_dir + "{vcf}.copynumber.txt.gz",
            vcf=get_vcf(config, ["ascat"], [case_id]),
        )
    )
    analysis_specific_results.extend(
        expand(vcf_dir + "{vcf}.cov.gz", vcf=get_vcf(config, ["dellycnv"], [case_id]))
    )
    analysis_specific_results.extend(
        expand(
            vcf_dir + "SV.somatic.{case_name}.{sample_type}.tiddit_cov.bed",
            case_name=case_id,
            sample_type=["tumor", "normal"],
        )
    )
    analysis_specific_results.extend(
        expand(
            vcf_dir + "CNV.somatic.{case_name}.{sample_type}.vcf2cytosure.cgh",
            case_name=case_id,
            sample_type=["tumor", "normal"],
        )
    )

if (
    config["analysis"]["sequencing_type"] == "wgs"
    and config["analysis"]["analysis_type"] == "single"
):
    analysis_specific_results.extend(
        expand(
            vcf_dir + "CNV.somatic.{case_name}.{sample_type}.vcf2cytosure.cgh",
            case_name=case_id,
            sample_type=["tumor"],
        )
    )
    analysis_specific_results.extend(
        expand(
            vcf_dir + "SV.somatic.{case_name}.tumor.tiddit_cov.bed",
            case_name=case_id,
        )
    )

if config["analysis"]["analysis_type"] == "single":
    analysis_specific_results.extend(
        expand(vcf_dir + "{vcf}.cov.gz", vcf=get_vcf(config, ["dellycnv"], [case_id]))
    )

# GENS Outputs
if (
    config["analysis"]["sequencing_type"] == "wgs"
    and "gens_coverage_pon" in config["reference"]
):
    analysis_specific_results.extend(
        expand(
            cnv_dir + "{sample}.{gens_input}.bed.gz",
            sample=sample_names,
            gens_input=["cov", "baf"],
        )
    )

# Dragen
if (
    config["analysis"]["sequencing_type"] == "wgs"
    and config["analysis"]["analysis_type"] == "single"
):
    if "dragen" in config:
        analysis_specific_results.extend(
            [
                Path(
                    result_dir, "dragen", "SNV.somatic." + case_id + ".dragen_tumor.bam"
                ).as_posix(),
                Path(
                    result_dir, "dragen", "SNV.somatic." + case_id + ".dragen.vcf.gz"
                ).as_posix(),
            ]
        )

LOG.info(f"Following outputs will be delivered {analysis_specific_results}")

if "benchmark_plots" in config:
    log_dir = config["analysis"]["log"]
    if not check_executable("sh5util"):
        LOG.warning("sh5util executable does not exist. Won't be able to plot analysis")
    else:
        # Make individual plot per job
        for log_file in Path(log_dir).glob("*.err"):
            log_file_list = log_file.name.split(".")
            job_name = ".".join(log_file_list[0:4])
            job_id = log_file_list[4].split("_")[1]
            h5_file = generate_h5(job_name, job_id, log_file.parent)
            benchmark_plot = Path(benchmark_dir, job_name + ".pdf")

            log_file_plot = plot_analysis(log_file, h5_file, benchmark_plot)
            logging.debug(
                "Plot file for {} available at: {}".format(
                    log_file.as_posix(), log_file_plot
                )
            )

        # Merge plots into one based on rule name
        for my_rule in vars(rules).keys():
            my_rule_pdf = PdfWriter()
            my_rule_plots = list()
            for plots in Path(benchmark_dir).glob(f"BALSAMIC*.{my_rule}.*.pdf"):
                my_rule_pdf.append(plots.as_posix())
                my_rule_plots.append(plots)
            my_rule_pdf.write(Path(benchmark_dir, my_rule + ".pdf").as_posix())
            my_rule_pdf.close()

            # Delete previous plots after merging
            for plots in my_rule_plots:
                plots.unlink()

if "delivery" in config:
    wildcard_dict = {
        "sample": sample_names,
        "case_name": case_id,
        "allow_missing": True,
    }

    if config["analysis"]["analysis_type"] in ["paired", "single"]:
        wildcard_dict.update(
            {
                "var_type": ["CNV", "SNV", "SV"],
                "var_class": ["somatic", "germline"],
                "var_caller": somatic_caller + germline_caller,
                "bedchrom": config["panel"]["chrom"] if "panel" in config else [],
            }
        )

    if "rules_to_deliver" in config:
        rules_to_deliver = config["rules_to_deliver"].split(",")
    else:
        rules_to_deliver = ["multiqc"]

    output_files_ready = [("path", "path_index", "step", "tag", "id", "format")]

    for my_rule in set(rules_to_deliver):
        try:
            housekeeper_id = getattr(rules, my_rule).params.housekeeper_id
        except (ValueError, AttributeError, RuleException, WorkflowError) as e:
            LOG.warning("Cannot deliver step (rule) {}: {}".format(my_rule, e))
            continue

        LOG.info("Delivering step (rule) {} {}.".format(my_rule, housekeeper_id))
        files_to_deliver = get_rule_output(
            rules=rules, rule_name=my_rule, output_file_wildcards=wildcard_dict
        )
        LOG.info("The following files added to delivery: {}".format(files_to_deliver))
        output_files_ready.extend(files_to_deliver)

    output_files_ready = [
        dict(zip(output_files_ready[0], value)) for value in output_files_ready[1:]
    ]
    delivery_ready = Path(
        get_result_dir(config), "delivery_report", case_id + "_delivery_ready.hk"
    ).as_posix()
    write_json(output_files_ready, delivery_ready)
    FormatFile(delivery_ready)


wildcard_constraints:
    sample="|".join(sample_names),


rule all:
    input:
        quality_control_results + analysis_specific_results,
    output:
        finish_file=Path(get_result_dir(config), "analysis_finish").as_posix(),
    params:
        tmp_dir=tmp_dir,
        case_name=config["analysis"]["case_id"],
    message:
        "Finalizing analysis for {params.case_name}"
    run:
        import datetime
        import shutil

        from BALSAMIC.utils.metrics import validate_qc_metrics

        # Perform validation of extracted QC metrics
        try:
            validate_qc_metrics(read_yaml(input[0]))
        except ValueError as val_exc:
            LOG.error(val_exc)
            raise BalsamicError

            # Remove temporary directory tree
        try:
            shutil.rmtree(params.tmp_dir)
        except OSError as e:
            print("Error: %s - %s." % (e.filename, e.strerror))

            # Finish timestamp file
        write_finish_file(file_path=output.finish_file)<|MERGE_RESOLUTION|>--- conflicted
+++ resolved
@@ -358,16 +358,10 @@
 # CNV report input files
 cnv_report_paths = []
 if config["analysis"]["sequencing_type"] == "wgs":
-<<<<<<< HEAD
-    if config['analysis']['analysis_type'] == "paired":
-        cnv_report_paths.append(f"{vcf_dir}MSI.somatic.{config['analysis']['case_id']}.msisensorpro.msi.pdf")
-        cnv_report_paths.append(f"{vcf_dir}CNV.somatic.{config['analysis']['case_id']}.ascat.samplestatistics.txt.pdf")
-        cnv_report_paths.extend(expand(
-            f"{vcf_dir}CNV.somatic.{config['analysis']['case_id']}.ascat.{{output_suffix}}.png.pdf",
-            output_suffix=["ascatprofile", "rawprofile", "ASPCF", "tumor", "germline", "sunrise"]
-        ))
-=======
     if config["analysis"]["analysis_type"] == "paired":
+        cnv_report_paths.append(
+            f"{vcf_dir}MSI.somatic.{config['analysis']['case_id']}.msisensorpro.msi.pdf"
+        )
         cnv_report_paths.append(
             f"{vcf_dir}CNV.somatic.{config['analysis']['case_id']}.ascat.samplestatistics.txt.pdf"
         )
@@ -384,7 +378,6 @@
                 ],
             )
         )
->>>>>>> 15762ab8
     else:
         cnv_report_paths.extend(
             expand(
@@ -393,19 +386,16 @@
             )
         )
 else:
-<<<<<<< HEAD
     if config["analysis"]["analysis_type"] == "paired":
-        cnv_report_paths.append(f"{vcf_dir}MSI.somatic.{config['analysis']['case_id']}.msisensorpro.msi.pdf")
-    cnv_report_paths.extend(expand(f"{cnv_dir}tumor.merged-{{plot}}.pdf",plot=["diagram", "scatter"]))
-    cnv_report_paths.append(f"{cnv_dir}CNV.somatic.{config['analysis']['case_id']}.purecn.purity.csv.pdf")
-=======
+        cnv_report_paths.append(
+            f"{vcf_dir}MSI.somatic.{config['analysis']['case_id']}.msisensorpro.msi.pdf"
+        )
     cnv_report_paths.extend(
         expand(f"{cnv_dir}tumor.merged-{{plot}}.pdf", plot=["diagram", "scatter"])
     )
     cnv_report_paths.append(
         f"{cnv_dir}CNV.somatic.{config['analysis']['case_id']}.purecn.purity.csv.pdf"
     )
->>>>>>> 15762ab8
 
 # Extract variant callers for the workflow
 germline_caller = []
