--- conflicted
+++ resolved
@@ -806,12 +806,8 @@
         import shutil
         from BALSAMIC.utils.metrics import validate_qc_metrics
 
-<<<<<<< HEAD
-        status = "SUCCESS"
-=======
         status = "SUCCESSFUL"
         timestamp = datetime.now().strftime("%Y-%m-%d %H:%M:%S")
->>>>>>> bff8ebcb
 
         error_message = ""
         try:
@@ -832,18 +828,6 @@
             print("Error: %s - %s." % (e.filename, e.strerror))
 
         # Write status to file
-<<<<<<< HEAD
-        with open(params.status_file,"w") as status_fh:
-            status_fh.write(status + "\n")
-            status_fh.write(error_message + "\n")
-
-        # Always write finish file if we've reached here
-        write_finish_file(file_path=output.finish_file)
-
-        # Raise to trigger rule failure if needed
-        if status != "SUCCESS":
-            raise ValueError(f"Final rule failed with status: {status}")
-=======
         with open(params.status_file, "w") as status_fh:
             status_fh.write(f"=== QC metrics check at {timestamp} ===\n")
             status_fh.write(status + "\n")
@@ -853,5 +837,4 @@
         if status != "SUCCESSFUL":
             raise ValueError(f"Final rule failed with status: {status}")
         else:
-            write_finish_file(file_path=output.finish_file)
->>>>>>> bff8ebcb
+            write_finish_file(file_path=output.finish_file)