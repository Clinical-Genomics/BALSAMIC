# vim: syntax=python tabstop=4 expandtab
# coding: utf-8
import glob
import logging
import os
import re
import tempfile
from pathlib import Path
from typing import Dict, List

from BALSAMIC.constants.constants import FileType
from BALSAMIC.constants.analysis import (
    AnalysisWorkflow,
    FastqName,
    MutationType,
    SampleType,
    SequencingType,
    AnalysisType,
    BioinfoTools,
<<<<<<< HEAD
    AnnotationCategory)
=======
    AnnotationCategory,
    LogFile)
>>>>>>> 54ef7a24
from BALSAMIC.constants.paths import BALSAMIC_DIR
from BALSAMIC.constants.rules import SNAKEMAKE_RULES
from BALSAMIC.constants.variant_filters import (
    BaseSNVFilters,
    SVDB_FILTER_SETTINGS,
    MANTA_FILTER_SETTINGS,
    WgsSNVFilters,
    TgaSNVFilters,
    TgaUmiSNVFilters,
    get_tag_and_filtername,
)
from BALSAMIC.constants.workflow_params import (
    WORKFLOW_PARAMS,
)
from BALSAMIC.models.config import ConfigModel
from BALSAMIC.models.params import BalsamicWorkflowConfig, StructuralVariantFilters
from BALSAMIC.utils.cli import check_executable, generate_h5
from BALSAMIC.utils.exc import BalsamicError
from BALSAMIC.utils.logging import add_file_logging
from BALSAMIC.utils.io import read_yaml, write_finish_file, write_json
from BALSAMIC.utils.rule import (
    get_capture_kit,
    get_fastp_parameters,
    get_pon_cnn,
    get_result_dir,
    get_rule_output,
    get_script_path,
    get_sequencing_type,
<<<<<<< HEAD
    get_threads,
=======
>>>>>>> 54ef7a24
    get_variant_callers,
    get_vcf,
)
from snakemake.exceptions import RuleException, WorkflowError
from yapf.yapflib.yapf_api import FormatFile

# Initialize ConfigModel
config_model = ConfigModel.model_validate(config)

shell.executable("/bin/bash")
shell.prefix("set -eo pipefail; ")

# Get case id/name
case_id: str = config_model.analysis.case_id
# Get case-dir
case_dir: str = Path(config_model.analysis.analysis_dir, case_id).as_posix()
# Get result dir
result_dir: str = Path(config_model.analysis.result).as_posix() + "/"

# Set logging

LOG = logging.getLogger(__name__)
if not LOG.handlers:
    h = logging.StreamHandler()
    h.setFormatter(logging.Formatter("%(levelname)s: %(message)s"))
    LOG.addHandler(h)
LOG.setLevel(logging.INFO)

LOG.info("Running BALSAMIC: balsamic.smk.")

# Create a temporary directory with trailing /
tmp_dir: str = Path(result_dir, "tmp").as_posix() + "/"
Path.mkdir(Path(tmp_dir), parents=True, exist_ok=True)

# Directories
input_fastq_dir: str = config_model.analysis.fastq_path + "/"
benchmark_dir: str = config_model.analysis.benchmark + "/"
fastq_dir: str = Path(result_dir, "fastq").as_posix() + "/"
bam_dir: str = Path(result_dir, "bam").as_posix() + "/"
cnv_dir: str = Path(result_dir, "cnv").as_posix() + "/"
fastqc_dir: str = Path(result_dir, "fastqc").as_posix() + "/"
vcf_dir: str = Path(result_dir, "vcf").as_posix() + "/"
vep_dir: str = Path(result_dir, "vep").as_posix() + "/"
qc_dir: str = Path(result_dir, "qc").as_posix() + "/"
delivery_dir: str = Path(result_dir, "delivery").as_posix() + "/"
umi_dir: str = Path(result_dir, "umi").as_posix() + "/"
umi_qc_dir: str = Path(qc_dir, "umi_qc").as_posix() + "/"


if config_model.analysis.sequencing_type != SequencingType.WGS:
    pon_cnn: str = get_pon_cnn(config)

# Run information
singularity_image: str = config_model.singularity["image"]
sample_names: List[str] = config_model.get_all_sample_names()
tumor_sample: str = config_model.get_sample_name_by_type(SampleType.TUMOR)

analysis_type = config_model.analysis.analysis_type
sequencing_type = config_model.analysis.sequencing_type

if analysis_type == AnalysisType.PAIRED:
    normal_sample: str = config_model.get_sample_name_by_type(SampleType.NORMAL)

# Sample status to sampleID namemap
if analysis_type == AnalysisType.PAIRED:
    status_to_sample_id = (
        "TUMOR" + "\\\\t" + tumor_sample + "\\\\n" + "NORMAL" + "\\\\t" + normal_sample
    )
else:
    status_to_sample_id = "TUMOR" + "\\\\t" + tumor_sample

soft_filter_normal = config_model.analysis.soft_filter_normal

if config_model.panel:
    SNV_FILTERS = TgaSNVFilters
else:
    SNV_FILTERS = WgsSNVFilters

if sequencing_type == "targeted":
    exome = config_model.panel.exome
    snv_quality_filters = SNV_FILTERS.get_filters(category="quality", analysis_type=analysis_type, exome=exome)
    snv_post_quality_filters = SNV_FILTERS.get_filters(category="post_quality", analysis_type=analysis_type, exome=exome)
    snv_research_filters = SNV_FILTERS.get_filters(category="research", analysis_type=analysis_type, exome=exome)
    snv_clinical_filters = SNV_FILTERS.get_filters(category="clinical", analysis_type=analysis_type, exome=exome)
else:
    snv_quality_filters = SNV_FILTERS.get_filters(category="quality", analysis_type=analysis_type)
    snv_post_quality_filters = SNV_FILTERS.get_filters(category="post_quality",analysis_type=analysis_type)
    snv_research_filters = SNV_FILTERS.get_filters(category="research", analysis_type=analysis_type)
    snv_clinical_filters = SNV_FILTERS.get_filters(category="clinical", analysis_type=analysis_type)

if config_model.analysis.analysis_workflow == AnalysisWorkflow.BALSAMIC_UMI:
    SNV_FILTERS = TgaUmiSNVFilters
    umi_snv_quality_filters = SNV_FILTERS.get_filters(category="quality", analysis_type=analysis_type)
    umi_snv_research_filters = SNV_FILTERS.get_filters(category="research", analysis_type=analysis_type)
    umi_snv_clinical_filters = SNV_FILTERS.get_filters(category="clinical", analysis_type=analysis_type)



SVDB_FILTERS = StructuralVariantFilters.model_validate(SVDB_FILTER_SETTINGS)
MANTA_FILTERS = StructuralVariantFilters.model_validate(MANTA_FILTER_SETTINGS)

# Fastp parameters
fastp_parameters: Dict = get_fastp_parameters(config_model)

# parse parameters as constants to workflows
params = BalsamicWorkflowConfig.model_validate(WORKFLOW_PARAMS)

# Custom filter to set the minimum number of reads required to support each UMI tag group
if config_model.custom_filters and config_model.custom_filters.umi_min_reads:
    params.umiconsensuscall.filter_minreads = config_model.custom_filters.umi_min_reads

# reference file paths

reference_genome = config_model.reference["reference_genome"].file.as_posix()
dbsnp = config_model.reference["dbsnp"].file.as_posix()
mills_1kg = config_model.reference["mills_1kg"].file.as_posix()
known_indel_1kg = config_model.reference["known_indel_1kg"].file.as_posix()
cosmic = config_model.reference["cosmic"].file.as_posix()
vep_cache_dir = config_model.reference["vep_dir"].file.as_posix()
rank_score = config_model.reference["rank_score"].file.as_posix()
wgs_calling_regions = config_model.reference["wgs_calling_regions"].file.as_posix()
refgene_bed = config_model.reference["refgene_bed"].file.as_posix()
refgene_txt = config_model.reference["refgene_txt"].file.as_posix()
refgene_flat = config_model.reference["refgene_flat"].file.as_posix()
somalier_sites = config_model.reference["somalier_sites"].file.as_posix()
ascat_gc_correction = config_model.reference["ascat_gc_correction"].file.as_posix()
delly_exclusion_converted = config_model.reference["delly_exclusion_converted"].file.as_posix()
delly_mappability = config_model.reference["delly_mappability"].file.as_posix()
access_regions = config_model.reference["access_regions"].file.as_posix()
<<<<<<< HEAD
gnomad_min_af5 = config_model.reference["gnomad_min_af5"].file.as_posix()
=======
>>>>>>> 54ef7a24
genome_chrom_size = config_model.reference["genome_chrom_size"].file.as_posix()

# vcfanno annotations

clinical_sv = config_model.reference.get("clinical_sv_observations")
clinical_sv = clinical_sv.file.as_posix() if clinical_sv else None

somatic_sv = config_model.reference.get("cancer_somatic_sv_observations")
somatic_sv = somatic_sv.file.as_posix() if somatic_sv else None

swegen_sv = config_model.reference.get("swegen_sv_frequency")
swegen_sv = swegen_sv.file.as_posix() if swegen_sv else None


# Capture kit name
if config["analysis"]["sequencing_type"] != "wgs":
    capture_kit = os.path.split(config["panel"]["capture_kit"])[1]

if "hg38" in config["reference"]["reference_genome"]["file"]:
    config["reference"]["genome_version"] = "hg38"
elif "canfam3" in config["reference"]["reference_genome"]["file"]:
    config["reference"]["genome_version"] = "canfam3"
    LOG.error(
        "The main BALSAMIC workflow is not compatible with the canfam3 genome version "
        "use '--analysis-workflow balsamic-qc' instead"
    )
    raise BalsamicError
else:
    config["reference"]["genome_version"] = "hg19"

LOG.info("Genome version set to %s", config["reference"]["genome_version"])


# Add normal sample if analysis is paired
germline_call_samples = ["tumor"]
if config["analysis"]["analysis_type"] == "paired":
    germline_call_samples.append("normal")

# Create list of chromosomes in panel for panel only variant calling to be used in rules
if config["analysis"]["sequencing_type"] != "wgs":
    chromlist = config["panel"]["chrom"]

background_variant_file = ""
if "background_variants" in config:
    background_variant_file = config["background_variants"]

# Set temporary dir environment variable
os.environ["SENTIEON_TMPDIR"] = result_dir
os.environ["TMPDIR"] = get_result_dir(config)

# CNV report input files
cnv_report_paths = []
if config["analysis"]["sequencing_type"] == "wgs":
    if config["analysis"]["analysis_type"] == "paired":
        cnv_report_paths.append(
            f"{vcf_dir}MSI.somatic.{config['analysis']['case_id']}.msisensorpro.msi.pdf"
        )
        cnv_report_paths.append(
            f"{vcf_dir}CNV.somatic.{config['analysis']['case_id']}.ascat.samplestatistics.txt.pdf"
        )
        cnv_report_paths.extend(
            expand(
                f"{vcf_dir}CNV.somatic.{config['analysis']['case_id']}.ascat.{{output_suffix}}.png.pdf",
                output_suffix=[
                    "ascatprofile",
                    "rawprofile",
                    "ASPCF",
                    "tumor",
                    "germline",
                    "sunrise",
                ],
            )
        )
    else:
        cnv_report_paths.extend(
            expand(
                f"{vcf_dir}CNV.somatic.{config['analysis']['case_id']}.cnvpytor.{{output_suffix}}.png.pdf",
                output_suffix=["circular", "scatter"],
            )
        )
else:
    if config["analysis"]["analysis_type"] == "paired":
        cnv_report_paths.append(
            f"{vcf_dir}MSI.somatic.{config['analysis']['case_id']}.msisensorpro.msi.pdf"
        )
    cnv_report_paths.extend(
        expand(f"{cnv_dir}tumor.merged-{{plot}}.pdf", plot=["diagram", "scatter"])
    )
    cnv_report_paths.append(
        f"{cnv_dir}CNV.somatic.{config['analysis']['case_id']}.purecn.purity.csv.pdf"
    )


# Collect all rules to be run

rules_to_include = []

for sub, value in SNAKEMAKE_RULES.items():
    if sub in ["common", analysis_type + "_" + sequencing_type]:
        for module_name, module_rules in value.items():
            rules_to_include.extend(module_rules)

if config["analysis"]["analysis_workflow"] == "balsamic":
    rules_to_include = [rule for rule in rules_to_include if "umi" not in rule]

# Add rule for DRAGEN
if "dragen" in config:
    rules_to_include.append("snakemake_rules/concatenation/concatenation.rule")

# Add rule for GENS
if "gnomad_min_af5" in config["reference"]:
    rules_to_include.append("snakemake_rules/variant_calling/gens_preprocessing.rule")
    gnomad_min_af5 = config_model.reference["gnomad_min_af5"].file.as_posix()
if "gnomad_min_af5" in config["reference"] and sequencing_type == SequencingType.WGS:
    rules_to_include.append("snakemake_rules/variant_calling/gatk_read_counts.rule")

LOG.info(f"The following rules will be included in the workflow: {rules_to_include}")

# If workflow includes UMI filtered results, add these results
wf_solutions = ["BALSAMIC", "Sentieon"]
if config["analysis"]["analysis_workflow"] == "balsamic-umi":
    wf_solutions.append("Sentieon_umi")

# Extract variant callers for the workflow
germline_caller_snv = []
germline_caller_sv = []
germline_caller_cnv = []
somatic_caller_snv = []
somatic_caller_cnv = []
somatic_caller_sv = []

# Collect list of variant callers to be run
for ws in wf_solutions:
    somatic_caller_snv += get_variant_callers(
        config=config,
        analysis_type=config["analysis"]["analysis_type"],
        workflow_solution=ws,
        mutation_type="SNV",
        sequencing_type=config["analysis"]["sequencing_type"],
        mutation_class="somatic",
    )
    somatic_caller_sv += get_variant_callers(
        config=config,
        analysis_type=config["analysis"]["analysis_type"],
        workflow_solution=ws,
        mutation_type="SV",
        sequencing_type=config["analysis"]["sequencing_type"],
        mutation_class="somatic",
    )
    somatic_caller_cnv += get_variant_callers(
        config=config,
        analysis_type=config["analysis"]["analysis_type"],
        workflow_solution=ws,
        mutation_type="CNV",
        sequencing_type=config["analysis"]["sequencing_type"],
        mutation_class="somatic",
    )
    germline_caller_snv += get_variant_callers(
        config=config,
        analysis_type=config["analysis"]["analysis_type"],
        workflow_solution=ws,
        mutation_type="SNV",
        sequencing_type=config["analysis"]["sequencing_type"],
        mutation_class="germline",
    )
    germline_caller_sv += get_variant_callers(
        config=config,
        analysis_type=config["analysis"]["analysis_type"],
        workflow_solution=ws,
        mutation_type="SV",
        sequencing_type=config["analysis"]["sequencing_type"],
        mutation_class="germline",
    )
    germline_caller_cnv += get_variant_callers(
        config=config,
        analysis_type=config["analysis"]["analysis_type"],
        workflow_solution=ws,
        mutation_type="CNV",
        sequencing_type=config["analysis"]["sequencing_type"],
        mutation_class="germline",
    )

LOG.info(
    f"The following Somatic SNV variant callers will be included in the workflow: {somatic_caller_snv}"
)
LOG.info(
    f"The following Somatic SV variant callers will be included in the workflow: {somatic_caller_sv}"
)
LOG.info(
    f"The following Somatic CNV variant callers will be included in the workflow: {somatic_caller_cnv}"
)
LOG.info(
    f"The following Germline SNV variant callers will be included in the workflow: {germline_caller_snv}"
)
LOG.info(
    f"The following Germline SV variant callers will be included in the workflow: {germline_caller_sv}"
)
LOG.info(
    f"The following Germline CNV variant callers will be included in the workflow: {germline_caller_cnv}"
)

somatic_caller_sv.remove("svdb")
svdb_callers_prio = somatic_caller_sv + somatic_caller_cnv

somatic_caller = somatic_caller_snv + ["svdb"]
final_somatic_snv_caller = somatic_caller_snv
if config["analysis"]["sequencing_type"] != "wgs":
    remove_caller_list = ["tnscope", "vardict"]
    for remove_caller in remove_caller_list:
        if remove_caller in somatic_caller:
            somatic_caller.remove(remove_caller)
            final_somatic_snv_caller.remove(remove_caller)

# Define common and analysis specific outputs
quality_control_results = [
    Path(qc_dir, case_id + "_metrics_deliverables.yaml").as_posix(),
    Path(qc_dir, "multiqc_report.html").as_posix(),
    Path(qc_dir, "multiqc_data/multiqc_data.json").as_posix(),
]

# Analysis results
analysis_specific_results = []

# Germline SNVs/SVs
germline_caller = germline_caller_cnv + germline_caller_sv + germline_caller_snv
analysis_specific_results.extend(
    expand(
        vep_dir + "{vcf}.vcf.gz",
        vcf=get_vcf(config, germline_caller, germline_call_samples),
    )
)

for r in rules_to_include:
    include: Path(BALSAMIC_DIR, r).as_posix()


# Germline SNVs specifically for genotype
if config["analysis"]["analysis_type"] == "paired":
    analysis_specific_results.append(vep_dir + "SNV.genotype.normal.dnascope.vcf.gz")


# Raw VCFs
analysis_specific_results.extend(
    expand(
        vcf_dir + "{vcf}.research.vcf.gz",
        vcf=get_vcf(config, somatic_caller, [case_id]),
    )
)

# Filtered and passed post annotation research VCFs
analysis_specific_results.extend(
    expand(
        vep_dir + "{vcf}.research.filtered.pass.vcf.gz",
        vcf=get_vcf(config, somatic_caller, [case_id]),
    )
)

# Scored clinical SNV VCFs
analysis_specific_results.extend(
    expand(
        vep_dir + "{vcf}.clinical.scored.vcf.gz",
        vcf=get_vcf(config, final_somatic_snv_caller, [case_id]),
    )
)

# Filtered and passed post annotation clinical VCFs
analysis_specific_results.extend(
    expand(
        vep_dir + "{vcf}.clinical.filtered.pass.vcf.gz",
        vcf=get_vcf(config, somatic_caller, [case_id]),
    )
)


# TMB
somatic_caller.remove("svdb")
analysis_specific_results.extend(
    expand(
        vep_dir + "{vcf}.balsamic_stat",
        vcf=get_vcf(config, somatic_caller, [case_id]),
    )
)

# CNV report
analysis_specific_results.append(cnv_dir + "CNV.somatic." + case_id + ".report.pdf"),

# TGA specific files
if config["analysis"]["sequencing_type"] != "wgs":
    # CNVkit
    analysis_specific_results.append(cnv_dir + "tumor.merged.cns")
    analysis_specific_results.extend(
        expand(cnv_dir + "tumor.merged-{plot}", plot=["diagram.pdf", "scatter.pdf"])
    )
    analysis_specific_results.append(cnv_dir + case_id + ".gene_metrics")
    # vcf2cytosure
    analysis_specific_results.extend(expand(
        vcf_dir + "CNV.somatic.{case_name}.{var_caller}.vcf2cytosure.cgh",
        case_name=case_id,
        var_caller=["cnvkit"]
    ))
    # UMI
    if config["analysis"]["analysis_workflow"] == "balsamic-umi":
        analysis_specific_results.extend(expand(umi_qc_dir + "tumor.{sample}.umi.mean_family_depth", sample=tumor_sample))
        if config['analysis']['analysis_type'] == "paired":
            analysis_specific_results.extend(expand(umi_qc_dir + "normal.{sample}.umi.mean_family_depth",sample=normal_sample))
        if background_variant_file:
            analysis_specific_results.extend(
                expand(
                    umi_qc_dir + "{case_name}.{var_caller}.AFtable.txt",
                    case_name=case_id,
                    var_caller=["tnscope_umi"],
                )
            )


if (
    config["analysis"]["sequencing_type"] == "wgs"
    and config["analysis"]["analysis_type"] == "paired"
):
    analysis_specific_results.extend(
        expand(
            vcf_dir + "{vcf}.copynumber.txt.gz",
            vcf=get_vcf(config, ["ascat"], [case_id]),
        )
    )
    analysis_specific_results.extend(
        expand(vcf_dir + "{vcf}.cov.gz", vcf=get_vcf(config, ["dellycnv"], [case_id]))
    )
    analysis_specific_results.extend(
        expand(
            vcf_dir + "SV.somatic.{case_name}.{sample_type}.tiddit_cov.bed",
            case_name=case_id,
            sample_type=["tumor", "normal"],
        )
    )
    analysis_specific_results.extend(
        expand(
            vcf_dir + "CNV.somatic.{case_name}.{sample_type}.vcf2cytosure.cgh",
            case_name=case_id,
            sample_type=["tumor", "normal"],
        )
    )

if (
    config["analysis"]["sequencing_type"] == "wgs"
    and config["analysis"]["analysis_type"] == "single"
):
    analysis_specific_results.extend(
        expand(
            vcf_dir + "CNV.somatic.{case_name}.{sample_type}.vcf2cytosure.cgh",
            case_name=case_id,
            sample_type=["tumor"],
        )
    )
    analysis_specific_results.extend(
        expand(
            vcf_dir + "SV.somatic.{case_name}.tumor.tiddit_cov.bed",
            case_name=case_id,
        )
    )

if config["analysis"]["analysis_type"] == "single":
    analysis_specific_results.extend(
        expand(vcf_dir + "{vcf}.cov.gz", vcf=get_vcf(config, ["dellycnv"], [case_id]))
    )

# GENS Outputs
if "gnomad_min_af5" in config["reference"]:
    analysis_specific_results.extend(
        expand(
            cnv_dir + "{sample}.{gens_input}.bed.gz",
            sample=sample_names,
            gens_input=["cov", "baf"],
        )
    )


# Dragen
if (
    config["analysis"]["sequencing_type"] == "wgs"
    and config["analysis"]["analysis_type"] == "single"
):
    if "dragen" in config:
        analysis_specific_results.extend(
            [
                Path(
                    result_dir, "dragen", "SNV.somatic." + case_id + ".dragen_tumor.bam"
                ).as_posix(),
                Path(
                    result_dir, "dragen", "SNV.somatic." + case_id + ".dragen.vcf.gz"
                ).as_posix(),
            ]
        )

LOG.info(f"Following outputs will be delivered {analysis_specific_results}")

if "delivery" in config:
    wildcard_dict = {
        "sample": sample_names,
        "case_name": case_id,
        "allow_missing": True,
    }

    if config["analysis"]["analysis_type"] in ["paired", "single"]:
        wildcard_dict.update(
            {
                "var_type": ["CNV", "SNV", "SV"],
                "var_class": ["somatic", "germline"],
                "var_caller": somatic_caller + germline_caller,
                "bedchrom": config["panel"]["chrom"] if "panel" in config else [],
            }
        )

    if "rules_to_deliver" in config:
        rules_to_deliver = config["rules_to_deliver"].split(",")
    else:
        rules_to_deliver = ["multiqc"]

    output_files_ready = [("path", "path_index", "step", "tag", "id", "format")]

    for my_rule in set(rules_to_deliver):
        try:
            housekeeper_id = getattr(rules, my_rule).params.housekeeper_id
        except (ValueError, AttributeError, RuleException, WorkflowError) as e:
            LOG.warning(f"Cannot deliver step (rule) {my_rule}")
            continue

        LOG.info("Delivering step (rule) {} {}.".format(my_rule, housekeeper_id))
        files_to_deliver = get_rule_output(
            rules=rules, rule_name=my_rule, output_file_wildcards=wildcard_dict
        )
        LOG.info("The following files added to delivery: {}".format(files_to_deliver))
        output_files_ready.extend(files_to_deliver)

    output_files_ready = [
        dict(zip(output_files_ready[0], value)) for value in output_files_ready[1:]
    ]
    delivery_ready = Path(
        get_result_dir(config), "delivery_report", case_id + "_delivery_ready.hk"
    ).as_posix()
    write_json(output_files_ready, delivery_ready)
    FormatFile(delivery_ready)


wildcard_constraints:
    sample="[^.]+",
    sample_type="(?:normal|tumor)",
    fastq_pattern="[^/]+"


rule all:
    input:
        quality_control_results + analysis_specific_results,
    output:
        finish_file=Path(get_result_dir(config), "analysis_finished_successfully").as_posix(),
    params:
        tmp_dir=tmp_dir,
        case_name=config["analysis"]["case_id"],
        status_file=Path(get_result_dir(config), "analysis_status.txt").as_posix(),
    message:
        "Finalizing analysis for {params.case_name}"
    run:
        from datetime import datetime
        import shutil
        from BALSAMIC.utils.metrics import validate_qc_metrics

<<<<<<< HEAD
        status = "SUCCESS"
=======
        status = "SUCCESSFUL"
        timestamp = datetime.now().strftime("%Y-%m-%d %H:%M:%S")
>>>>>>> 54ef7a24

        error_message = ""
        try:
            validate_qc_metrics(read_yaml(input[0]))
        except ValueError as val_exc:
            LOG.error(val_exc)
            error_message = str(val_exc)
            status = "QC_VALIDATION_FAILED"
        except Exception as exc:
            LOG.error(exc)
            error_message = str(exc)
            status = "UNKNOWN_ERROR"

        # Clean up tmp
        try:
            shutil.rmtree(params.tmp_dir)
        except OSError as e:
            print("Error: %s - %s." % (e.filename, e.strerror))

        # Write status to file
<<<<<<< HEAD
        with open(params.status_file,"w") as status_fh:
            status_fh.write(status + "\n")
            status_fh.write(error_message + "\n")

        # Always write finish file if we've reached here
        write_finish_file(file_path=output.finish_file)

        # Raise to trigger rule failure if needed
        if status != "SUCCESS":
            raise ValueError(f"Final rule failed with status: {status}")
=======
        with open(params.status_file, "w") as status_fh:
            status_fh.write(f"=== QC metrics check at {timestamp} ===\n")
            status_fh.write(status + "\n")
            status_fh.write(error_message + "\n")

        # Raise to trigger rule failure if needed
        if status != "SUCCESSFUL":
            raise ValueError(f"Final rule failed with status: {status}")
        else:
            write_finish_file(file_path=output.finish_file)
>>>>>>> 54ef7a24
<|MERGE_RESOLUTION|>--- conflicted
+++ resolved
@@ -17,12 +17,8 @@
     SequencingType,
     AnalysisType,
     BioinfoTools,
-<<<<<<< HEAD
-    AnnotationCategory)
-=======
     AnnotationCategory,
     LogFile)
->>>>>>> 54ef7a24
 from BALSAMIC.constants.paths import BALSAMIC_DIR
 from BALSAMIC.constants.rules import SNAKEMAKE_RULES
 from BALSAMIC.constants.variant_filters import (
@@ -51,10 +47,6 @@
     get_rule_output,
     get_script_path,
     get_sequencing_type,
-<<<<<<< HEAD
-    get_threads,
-=======
->>>>>>> 54ef7a24
     get_variant_callers,
     get_vcf,
 )
@@ -184,10 +176,6 @@
 delly_exclusion_converted = config_model.reference["delly_exclusion_converted"].file.as_posix()
 delly_mappability = config_model.reference["delly_mappability"].file.as_posix()
 access_regions = config_model.reference["access_regions"].file.as_posix()
-<<<<<<< HEAD
-gnomad_min_af5 = config_model.reference["gnomad_min_af5"].file.as_posix()
-=======
->>>>>>> 54ef7a24
 genome_chrom_size = config_model.reference["genome_chrom_size"].file.as_posix()
 
 # vcfanno annotations
@@ -654,12 +642,8 @@
         import shutil
         from BALSAMIC.utils.metrics import validate_qc_metrics
 
-<<<<<<< HEAD
-        status = "SUCCESS"
-=======
         status = "SUCCESSFUL"
         timestamp = datetime.now().strftime("%Y-%m-%d %H:%M:%S")
->>>>>>> 54ef7a24
 
         error_message = ""
         try:
@@ -680,18 +664,6 @@
             print("Error: %s - %s." % (e.filename, e.strerror))
 
         # Write status to file
-<<<<<<< HEAD
-        with open(params.status_file,"w") as status_fh:
-            status_fh.write(status + "\n")
-            status_fh.write(error_message + "\n")
-
-        # Always write finish file if we've reached here
-        write_finish_file(file_path=output.finish_file)
-
-        # Raise to trigger rule failure if needed
-        if status != "SUCCESS":
-            raise ValueError(f"Final rule failed with status: {status}")
-=======
         with open(params.status_file, "w") as status_fh:
             status_fh.write(f"=== QC metrics check at {timestamp} ===\n")
             status_fh.write(status + "\n")
@@ -701,5 +673,4 @@
         if status != "SUCCESSFUL":
             raise ValueError(f"Final rule failed with status: {status}")
         else:
-            write_finish_file(file_path=output.finish_file)
->>>>>>> 54ef7a24
+            write_finish_file(file_path=output.finish_file)