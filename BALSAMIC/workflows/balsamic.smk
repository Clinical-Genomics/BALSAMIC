--- conflicted
+++ resolved
@@ -28,11 +28,7 @@
 
 from BALSAMIC.utils.constants import (SENTIEON_DNASCOPE, SENTIEON_TNSCOPE, RULE_DIRECTORY, 
                                     VARDICT_SETTINGS, SENTIEON_VARCALL_SETTINGS, VCFANNO_TOML,
-<<<<<<< HEAD
-                                    MUTATION_TYPE, workflow_params)
-=======
-                                    WORKFLOW_PARAMS)
->>>>>>> 7454ae6c
+                                    MUTATION_TYPE, WORKFLOW_PARAMS)
 
 shell.executable("/bin/bash")
 shell.prefix("set -eo pipefail; ")
