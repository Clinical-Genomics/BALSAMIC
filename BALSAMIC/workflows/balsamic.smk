# vim: syntax=python tabstop=4 expandtab
# coding: utf-8

import os
import logging
import tempfile

from pathlib import Path
from yapf.yapflib.yapf_api import FormatFile

from snakemake.exceptions import RuleException, WorkflowError

from PyPDF2 import PdfFileMerger

from BALSAMIC.utils.exc import BalsamicError

from BALSAMIC.utils.cli import (write_json, check_executable, generate_h5)

from BALSAMIC.utils.models import VarCallerFilter, BalsamicWorkflowConfig

from BALSAMIC.utils.workflowscripts import plot_analysis

from BALSAMIC.utils.rule import (get_variant_callers, get_rule_output, get_result_dir,
                                 get_vcf, get_picard_mrkdup, get_sample_type,
                                 get_threads, get_script_path, get_sequencing_type)

from BALSAMIC.constants.common import (SENTIEON_DNASCOPE, SENTIEON_TNSCOPE,
                                    RULE_DIRECTORY, VCFANNO_TOML, MUTATION_TYPE);
from BALSAMIC.constants.variant_filters import COMMON_SETTINGS,VARDICT_SETTINGS,SENTIEON_VARCALL_SETTINGS;
from BALSAMIC.constants.workflow_params import WORKFLOW_PARAMS, VARCALL_PARAMS
from BALSAMIC.constants.workflow_rules import SNAKEMAKE_RULES 


shell.executable("/bin/bash")
shell.prefix("set -eo pipefail; ")

LOG = logging.getLogger(__name__)
logging.getLogger("filelock").setLevel("WARN")

# Create a temporary directory with trailing /
tmp_dir = os.path.join(get_result_dir(config), "tmp", "" )
Path.mkdir(Path(tmp_dir), exist_ok=True)

benchmark_dir = config["analysis"]["benchmark"]
fastq_dir = get_result_dir(config) + "/fastq/"
bam_dir = get_result_dir(config) + "/bam/"
cnv_dir = get_result_dir(config) + "/cnv/"
fastqc_dir = get_result_dir(config) + "/fastqc/"
result_dir = get_result_dir(config) + "/"
vcf_dir = get_result_dir(config) + "/vcf/"
vep_dir = get_result_dir(config) + "/vep/"
qc_dir = get_result_dir(config) + "/qc/"
delivery_dir = get_result_dir(config) + "/delivery/"

umi_dir = get_result_dir(config) + "/umi/" 
umi_qc_dir = qc_dir + "umi_qc/"

singularity_image = config['singularity']['image']

# picarddup flag
picarddup = get_picard_mrkdup(config)

# Varcaller filter settings
COMMON_FILTERS = VarCallerFilter.parse_obj(COMMON_SETTINGS)
VARDICT = VarCallerFilter.parse_obj(VARDICT_SETTINGS)
SENTIEON_CALLER = VarCallerFilter.parse_obj(SENTIEON_VARCALL_SETTINGS)

# parse parameters as constants to workflows
params = BalsamicWorkflowConfig.parse_obj(WORKFLOW_PARAMS)

# Capture kit name
if config["analysis"]["sequencing_type"] != "wgs":
    capture_kit = os.path.split(config["panel"]["capture_kit"])[1]

# Sample names for tumor or normal
tumor_sample = get_sample_type(config["samples"], "tumor")[0]
if config['analysis']['analysis_type'] == "paired":
    normal_sample = get_sample_type(config["samples"], "normal")[0]

# Set case id/name
case_id = config["analysis"]["case_id"]

# explicitly check if cluster_config dict has zero keys.
if len(cluster_config.keys()) == 0:
    cluster_config = config

# Find and set Sentieon binary and license server from env variables
try:
    config["SENTIEON_LICENSE"] = os.environ["SENTIEON_LICENSE"]
    config["SENTIEON_INSTALL_DIR"] = os.environ["SENTIEON_INSTALL_DIR"]

    if os.getenv("SENTIEON_EXEC") is not None:
        config["SENTIEON_EXEC"] = os.environ["SENTIEON_EXEC"]
    else:
        config["SENTIEON_EXEC"] = Path(os.environ["SENTIEON_INSTALL_DIR"], "bin", "sentieon").as_posix()

    config["SENTIEON_TNSCOPE"] = SENTIEON_TNSCOPE
    config["SENTIEON_DNASCOPE"] = SENTIEON_DNASCOPE
    
except KeyError as error:
    LOG.error("Set environment variables SENTIEON_LICENSE, SENTIEON_INSTALL_DIR, SENTIEON_EXEC "
              "to run SENTIEON variant callers")
    raise BalsamicError

if not Path(config["SENTIEON_EXEC"]).exists():
    LOG.error("Sentieon executable not found {}".format(Path(config["SENTIEON_EXEC"]).as_posix()))
    raise BalsamicError

# Add normal sample if analysis is paired
germline_call_samples = ["tumor"]
if config['analysis']['analysis_type'] == "paired":
    germline_call_samples.append("normal")

# Create list of chromosomes in panel for panel only variant calling to be used in rules
if config["analysis"]["sequencing_type"] != "wgs":
    chromlist = config["panel"]["chrom"]

background_variant_file = ""
if "background_variants" in config:
    background_variant_file = config["background_variants"]

# Set temporary dir environment variable
os.environ["SENTIEON_TMPDIR"] = result_dir
os.environ['TMPDIR'] = get_result_dir(config)

# Extract variant callers for the workflow
germline_caller = []
somatic_caller = []
for m in MUTATION_TYPE:
    germline_caller_balsamic = get_variant_callers(config=config,
                                            analysis_type=config['analysis']['analysis_type'],
                                            workflow_solution="BALSAMIC",
                                            mutation_type=m,
                                            sequencing_type=config["analysis"]["sequencing_type"],
                                            mutation_class="germline")

    germline_caller_sentieon = get_variant_callers(config=config,
                                           analysis_type=config['analysis']['analysis_type'],
                                           workflow_solution="Sentieon",
                                           mutation_type=m,
                                           sequencing_type=config["analysis"]["sequencing_type"],
                                           mutation_class="germline")

    germline_caller = germline_caller + germline_caller_balsamic + germline_caller_sentieon 


    somatic_caller_balsamic = get_variant_callers(config=config,
                                           analysis_type=config['analysis']['analysis_type'],
                                           workflow_solution="BALSAMIC",
                                           mutation_type=m,
                                           sequencing_type=config["analysis"]["sequencing_type"],
                                           mutation_class="somatic")

    somatic_caller_sentieon = get_variant_callers(config=config,
                                             analysis_type=config['analysis']['analysis_type'],
                                             workflow_solution="Sentieon",
                                             mutation_type=m,
                                             sequencing_type=config["analysis"]["sequencing_type"],
                                             mutation_class="somatic")

    somatic_caller_sentieon_umi = get_variant_callers(config=config,
                                             analysis_type=config['analysis']['analysis_type'],
                                             workflow_solution="Sentieon_umi",
                                             mutation_type=m,
                                             sequencing_type=config["analysis"]["sequencing_type"],
                                             mutation_class="somatic")

    somatic_caller = somatic_caller + somatic_caller_sentieon_umi + somatic_caller_balsamic + somatic_caller_sentieon

# Remove variant callers from list of callers
if "disable_variant_caller" in config:
    variant_callers_to_remove = config["disable_variant_caller"].split(",")
    for var_caller in variant_callers_to_remove:
        if var_caller in somatic_caller:
            somatic_caller.remove(var_caller)
        if var_caller in germline_caller:
            germline_caller.remove(var_caller)

LOG.info(f"The following Germline variant callers will be included in the workflow: {germline_caller}")
LOG.info(f"The following somatic variant callers will be included in the workflow: {somatic_caller}")

rules_to_include = []
analysis_type = config['analysis']["analysis_type"]
sequence_type = config['analysis']["sequencing_type"]

for sub,value in SNAKEMAKE_RULES.items():
  if sub in ["common", analysis_type + "_" + sequence_type]:
    for module_name,module_rules in value.items():
      rules_to_include.extend(module_rules)

LOG.info(f"The following rules will be included in the workflow: {rules_to_include}")

for r in rules_to_include:
    include: Path(RULE_DIRECTORY, r).as_posix()

# Define common and analysis specific outputs
quality_control_results = [result_dir + "qc/" + "multiqc_report.html"]

analysis_specific_results = [expand(vep_dir + "{vcf}.vcf.gz",
                                    vcf=get_vcf(config, germline_caller, germline_call_samples)),
                             expand(vep_dir + "{vcf}.all.vcf.gz",
                                    vcf=get_vcf(config, somatic_caller, [config["analysis"]["case_id"]]))]

if config["analysis"]["sequencing_type"] != "wgs":
    analysis_specific_results.append(expand(vep_dir + "{vcf}.all.filtered.pass.ranked.vcf.gz",
                                           vcf=get_vcf(config, ["vardict"], [config["analysis"]["case_id"]])))

    analysis_specific_results.append(expand(umi_qc_dir + "{sample}.umi.mean_family_depth", sample=config["samples"]))

    if background_variant_file:
        analysis_specific_results.extend([expand(umi_qc_dir + "{case_name}.{var_caller}.AFtable.txt",
                                      case_name=config["analysis"]["case_id"],
                                      var_caller=["TNscope_umi"])]),

#Calculate TMB per somatic variant caller
analysis_specific_results.extend(expand(vep_dir + "{vcf}.balsamic_stat",
                                        vcf=get_vcf(config, somatic_caller, [config["analysis"]["case_id"]])))

#Gather all the filtered and PASSed variants post annotation
analysis_specific_results.extend([expand(vep_dir + "{vcf}.all.filtered.pass.vcf.gz",
                                        vcf=get_vcf(config, somatic_caller, [config["analysis"]["case_id"]]))])

LOG.info(f"Following outputs will be delivered {analysis_specific_results}")

if config["analysis"]["sequencing_type"] == "wgs" and config['analysis']['analysis_type'] == "single":
    if "dragen" in config:
        analysis_specific_results.extend([Path(result_dir, "dragen", "SNV.somatic." + config["analysis"]["case_id"] + ".dragen_tumor.bam").as_posix(),
                                          Path(result_dir, "dragen", "SNV.somatic." + config["analysis"]["case_id"] + ".dragen.vcf.gz").as_posix()])

if 'benchmark_plots' in config:
    log_dir = config["analysis"]["log"]
    if not check_executable("sh5util"):
        LOG.warning("sh5util executable does not exist. Won't be able to plot analysis")
    else:
        # Make individual plot per job
        for log_file in Path(log_dir).glob("*.err"):
            log_file_list = log_file.name.split(".")
            job_name = ".".join(log_file_list[0:4]) 
            job_id = log_file_list[4].split("_")[1]
            h5_file = generate_h5(job_name, job_id, log_file.parent)
            benchmark_plot = Path(benchmark_dir, job_name + ".pdf")

            log_file_plot = plot_analysis(log_file, h5_file, benchmark_plot)
            logging.debug("Plot file for {} available at: {}".format(log_file.as_posix(), log_file_plot))

        # Merge plots into one based on rule name
        for my_rule in vars(rules).keys():
            my_rule_pdf = PdfFileMerger()
            my_rule_plots = list()
            for plots in Path(benchmark_dir).glob(f"BALSAMIC*.{my_rule}.*.pdf"):
                my_rule_pdf.append(plots.as_posix())
                my_rule_plots.append(plots)
            my_rule_pdf.write(Path(benchmark_dir, my_rule+".pdf").as_posix())
            my_rule_pdf.close()

            # Delete previous plots after merging
            for plots in my_rule_plots:
                plots.unlink()
            


if 'delivery' in config:
    wildcard_dict = {"sample": list(config["samples"].keys())+["tumor", "normal"],
                     "case_name": config["analysis"]["case_id"],
                     "allow_missing": True
                     }

    if config['analysis']["analysis_type"] in ["paired", "single"]:
        wildcard_dict.update({"var_type": ["CNV", "SNV", "SV"],
                              "var_class": ["somatic", "germline"],
                              "var_caller": somatic_caller + germline_caller,
                              "bedchrom": config["panel"]["chrom"] if "panel" in config else [],
                              })

    if 'rules_to_deliver' in config:
        rules_to_deliver = config['rules_to_deliver'].split(",")
    else:
        rules_to_deliver = ['multiqc']

    output_files_ready = [('path', 'path_index', 'step', 'tag', 'id', 'format')]

    for my_rule in set(rules_to_deliver):
        try:
            housekeeper_id = getattr(rules, my_rule).params.housekeeper_id
        except (ValueError, AttributeError, RuleException, WorkflowError) as e:
            LOG.warning("Cannot deliver step (rule) {}: {}".format(my_rule, e))
            continue

        LOG.info("Delivering step (rule) {} {}.".format(my_rule, housekeeper_id))
        files_to_deliver = get_rule_output(rules=rules, rule_name=my_rule, output_file_wildcards=wildcard_dict)
        LOG.debug("The following files added to delivery: {}".format(files_to_deliver))
        output_files_ready.extend(files_to_deliver)

    output_files_ready = [dict(zip(output_files_ready[0], value)) for value in output_files_ready[1:]]
    delivery_ready = os.path.join(get_result_dir(config),
                                  "delivery_report",
                                  config["analysis"]["case_id"] + "_delivery_ready.hk")
    write_json(output_files_ready, delivery_ready)
    FormatFile(delivery_ready)

rule all:
    input:
        quality_control_results + analysis_specific_results
    output:
        qc_json_file = os.path.join(get_result_dir(config), "qc", "qc_metrics_summary.json"),
        finish_file = os.path.join(get_result_dir(config), "analysis_finish")
    params:
        tmp_dir = tmp_dir,
        result_dir = result_dir,
        sequencing_type = get_sequencing_type(config)
    run:
        import datetime
        import shutil

        from BALSAMIC.utils.qc_metrics import get_qc_metrics_json

        # Save QC metrics to a JSON file
        qc_metrics_summary = get_qc_metrics_json(params.result_dir, params.sequencing_type)
        with open(str(output.qc_json_file), mode='w') as jsonFile:
            jsonFile.write(qc_metrics_summary)

        # Delete a temporal directory tree
        try:
            shutil.rmtree(params.tmp_dir)
        except OSError as e:
            print ("Error: %s - %s." % (e.filename, e.strerror))

<<<<<<< HEAD
        # Finish timestamp file
        with open(str(output.finish_file), mode='w') as finish_file:
=======
        with open(str(output[0]), mode='w') as finish_file:
>>>>>>> d1cc777e
            finish_file.write('%s\n' % datetime.datetime.now())<|MERGE_RESOLUTION|>--- conflicted
+++ resolved
@@ -325,10 +325,6 @@
         except OSError as e:
             print ("Error: %s - %s." % (e.filename, e.strerror))
 
-<<<<<<< HEAD
         # Finish timestamp file
         with open(str(output.finish_file), mode='w') as finish_file:
-=======
-        with open(str(output[0]), mode='w') as finish_file:
->>>>>>> d1cc777e
             finish_file.write('%s\n' % datetime.datetime.now())