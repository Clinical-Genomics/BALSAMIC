--- conflicted
+++ resolved
@@ -98,16 +98,11 @@
 
 if "paired" in config['analysis']['analysis_type']:
     rules_to_include.append("snakemake_rules/variant_calling/mergetype_normal.rule")
-<<<<<<< HEAD
 
-=======
     # Somalier only implemented for hg38 and hg19
     if "canfam3" not in config["reference"]["reference_genome"]:
         rules_to_include.append("snakemake_rules/quality_control/somalier.rule")
 
-
-# for r in rules_to_include:
->>>>>>> face1fb1
 for r in rules_to_include:
     include: Path(RULE_DIRECTORY, r).as_posix()
 LOG.info(f"The following rules will be included in the workflow: {rules_to_include}")
