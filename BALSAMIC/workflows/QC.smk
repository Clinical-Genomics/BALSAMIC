# vim: syntax=python tabstop=4 expandtab
# coding: utf-8
import logging
import os
import tempfile
from pathlib import Path
from typing import Dict, List

from BALSAMIC.constants.analysis import AnalysisType, FastqName, SampleType
from BALSAMIC.constants.paths import BALSAMIC_DIR
from BALSAMIC.constants.rules import SNAKEMAKE_RULES
from BALSAMIC.constants.workflow_params import WORKFLOW_PARAMS
from BALSAMIC.models.config import ConfigModel
from BALSAMIC.models.params import BalsamicWorkflowConfig
from BALSAMIC.utils.cli import check_executable, generate_h5
from BALSAMIC.utils.exc import BalsamicError
from BALSAMIC.utils.io import write_finish_file, write_json
from BALSAMIC.utils.rule import (
    get_capture_kit,
    get_fastp_parameters,
    get_result_dir,
    get_rule_output,
    get_script_path,
    get_sequencing_type,
    get_threads,
)
from snakemake.exceptions import RuleException, WorkflowError
from yapf.yapflib.yapf_api import FormatFile

# Initialize ConfigModel
config_model = ConfigModel.model_validate(config)

shell.executable("/bin/bash")
shell.prefix("set -eo pipefail; ")

LOG = logging.getLogger(__name__)

# Get case id/name
case_id: str = config_model.analysis.case_id
# Get analysis dir
analysis_dir_home: str = config_model.analysis.analysis_dir
analysis_dir: str = Path(analysis_dir_home, "analysis", case_id).as_posix() + "/"
# Get result dir
result_dir: str = Path(config_model.analysis.result).as_posix() + "/"

# Create a temporary directory with trailing /
tmp_dir: str = Path(result_dir, "tmp").as_posix() + "/"
Path.mkdir(Path(tmp_dir), parents=True, exist_ok=True)

# Directories
input_fastq_dir: str = config_model.analysis.fastq_path + "/"
benchmark_dir: str = config_model.analysis.benchmark + "/"
fastq_dir: str = Path(result_dir, "fastq").as_posix() + "/"
bam_dir: str = Path(result_dir, "bam").as_posix() + "/"
fastqc_dir: str = Path(result_dir, "fastqc").as_posix() + "/"
vcf_dir: str = Path(result_dir, "vcf").as_posix() + "/"
qc_dir: str = Path(result_dir, "qc").as_posix() + "/"
delivery_dir: str = Path(result_dir, "delivery").as_posix() + "/"

# Run information
singularity_image: str = config_model.singularity['image']
sample_names: List[str] = config_model.get_all_sample_names()
tumor_sample: str = config_model.get_sample_name_by_type(SampleType.TUMOR)
if config_model.analysis.analysis_type == AnalysisType.PAIRED:
    normal_sample: str = config_model.get_sample_name_by_type(SampleType.NORMAL)

# parse parameters as constants to workflows
params = BalsamicWorkflowConfig.model_validate(WORKFLOW_PARAMS)

# Fastp parameters
fastp_parameters: Dict = get_fastp_parameters(config_model)

analysis_type = config_model.analysis.analysis_type
sequencing_type = config_model.analysis.sequencing_type

# Capture kit name
if sequencing_type != "wgs":
    capture_kit = os.path.split(config["panel"]["capture_kit"])[1]

<<<<<<< HEAD
# explicitly check if cluster_config dict has zero keys.
if len(cluster_config.keys()) == 0:
    cluster_config = config

if "hg38" in config["reference"]["reference_genome"]["file"]:
=======
if "hg38" in config["reference"]["reference_genome"]:
>>>>>>> 520cbab0
    config["reference"]["genome_version"] = "hg38"
elif "canfam3" in config["reference"]["reference_genome"]["file"]:
    config["reference"]["genome_version"] = "canfam3"
else:
    config["reference"]["genome_version"] = "hg19"

LOG.info('Genome version set to %s', config["reference"]["genome_version"])


# Set temporary dir environment variable
os.environ['TMPDIR'] = get_result_dir(config)

# Include rules

rules_to_include = []
for workflow_type, value in SNAKEMAKE_RULES.items():
    if workflow_type in ["common", analysis_type + "_" + sequencing_type]:
        rules_to_include.extend(value.get("qc", []) + value.get("align", []) + value.get("misc", []))
rules_to_include = [rule for rule in rules_to_include if "umi" not in rule and "report" not in rule]


# Somalier only implemented for hg38 and hg19
if "canfam3" in config["reference"]["reference_genome"]["file"]:
    rules_to_include.remove("snakemake_rules/quality_control/somalier.rule")

for r in rules_to_include:
    include: Path(BALSAMIC_DIR, r).as_posix()

LOG.info(f"The following rules will be included in the workflow: {rules_to_include}")

# Define common and analysis specific outputs
quality_control_results = [
    Path(qc_dir, case_id + "_metrics_deliverables.yaml").as_posix(),
    Path(qc_dir, "multiqc_report.html").as_posix(),
    Path(qc_dir, "multiqc_data/multiqc_data.json").as_posix(),
]

if 'delivery' in config:
    wildcard_dict = {
        "sample": sample_names + ["tumor", "normal"],
        "case_name": case_id,
        "allow_missing": True
    }

    if 'rules_to_deliver' in config:
        rules_to_deliver = config['rules_to_deliver'].split(",")
    else:
        rules_to_deliver = ['multiqc']

    output_files_ready = [('path', 'path_index', 'step', 'tag', 'id', 'format')]

    for my_rule in set(rules_to_deliver):
        try:
            housekeeper_id = getattr(rules, my_rule).params.housekeeper_id
        except (ValueError, AttributeError, RuleException, WorkflowError) as e:
            LOG.warning("Cannot deliver step (rule) {}: {}".format(my_rule, e))
            continue

        LOG.info("Delivering step (rule) {} {}.".format(my_rule, housekeeper_id))
        files_to_deliver = get_rule_output(rules=rules, rule_name=my_rule, output_file_wildcards=wildcard_dict)
        LOG.debug("The following files added to delivery: {}".format(files_to_deliver))
        output_files_ready.extend(files_to_deliver)

    output_files_ready = [dict(zip(output_files_ready[0], value)) for value in output_files_ready[1:]]
    delivery_ready = Path(get_result_dir(config), "delivery_report", case_id + "_delivery_ready.hk").as_posix()
    write_json(output_files_ready, delivery_ready)
    FormatFile(delivery_ready)

wildcard_constraints:
    sample="|".join(sample_names),


rule all:
    input:
        quality_control_results
    output:
        finish_file = Path(get_result_dir(config), "analysis_finish").as_posix()
    params:
        tmp_dir = tmp_dir,
    run:
        import datetime
        import shutil

        # Remove temporary directory tree
        try:
            shutil.rmtree(params.tmp_dir)
        except OSError as e:
            print ("Error: %s - %s." % (e.filename, e.strerror))

        # Finish timestamp file
        write_finish_file(file_path=output.finish_file)<|MERGE_RESOLUTION|>--- conflicted
+++ resolved
@@ -77,15 +77,7 @@
 if sequencing_type != "wgs":
     capture_kit = os.path.split(config["panel"]["capture_kit"])[1]
 
-<<<<<<< HEAD
-# explicitly check if cluster_config dict has zero keys.
-if len(cluster_config.keys()) == 0:
-    cluster_config = config
-
-if "hg38" in config["reference"]["reference_genome"]["file"]:
-=======
 if "hg38" in config["reference"]["reference_genome"]:
->>>>>>> 520cbab0
     config["reference"]["genome_version"] = "hg38"
 elif "canfam3" in config["reference"]["reference_genome"]["file"]:
     config["reference"]["genome_version"] = "canfam3"
