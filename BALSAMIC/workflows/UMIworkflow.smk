# vim: syntax=python tabstop=4 expandtab
# coding: utf-8

import os
import logging

from BALSAMIC.utils.rule import get_result_dir

LOG = logging.getLogger(__name__)

shell.prefix("set -eo pipefail; ")

rule_dir = config["rule_directory"]
fastq_dir = get_result_dir(config) + "/fastq/"
benchmark_dir = config["analysis"]["benchmark"]
umi_dir = get_result_dir(config) + "/umi/"
vcf_dir = get_result_dir(config) + "/vcf/"
vep_dir = get_result_dir(config) + "/vep/"
log_dir =  config["analysis"]["log"]
table_dir = get_result_dir(config) + "/tables/"
plot_dir = get_result_dir(config) + "/plots/"
qc_dir = get_result_dir(config) + "/qc/"

singularity_image = config['singularity']['image']

# Declare sentieon variables
sentieon = True
SENTIEON_LICENSE = ''
SENTIEON_INSTALL_DIR = ''


# explictly check if cluster_config dict has zero keys.
if len(cluster_config.keys()) == 0:
    cluster_config = config

try:
    config["SENTIEON_LICENSE"] = os.environ["SENTIEON_LICENSE"]
    config["SENTIEON_INSTALL_DIR"] = os.environ["SENTIEON_INSTALL_DIR"]
except Exception as error:
    LOG.error("ERROR: Set SENTIEON_LICENSE and SENTIEON_INSTALL_DIR environment variable to run this pipeline.")
    raise

# Define umiworkflow rules

umi_call = [
    "snakemake_rules/umi/sentieon_umiextract.rule",
    "snakemake_rules/umi/sentieon_consensuscall.rule"
]

variant_call = [
    "snakemake_rules/umi/sentieon_varcall_tnscope.rule",
    "snakemake_rules/umi/varcall_vardict.rule"
]

annotate_vcf = ["snakemake_rules/umi/annotate_vep.rule"]

qc = ["snakemake_rules/umi/qc_umi.rule"]

#generate_plots = ["snakemake_rules/umi/generate_AF_tables.rules"]

# Define wildcards
SAMPLES = config["samples"]
<<<<<<< HEAD
VAR_CALLER = ['TNscope']#,'vardict']
=======
VAR_CALLER = ['TNscope','vardict']
>>>>>>> 18acf6e9
STEPS = ['umialign','consensusalign']

# Define outputs
analysis_output = [ expand(vcf_dir + "{sample}.{var_caller}.{step}.vcf.gz", sample=SAMPLES, var_caller=VAR_CALLER, step = STEPS),
expand(vep_dir + "{sample}.{var_caller}.umi.{filler}.vcf.gz", sample=SAMPLES, var_caller=VAR_CALLER, filler=['all','pass']),
expand(qc_dir + '{sample}.{step}.umimetrics', sample=SAMPLES, step=STEPS),
expand(qc_dir + '{sample}.{step}.collect_hsmetric', sample=SAMPLES, step=STEPS),
expand(qc_dir + '{sample}.{step}.mean_family_depth', sample=SAMPLES, step = STEPS),
expand(table_dir + "{sample}.TNscope.noiseAF.txt", sample=SAMPLES),
expand(plot_dir + "{sample}.TNscope.AFplot.pdf", sample=SAMPLES) ]


config["rules"] = umi_call + variant_call + annotate_vcf + qc


for r in config["rules"]:
    include: os.path.join(rule_dir + r)

rule all:
    input:
        analysis_output
    output:
        os.path.join(get_result_dir(config), "analysis_finish")
    shell:
        "date +'%Y-%m-%d T%T %:z' > {output}"<|MERGE_RESOLUTION|>--- conflicted
+++ resolved
@@ -60,11 +60,7 @@
 
 # Define wildcards
 SAMPLES = config["samples"]
-<<<<<<< HEAD
-VAR_CALLER = ['TNscope']#,'vardict']
-=======
 VAR_CALLER = ['TNscope','vardict']
->>>>>>> 18acf6e9
 STEPS = ['umialign','consensusalign']
 
 # Define outputs
