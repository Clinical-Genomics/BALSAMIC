--- conflicted
+++ resolved
@@ -272,19 +272,6 @@
 		"time": "01:00:00",
 		"n": 8
 	},
-<<<<<<< HEAD
-	"somalier_extract_normal": {
-		"time": "01:00:00",
-		"n": 1
-	},
-	"somalier_extract_tumor": {
-		"time": "01:00:00",
-		"n": 1
-	},
-	"somalier_relate": {
-		"time": "01:00:00",
-		"n": 1
-=======
 	"bcftools_filter_tnscope_research_tumor_only": {
 		"time": "04:00:00",
 		"n": 8
@@ -332,6 +319,17 @@
 	"bcftools_filter_TNscope_umi_clinical_tumor_normal": {
 		"time": "03:00:00",
 		"n": 8
->>>>>>> 6f3554f0
+	},
+	"somalier_extract_normal": {
+		"time": "01:00:00",
+		"n": 1
+	},
+	"somalier_extract_tumor": {
+		"time": "01:00:00",
+		"n": 1
+	},
+	"somalier_relate": {
+		"time": "01:00:00",
+		"n": 1
 	}
 }