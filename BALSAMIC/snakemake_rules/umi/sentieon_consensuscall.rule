--- conflicted
+++ resolved
@@ -54,16 +54,10 @@
         Path(benchmark_dir, "sentieon_bwa_umiconsensus_{sample_type}_{sample}.tsv").as_posix()
     params:
         tmpdir = tempfile.mkdtemp(prefix=tmp_dir),
-<<<<<<< HEAD
-        sentieon_install_dir = config["SENTIEON_INSTALL_DIR"],
-        sentieon_exec = config["SENTIEON_EXEC"],
-        sentieon_lic = config["SENTIEON_LICENSE"],
-=======
         sentieon_install_dir = config_model.sentieon.sentieon_install_dir,
         sentieon_exec = config_model.sentieon.sentieon_exec,
         sentieon_lic = config_model.sentieon.sentieon_license,
         sheader = params.umicommon.align_header,
->>>>>>> b7326912
         ip_bases = params.umicommon.align_intbases,
         sample_id = "{sample}",
         sample_type = lambda wildcards: config_model.get_sample_type_by_name(wildcards.sample, uppercase=True),
