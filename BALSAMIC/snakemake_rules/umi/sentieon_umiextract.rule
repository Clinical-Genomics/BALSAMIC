--- conflicted
+++ resolved
@@ -53,13 +53,4 @@
     message: 
         "Aligning of UMI extracted reads with bwa mem, sorting for sample {params.sample_id}"
     shell:
-        "export SENTIEON_LICENSE={params.sentieon_lic}\n"
-<<<<<<< HEAD
-        "{params.sentieon_exec} bwa mem -R {params.sheader} -K {params.ip_bases} -p -t {threads} -C {input.ref_fa} {input.fastq_umi} |{params.sentieon_exec} util sort -r {input.ref_fa} --sam2bam -o {output.align_umi} -i - 2> {log}\n"
-=======
-<<<<<<< HEAD
-        "{params.sentieon_exec} bwa mem -R {params.sheader} -K {params.ip_bases} -p -t {threads} -C {input.ref_fa} {input.fastq_umi} |{params.sentieon_exec} util sort -r {input.ref_fa} --sam2bam -o {output.align_umi} -i - 2> {log}\n"
-=======
-        "{params.sentieon_exec} bwa mem -R {params.sheader} -K {params.ip_bases} -p -t {threads} -C {input.ref_fa} {input.fastq_umi} > {output.align_umi} 2> {log}\n"
->>>>>>> c8b98d1b166bdaf2b02e568c0a7d308dfe766959
->>>>>>> 4cb9586e
+        "{params.sentieon_exec} bwa mem -R {params.sheader} -K {params.ip_bases} -p -t {threads} -C {input.ref_fa} {input.fastq_umi} |{params.sentieon_exec} util sort -r {input.ref_fa} --sam2bam -o {output.align_umi} -i - 2> {log}\n"