# vim: syntax=python tabstop=4 expandtab
# coding: utf-8

# Variant-calling using vardict
rule vardict_umi:
    input:
        bam = umi_dir + "{case_name}.{step}.umi.bam",
        ref_fa = config["reference"]["reference_genome"],
        bed = config["panel"]["capture_kit"]
    output:
        vardict = vcf_dir + "SNV.somatic.{case_name}.vardict_{step}_umi.vcf.gz",
        namemap = vcf_dir + "SNV.somatic.{case_name}.vardict_{step}_umi.sample_name_map",
    benchmark:
        Path(benchmark_dir + "vardict_umi_{case_name}_{step}.tsv").as_posix()
    singularity: 
        singularity_image
    params:
<<<<<<< HEAD
        conda = config["bioinfo_tools"]["vardict"),
=======
        conda = config["bioinfo_tools"]["vardict"],
>>>>>>> 3254d855
        sample_id = "{case_name}",
        af = paramsumi.common.filter_tumor_af, 
        vardict = paramsumi.vardict.vardict_filters,
        tumor = get_sample_type(config["samples"], "tumor")
    threads: 
        get_threads(cluster_config, "vardict_tumor_only")
    message:
        "Variant calling using Vardict for sample {params.sample_id}"
    shell:
        """
source activate {params.conda};

vardict \
-G {input.ref_fa} \
-f {params.af} \
-N {params.sample_id} \
-b {input.bam} \
{params.vardict} \
{input.bed} | \
teststrandbias.R | \
var2vcf_valid.pl -E \
-f {params.af} \
-N {params.sample_id} | \
bgzip > {output.vardict};

tabix -p vcf {output.vardict}

echo -e \"{params.tumor}\\tTUMOR\" > {output.namemap};
        """<|MERGE_RESOLUTION|>--- conflicted
+++ resolved
@@ -15,11 +15,7 @@
     singularity: 
         singularity_image
     params:
-<<<<<<< HEAD
-        conda = config["bioinfo_tools"]["vardict"),
-=======
         conda = config["bioinfo_tools"]["vardict"],
->>>>>>> 3254d855
         sample_id = "{case_name}",
         af = paramsumi.common.filter_tumor_af, 
         vardict = paramsumi.vardict.vardict_filters,
