# vim: syntax=python tabstop=4 expandtab
# coding: utf-8

from BALSAMIC.utils.rule import get_conda_env
from BALSAMIC.utils.rule import get_threads

# Variant-calling using vardict
rule vardict:
    input:
        bam = umi_dir + '{sample}.{step}.bam',
        ref_fa = config['reference']['reference_genome'],
        bed = config['panel']['capture_kit']
    output:
<<<<<<< HEAD
         temp_fl = temp(vcf_dir + '{sample}.vardict.{step}.vcf'),
         vardict = vcf_dir + '{sample}.vardict.{step}.vcf.gz'
=======
         vardict = vcf_dir + '{sample}.vardict.{step}.vcf.gz',
>>>>>>> 18acf6e9
    params:
        conda = get_conda_env(config["conda_env_yaml"],'vardict'),
        af = "0.0005",
        sample_id = '{sample}.{step}',
        vardict = "-c 1 -S 2 -E 3 -g 4 -r 1 -F 0",
        var2vcf = '-E'
    singularity: singularity_image
    threads: get_threads(cluster_config, 'vardict_tumor_only')
    log:
        log_dir + '{sample}.{step}.varcall.vardict.log'
    benchmark:
        benchmark_dir + '{sample}.{step}.varcall.vardict.tsv'
    message:
        'Variant calling using Vardict for sample {params.sample_id}'
    shell:
        "source activate {params.conda}\n"
<<<<<<< HEAD
        "vardict -th {threads} -G {input.ref_fa} -f {params.af} -N {params.sample_id} -b {input.bam} {params.vardict} {input.bed} | teststrandbias.R | var2vcf_valid.pl {params.var2vcf} -f {params.af} -N {params.sample_id} > {output.temp_fl} 2> {log} \n"
        "bzip {output.temp_fl}\n"
        "tabix -p vcf {output.vardict} &>> {log}\n"
=======
        "vardict -G {input.ref_fa} -f {params.af} -N {params.sample_id} -b {input.bam} {params.vardict} {input.bed} | teststrandbias.R | var2vcf_valid.pl {params.var2vcf} -f {params.af} -N {params.sample_id} | bgzip > {output.vardict} 2> {log}\n"
        "tabix -p vcf {output.vardict}\n"
>>>>>>> 18acf6e9
        "source deactivate"<|MERGE_RESOLUTION|>--- conflicted
+++ resolved
@@ -11,12 +11,7 @@
         ref_fa = config['reference']['reference_genome'],
         bed = config['panel']['capture_kit']
     output:
-<<<<<<< HEAD
-         temp_fl = temp(vcf_dir + '{sample}.vardict.{step}.vcf'),
-         vardict = vcf_dir + '{sample}.vardict.{step}.vcf.gz'
-=======
          vardict = vcf_dir + '{sample}.vardict.{step}.vcf.gz',
->>>>>>> 18acf6e9
     params:
         conda = get_conda_env(config["conda_env_yaml"],'vardict'),
         af = "0.0005",
@@ -33,12 +28,6 @@
         'Variant calling using Vardict for sample {params.sample_id}'
     shell:
         "source activate {params.conda}\n"
-<<<<<<< HEAD
-        "vardict -th {threads} -G {input.ref_fa} -f {params.af} -N {params.sample_id} -b {input.bam} {params.vardict} {input.bed} | teststrandbias.R | var2vcf_valid.pl {params.var2vcf} -f {params.af} -N {params.sample_id} > {output.temp_fl} 2> {log} \n"
-        "bzip {output.temp_fl}\n"
-        "tabix -p vcf {output.vardict} &>> {log}\n"
-=======
         "vardict -G {input.ref_fa} -f {params.af} -N {params.sample_id} -b {input.bam} {params.vardict} {input.bed} | teststrandbias.R | var2vcf_valid.pl {params.var2vcf} -f {params.af} -N {params.sample_id} | bgzip > {output.vardict} 2> {log}\n"
         "tabix -p vcf {output.vardict}\n"
->>>>>>> 18acf6e9
         "source deactivate"