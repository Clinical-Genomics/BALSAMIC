# vim: syntax=python tabstop=4 expandtab
# coding: utf-8

__author__ = "Hassan Foroughi Asl"

from BALSAMIC.utils.rule import get_conda_env, get_picard_mrkdup
from BALSAMIC import __version__ as bv

picarddup = get_picard_mrkdup(config)

rule sambamba_panel_depth:
  input:
    bam = bam_dir + "{sample}" + ".sorted." + picarddup + ".bam",
    bed = config["panel"]["capture_kit"]
  output:
    bam_dir + "{sample}.sorted." + picarddup + ".cov.bed"
  params:
    base_qual=10,
    cov_start=50,
    cov_end=1000,
    cov_step=50,
    filter_string="'not (unmapped or mate_is_unmapped) and not duplicate and not failed_quality_control and mapping_quality > 10'",
    conda = get_conda_env(config["conda_env_yaml"],"sambamba")
<<<<<<< HEAD
  singularity: singularity_image
=======
  benchmark:
    benchmark_dir + "{sample}.sambamba_panel_depth.tsv"
>>>>>>> 853129c3
  shell:
    "source activate {params.conda}; "
    "covStr=`seq {params.cov_start} {params.cov_step} {params.cov_end} | xargs -n1 echo -n \" --cov-threshold\"`; "
    "sambamba depth region "
        "--regions {input.bed} "
        "--min-base-quality={params.base_qual} "
        "--filter {params.filter_string} "
        "`echo $covStr` {input.bam} > {output}; "
    "source deactivate; "

rule sambamba_exon_depth:
  input:
    bam = bam_dir + "{sample}" + ".sorted." + picarddup + ".bam",
    bed = config["reference"]["exon_bed"]
  output:
    bam_dir + "{sample}.sorted." + picarddup + ".exon.cov.bed"
  params:
    base_qual=10,
    cov_1="50",
    cov_2="100",
    cov_3="150",
    cov_4="200",
    cov_5="250",
    filter_string="'not (unmapped or mate_is_unmapped) and not duplicate and not failed_quality_control and mapping_quality > 10'",
    conda = get_conda_env(config["conda_env_yaml"],"sambamba")
<<<<<<< HEAD
  singularity: singularity_image
=======
  benchmark:
    benchmark_dir + "{sample}.sambamba_exon_depth.tsv"
>>>>>>> 853129c3
  shell:
    "source activate {params.conda}; "
    "sambamba depth region "
        "--regions {input.bed} "
        "--min-base-quality={params.base_qual} "
        "--filter {params.filter_string} "
        "--cov-threshold {params.cov_1} --cov-threshold {params.cov_2} "
        "--cov-threshold {params.cov_3} --cov-threshold {params.cov_4} "
        "--cov-threshold {params.cov_5} {input.bam} > {output}; "
    "source deactivate; "<|MERGE_RESOLUTION|>--- conflicted
+++ resolved
@@ -21,12 +21,9 @@
     cov_step=50,
     filter_string="'not (unmapped or mate_is_unmapped) and not duplicate and not failed_quality_control and mapping_quality > 10'",
     conda = get_conda_env(config["conda_env_yaml"],"sambamba")
-<<<<<<< HEAD
   singularity: singularity_image
-=======
   benchmark:
     benchmark_dir + "{sample}.sambamba_panel_depth.tsv"
->>>>>>> 853129c3
   shell:
     "source activate {params.conda}; "
     "covStr=`seq {params.cov_start} {params.cov_step} {params.cov_end} | xargs -n1 echo -n \" --cov-threshold\"`; "
@@ -52,12 +49,9 @@
     cov_5="250",
     filter_string="'not (unmapped or mate_is_unmapped) and not duplicate and not failed_quality_control and mapping_quality > 10'",
     conda = get_conda_env(config["conda_env_yaml"],"sambamba")
-<<<<<<< HEAD
   singularity: singularity_image
-=======
   benchmark:
     benchmark_dir + "{sample}.sambamba_exon_depth.tsv"
->>>>>>> 853129c3
   shell:
     "source activate {params.conda}; "
     "sambamba depth region "
