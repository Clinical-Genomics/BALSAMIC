--- conflicted
+++ resolved
@@ -53,14 +53,7 @@
     multiqc_input.extend(expand(bam_dir + "{sample}.mosdepth.region.dist.txt", sample=config["samples"]))
     multiqc_input.extend(expand(bam_dir + "{sample}.mosdepth.summary.txt", sample=config["samples"]))
 
-<<<<<<< HEAD
-    # dir list
-    dir_list = [bam_dir, fastqc_dir]
-
     if config["umiworkflow"]:
-=======
-    if config["analysis"]["umiworkflow"]:
->>>>>>> 4b348c4e
         multiqc_input.extend(expand(umi_qc_dir + "{sample}.umi.collect_hsmetric", sample=config["samples"]))
         
 
