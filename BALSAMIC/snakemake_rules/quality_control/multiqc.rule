--- conflicted
+++ resolved
@@ -24,12 +24,7 @@
                                "quality_by_cycle_metrics", "quality_by_cycle.pdf",
                                "quality_distribution_metrics", "quality_distribution.pdf"]
     # fastqc metrics
-<<<<<<< HEAD
     multiqc_input.extend(expand(fastqc_dir + "{sample}_fastqc.completed", sample=config["samples"]))
-
-=======
-    multiqc_input.extend(expand(fastqc_dir + "{sample}_R_{read_num}_fastqc.zip", sample=config["samples"], read_num=[1, 2]))
->>>>>>> 98c6aa03
 
     # fastp metrics
     multiqc_input.extend(expand(qc_dir + "fastp/{fastqpattern}_fastp.json", fastqpattern=get_fastqpatterns()))
