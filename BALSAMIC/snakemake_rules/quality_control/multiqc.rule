# vim: syntax=python tabstop=4 expandtab
# coding: utf-8

multiqc_input = [get_final_tumor_bam()]

<<<<<<< HEAD
if config['analysis']['analysis_type'] == "paired":
    multiqc_input.append(get_final_normal_bam())

# Adding code to exclude somalier from the testing
#multiqc_input.append(qc_dir + "somalier/somalier.pairs.tsv")

=======
# fastqc metrics
multiqc_input.extend(
    expand(fastqc_dir + "concatenated_{sample}_R_{read_num}_fastqc.zip",sample=config["samples"],read_num=[1, 2])
)
# fastp metrics
multiqc_input.extend(expand(qc_dir + "fastp/{sample}_fastp.json",sample=config["samples"]))
multiqc_input.extend(expand(qc_dir + "fastp/{sample}_fastp.html",sample=config["samples"]))
>>>>>>> 4574b564

if config["analysis"]["sequencing_type"] == 'wgs':
    picard_metrics_wildcard = ["alignment_summary_metrics", "base_distribution_by_cycle_metrics",
                               "base_distribution_by_cycle.pdf", "insert_size_histogram.pdf", "insert_size_metrics",
                               "quality_by_cycle_metrics", "quality_by_cycle.pdf",
                               "quality_distribution_metrics", "quality_distribution.pdf"]
<<<<<<< HEAD
    # fastqc metrics
    multiqc_input.extend(expand(fastqc_dir + "{sample}_fastqc.completed", sample=config["samples"]))

    # fastp metrics
    multiqc_input.extend(expand(qc_dir + "fastp/{fastqpattern}_fastp.json", fastqpattern=get_fastqpatterns()))
    multiqc_input.extend(expand(qc_dir + "fastp/{fastqpattern}_fastp.html", fastqpattern=get_fastqpatterns()))

=======
>>>>>>> 4574b564
    # Picard metrics
    multiqc_input.extend(expand(qc_dir + "{sample}_picard_wgs_metrics.txt", sample=config["samples"]))
    multiqc_input.extend(expand(qc_dir + "{sample}.multiple_metrics.{metrics_wc}", sample=config["samples"], metrics_wc=picard_metrics_wildcard))

    # Sentieon metrics
    multiqc_input.extend(expand(qc_dir + "{sample}_sentieon_wgs_metrics.txt", sample=config["samples"]))
    multiqc_input.extend(expand(qc_dir + "{sample}_coverage.gz", sample=config["samples"]))
    multiqc_input.append(bam_dir+"tumor.recal_data.table")
    if config['analysis']['analysis_type'] == "paired":
        multiqc_input.append(bam_dir+"normal.recal_data.table")

else:
<<<<<<< HEAD
    # fastqc metrics
    multiqc_input.extend(expand(fastqc_dir + "{sample}_fastqc.completed", sample=config["samples"]))

    # fastp metrics
    multiqc_input.extend(expand(qc_dir + "fastp/{fastqpattern}_fastp.json", fastqpattern=get_fastqpatterns()))
    multiqc_input.extend(expand(qc_dir + "fastp/{fastqpattern}_fastp.html", fastqpattern=get_fastqpatterns()))

    # picard metrics
    multiqc_input.extend(expand(bam_dir + "{fastqpattern}.sorted.insertsizemetric", fastqpattern=get_fastqpatterns()))
    multiqc_input.extend(expand(bam_dir + "{fastqpattern}.sorted.alignmetric", fastqpattern=get_fastqpatterns()))
=======
    # Picard metrics
    multiqc_input.extend(expand(bam_dir + "{sample}.sorted.insertsizemetric", sample=config["samples"]))
    multiqc_input.extend(expand(bam_dir + "{sample}.sorted.alignmetric", sample=config["samples"]))
>>>>>>> 4574b564
    multiqc_input.extend(expand(bam_dir + "{sample}.sorted."+ picarddup +".hsmetric", sample=config["samples"]))

    # sambamba metrics
    multiqc_input.extend(expand(bam_dir + "{sample}.sorted." + picarddup + ".cov.bed", sample=config["samples"]))
    multiqc_input.extend(expand(bam_dir + "{sample}.sorted." + picarddup + ".exon.cov.bed", sample=config["samples"]))

    # mosdepth metrics
    multiqc_input.extend(expand(bam_dir + "{sample}.mosdepth.global.dist.txt", sample=config["samples"]))
    multiqc_input.extend(expand(bam_dir + "{sample}.mosdepth.region.dist.txt", sample=config["samples"]))
    multiqc_input.extend(expand(bam_dir + "{sample}.mosdepth.summary.txt", sample=config["samples"]))

    # samtools metrics
    multiqc_input.extend(expand(bam_dir + "{sample}.samtools.{stats}.txt", sample=config["samples"], stats=['flagstats', 'idxstats', 'stats']))

    if config["analysis"]["analysis_workflow"]=="balsamic-umi":
        # UMI picard metrics
        multiqc_input.extend(expand(umi_qc_dir + "{sample}.umi.collect_hsmetric", sample=config["samples"]))
        multiqc_input.extend(expand(umi_qc_dir + "{sample}.umi.metrics", sample=config["samples"]))

if config['analysis']['analysis_type'] == "paired":
    multiqc_input.append(bam_dir + "normal.merged.bam")
    multiqc_input.append(qc_dir + "somalier/somalier.pairs.tsv")


rule multiqc:
    input:
        multiqc_input
    output:
        html = qc_dir + "multiqc_report.html",
        json = qc_dir + "multiqc_data/multiqc_data.json",
    benchmark:
        Path(benchmark_dir, "multiqc_" + config["analysis"]["case_id"] + ".multiqc.tsv").as_posix()
    singularity:
        Path(singularity_image, config["bioinfo_tools"].get("multiqc") + ".sif").as_posix()
    params:
        housekeeper_id = {"id": config["analysis"]["case_id"], "tags": "multiqc"},
        dir_list = result_dir,
        qc_dir = qc_dir,
        case_name = config["analysis"]["case_id"],
        exclude_module = "vep"
    message:
        "Aggregrate quality metrics results using multiqc for sample {params.case_name}"
    shell:
        """
echo -e \"{params.dir_list}\" > {params.qc_dir}/dir_list;

multiqc --force --outdir {params.qc_dir} \
--exclude {params.exclude_module} \
--data-format json \
-l {params.qc_dir}/dir_list;

chmod -R 777 {params.qc_dir};
        """<|MERGE_RESOLUTION|>--- conflicted
+++ resolved
@@ -3,29 +3,18 @@
 
 multiqc_input = [get_final_tumor_bam()]
 
-<<<<<<< HEAD
 if config['analysis']['analysis_type'] == "paired":
     multiqc_input.append(get_final_normal_bam())
 
 # Adding code to exclude somalier from the testing
 #multiqc_input.append(qc_dir + "somalier/somalier.pairs.tsv")
 
-=======
-# fastqc metrics
-multiqc_input.extend(
-    expand(fastqc_dir + "concatenated_{sample}_R_{read_num}_fastqc.zip",sample=config["samples"],read_num=[1, 2])
-)
-# fastp metrics
-multiqc_input.extend(expand(qc_dir + "fastp/{sample}_fastp.json",sample=config["samples"]))
-multiqc_input.extend(expand(qc_dir + "fastp/{sample}_fastp.html",sample=config["samples"]))
->>>>>>> 4574b564
 
 if config["analysis"]["sequencing_type"] == 'wgs':
     picard_metrics_wildcard = ["alignment_summary_metrics", "base_distribution_by_cycle_metrics",
                                "base_distribution_by_cycle.pdf", "insert_size_histogram.pdf", "insert_size_metrics",
                                "quality_by_cycle_metrics", "quality_by_cycle.pdf",
                                "quality_distribution_metrics", "quality_distribution.pdf"]
-<<<<<<< HEAD
     # fastqc metrics
     multiqc_input.extend(expand(fastqc_dir + "{sample}_fastqc.completed", sample=config["samples"]))
 
@@ -33,8 +22,7 @@
     multiqc_input.extend(expand(qc_dir + "fastp/{fastqpattern}_fastp.json", fastqpattern=get_fastqpatterns()))
     multiqc_input.extend(expand(qc_dir + "fastp/{fastqpattern}_fastp.html", fastqpattern=get_fastqpatterns()))
 
-=======
->>>>>>> 4574b564
+
     # Picard metrics
     multiqc_input.extend(expand(qc_dir + "{sample}_picard_wgs_metrics.txt", sample=config["samples"]))
     multiqc_input.extend(expand(qc_dir + "{sample}.multiple_metrics.{metrics_wc}", sample=config["samples"], metrics_wc=picard_metrics_wildcard))
@@ -47,7 +35,6 @@
         multiqc_input.append(bam_dir+"normal.recal_data.table")
 
 else:
-<<<<<<< HEAD
     # fastqc metrics
     multiqc_input.extend(expand(fastqc_dir + "{sample}_fastqc.completed", sample=config["samples"]))
 
@@ -58,11 +45,7 @@
     # picard metrics
     multiqc_input.extend(expand(bam_dir + "{fastqpattern}.sorted.insertsizemetric", fastqpattern=get_fastqpatterns()))
     multiqc_input.extend(expand(bam_dir + "{fastqpattern}.sorted.alignmetric", fastqpattern=get_fastqpatterns()))
-=======
-    # Picard metrics
-    multiqc_input.extend(expand(bam_dir + "{sample}.sorted.insertsizemetric", sample=config["samples"]))
-    multiqc_input.extend(expand(bam_dir + "{sample}.sorted.alignmetric", sample=config["samples"]))
->>>>>>> 4574b564
+
     multiqc_input.extend(expand(bam_dir + "{sample}.sorted."+ picarddup +".hsmetric", sample=config["samples"]))
 
     # sambamba metrics
