--- conflicted
+++ resolved
@@ -38,7 +38,6 @@
 
 rule fastp_umi:
     input:
-<<<<<<< HEAD
         read1=get_fwd_read,
         read2=get_rev_read
     output:
@@ -48,19 +47,7 @@
         html = qc_dir + "fastp/{fastqpattern}_fastp_umi.html",
     benchmark:
         Path(benchmark_dir, "fastp_umi" + "{fastqpattern}.tsv").as_posix()
-    singularity: 
-=======
-        fastq_r1 = concatenated_fastq_dir + "concatenated_{sample}_R_1.fastq.gz",
-        fastq_r2 = concatenated_fastq_dir + "concatenated_{sample}_R_2.fastq.gz"
-    output:
-        fastq_r1 = temp(concatenated_fastq_dir + "{sample}_R_1.umi_optimized.fastq.gz"),
-        fastq_r2 = temp(concatenated_fastq_dir + "{sample}_R_2.umi_optimized.fastq.gz"),
-        json = qc_dir + "fastp/{sample}_fastp_umi.json",
-        html = qc_dir + "fastp/{sample}_fastp_umi.html",
-    benchmark:
-        Path(benchmark_dir, "fastp_umi" + "{sample}.tsv").as_posix()
     singularity:
->>>>>>> 98c6aa03
         Path(singularity_image, config["bioinfo_tools"].get("fastp") + ".sif").as_posix()
     params:
         tmpdir = tmp_dir,
@@ -92,7 +79,6 @@
 
 rule fastp:
     input:
-<<<<<<< HEAD
         read1 = fastq_dir + "{fastqpattern}_1.umi_optimized.fastq.gz",
         read2 = fastq_dir + "{fastqpattern}_2.umi_optimized.fastq.gz"
     output:
@@ -103,20 +89,7 @@
     benchmark:
         Path(benchmark_dir, "fastp_" + "{fastqpattern}.tsv").as_posix()
     singularity: 
-        Path(singularity_image, config["bioinfo_tools"].get("fastp") + ".sif").as_posix() 
-=======
-        fastq_r1 = concatenated_fastq_dir + "{sample}_R_1.umi_optimized.fastq.gz",
-        fastq_r2 = concatenated_fastq_dir + "{sample}_R_2.umi_optimized.fastq.gz"
-    output:
-        fastq_r1 = temp(concatenated_fastq_dir + "{sample}_R_1.fp.fastq.gz"),
-        fastq_r2 = temp(concatenated_fastq_dir + "{sample}_R_2.fp.fastq.gz"),
-        json = qc_dir + "fastp/{sample}_fastp.json",
-        html = qc_dir + "fastp/{sample}_fastp.html"
-    benchmark:
-        Path(benchmark_dir, "fastp_" + "{sample}.tsv").as_posix()
-    singularity:
         Path(singularity_image, config["bioinfo_tools"].get("fastp") + ".sif").as_posix()
->>>>>>> 98c6aa03
     params:
         tmpdir = tmp_dir,
         umi = " ".join(fastp_param_umi),
