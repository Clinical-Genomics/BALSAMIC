# vim: syntax=python tabstop=4 expandtab
# coding: utf-8

def repeat(param, values):
    param_values = []

    for value in values:
        param_values.append(" ".join(map(str, [param, value])))

    return " ".join(param_values)

if config["analysis"]["sequencing_type"] == 'wgs':
    rule sentieon_wgs_metrics:
        input:
            bam = lambda wildcards: config_model.get_final_bam_name(bam_dir = bam_dir, sample_name = wildcards.sample),
            reference = config["reference"]["reference_genome"]
        output:
            wgs_metrics = qc_dir + "{sample_type}.{sample}_sentieon_wgs_metrics.txt",
            coverage_metrics = qc_dir + "{sample_type}.{sample}_coverage.gz"
        benchmark:
            Path(benchmark_dir,'sentieon_wgs_metrics_' + "{sample_type}_{sample}.tsv").as_posix()
        params:
            tmpdir = tempfile.mkdtemp(prefix=tmp_dir),
            min_base_qual = '10',
            gene_list = config["reference"]["refgene_txt"],
            cov_threshold = repeat("--cov_thresh", [50, 100, 150, 200, 250]),
            sentieon_exec = config["SENTIEON_EXEC"],
            sentieon_lic = config["SENTIEON_LICENSE"],
            sample = '{sample}'
        threads:
            get_threads(cluster_config, 'sentieon_wgs_metrics')
        message:
            "Calculate coverage metrics for wgs cases using sentieon tools for sample {params.sample}"
        shell:
            """
    export TMPDIR={params.tmpdir};
    export SENTIEON_TMPDIR={params.tmpdir};
    export SENTIEON_LICENSE={params.sentieon_lic};
    
    {params.sentieon_exec} driver \
    -i {input.bam} \
    -r {input.reference} \
    --algo WgsMetricsAlgo \
    --min_base_qual {params.min_base_qual} \
    {output.wgs_metrics};
    
    {params.sentieon_exec} driver \
    -i {input.bam} \
    -r {input.reference} \
    --algo CoverageMetrics \
    --gene_list {params.gene_list} {params.cov_threshold} \
    {output.coverage_metrics}_tmp;
    
    gzip -c {output.coverage_metrics}_tmp > {output.coverage_metrics} ;
    rm {output.coverage_metrics}_tmp ;
    rm -rf {params.tmpdir} ;
            """

    rule sentieon_qc_metrics:
        input:
            ref = config["reference"]["reference_genome"],
            bam_files = lambda wildcards: config_model.get_bam_name_per_lane(bam_dir = bam_dir, sample_name = wildcards.sample)
        output:
            alignment_metrics = Path(qc_dir,"{sample_type}.{sample}.alignment_summary_metrics.txt").as_posix(),
            insert_size_metrics = Path(qc_dir,"{sample_type}.{sample}.insert_size_metrics.txt").as_posix(),
            gc_bias_metrics = Path(qc_dir,"{sample_type}.{sample}.gc_bias.txt").as_posix(),
            gc_bias_summary = Path(qc_dir,"{sample_type}.{sample}.gc_bias_summary.txt").as_posix(),
            quality_by_cycle_metrics = Path(qc_dir,"{sample_type}.{sample}.quality_by_cycle_metrics.txt").as_posix(),
            quality_distribution_metrics = Path(qc_dir,"{sample_type}.{sample}.quality_distribution_metrics.txt").as_posix(),
            base_distribution_metrics = Path(qc_dir,"{sample_type}.{sample}.base_distribution_by_cycle_metrics.txt").as_posix()
        benchmark:
            Path(benchmark_dir, "sentieon_qc_metrics_{sample_type}.{sample}.tsv").as_posix()
        params:
            tmpdir = tempfile.mkdtemp(prefix=tmp_dir),
            sentieon_exec = config["SENTIEON_EXEC"],
            sentieon_lic = config["SENTIEON_LICENSE"],
            sample_id = "{sample}",
            adapter = config["QC"]["adapter"]
        threads:
            get_threads(cluster_config, 'sentieon_qc_metrics')
        message:
            ("Creates multiple different alignment QC metrics based on Picard tools"
             "Current sample: {params.sample_id}")
        shell:
            """
    mkdir -p {params.tmpdir};
    export TMPDIR={params.tmpdir};
    export SENTIEON_TMPDIR={params.tmpdir};
    export SENTIEON_LICENSE={params.sentieon_lic};
    
    shell_bam_files=$(echo {input.bam_files} | sed 's/ / -i /g') ;
    
    {params.sentieon_exec} driver \
    -t {threads} \
    -r {input.ref} \
    -i $shell_bam_files \
    --algo AlignmentStat --adapter_seq {params.adapter} {output.alignment_metrics} \
    --algo InsertSizeMetricAlgo --min_read_ratio 0.01 {output.insert_size_metrics} \
    --algo GCBias --summary {output.gc_bias_summary} {output.gc_bias_metrics} \
    --algo MeanQualityByCycle {output.quality_by_cycle_metrics} \
    --algo QualDistribution {output.quality_distribution_metrics} \
    --algo BaseDistributionByCycle {output.base_distribution_metrics} ;
            """
else:
    rule sentieon_qc_metrics:
        input:
            ref=config["reference"]["reference_genome"],
            bam=lambda wildcards: config_model.get_final_bam_name(bam_dir = bam_dir, sample_name = wildcards.sample, specified_suffix="align_sort"),
        output:
            alignment_metrics=Path(qc_dir,"{sample_type}.{sample}.alignment_summary_metrics.txt").as_posix(),
            insert_size_metrics=Path(qc_dir,"{sample_type}.{sample}.insert_size_metrics.txt").as_posix(),
            gc_bias_metrics=Path(qc_dir,"{sample_type}.{sample}.gc_bias.txt").as_posix(),
            gc_bias_summary=Path(qc_dir,"{sample_type}.{sample}.gc_bias_summary.txt").as_posix(),
            quality_by_cycle_metrics=Path(qc_dir,"{sample_type}.{sample}.quality_by_cycle_metrics.txt").as_posix(),
            quality_distribution_metrics=Path(qc_dir,"{sample_type}.{sample}.quality_distribution_metrics.txt").as_posix(),
            base_distribution_metrics=Path(qc_dir,"{sample_type}.{sample}.base_distribution_by_cycle_metrics.txt").as_posix()
        benchmark:
            Path(benchmark_dir,"sentieon_qc_metrics_{sample_type}.{sample}.tsv").as_posix()
        params:
            tmpdir=tempfile.mkdtemp(prefix=tmp_dir),
            sentieon_exec=config["SENTIEON_EXEC"],
            sentieon_lic=config["SENTIEON_LICENSE"],
            sample_id="{sample}",
            adapter=config["QC"]["adapter"]
        threads:
            get_threads(cluster_config,'sentieon_qc_metrics')
        message:
            ("Creates multiple different alignment QC metrics based on Picard tools"
             "Current sample: {params.sample_id}")
        shell:
            """
    mkdir -p {params.tmpdir};
    export TMPDIR={params.tmpdir};
    export SENTIEON_TMPDIR={params.tmpdir};
    export SENTIEON_LICENSE={params.sentieon_lic};

    {params.sentieon_exec} driver \
    -t {threads} \
    -r {input.ref} \
    -i {input.bam} \
    --algo AlignmentStat --adapter_seq {params.adapter} {output.alignment_metrics} \
    --algo InsertSizeMetricAlgo --min_read_ratio 0.01 {output.insert_size_metrics} \
    --algo GCBias --summary {output.gc_bias_summary} {output.gc_bias_metrics} \
    --algo MeanQualityByCycle {output.quality_by_cycle_metrics} \
    --algo QualDistribution {output.quality_distribution_metrics} \
    --algo BaseDistributionByCycle {output.base_distribution_metrics} ;
            """

rule sentieon_plot_qc_metrics:
    input:
        insert_size_metrics = Path(qc_dir,"{sample_type}.{sample}.insert_size_metrics.txt").as_posix(),
        gc_bias_metrics = Path(qc_dir,"{sample_type}.{sample}.gc_bias.txt").as_posix(),
        quality_by_cycle_metrics = Path(qc_dir,"{sample_type}.{sample}.quality_by_cycle_metrics.txt").as_posix(),
        quality_distribution_metrics = Path(qc_dir,"{sample_type}.{sample}.quality_distribution_metrics.txt").as_posix()
    output:
        insert_size_pdf =  Path(qc_dir,"{sample_type}.{sample}.insert_size_metrics.pdf").as_posix(),
        gc_bias_pdf = Path(qc_dir,"{sample_type}.{sample}.gc_bias.pdf").as_posix(),
        quality_by_cycle_pdf = Path(qc_dir,"{sample_type}.{sample}.quality_by_cycle_metrics.pdf").as_posix(),
        quality_distribution_pdf = Path(qc_dir,"{sample_type}.{sample}.quality_distribution_metrics.pdf").as_posix(),
    benchmark:
        Path(benchmark_dir, "sentieon_plot_qc_metrics_{sample_type}.{sample}.tsv").as_posix()
    params:
        tmpdir = tempfile.mkdtemp(prefix=tmp_dir),
<<<<<<< HEAD
        sentieon_exec = config["SENTIEON_EXEC"],
        sentieon_lic = config["SENTIEON_LICENSE"],
        sample_id = "{sample}",
=======
        min_base_qual = '10',
        gene_list = config["reference"]["refgene_txt"],
        cov_threshold = repeat("--cov_thresh", [50, 100, 150, 200, 250]),
        sentieon_exec = config_model.sentieon.sentieon_exec,
        sentieon_lic = config_model.sentieon.sentieon_license,
        sample = '{sample}'
>>>>>>> b7326912
    threads:
        get_threads(cluster_config,'sentieon_plot_qc_metrics')
    message:
        ("Creates plots from various QC metrics by Sentieon mimicking Picard tools"
        "Current sample: {params.sample_id}")
    shell:
        """
{params.sentieon_exec} plot InsertSizeMetricAlgo {input.insert_size_metrics} -o {output.insert_size_pdf} ; 
{params.sentieon_exec} plot GCBias {input.gc_bias_metrics} -o {output.gc_bias_pdf} ; 
{params.sentieon_exec} plot MeanQualityByCycle {input.quality_by_cycle_metrics} -o {output.quality_by_cycle_pdf} ; 
{params.sentieon_exec} plot QualDistribution {input.quality_distribution_metrics} -o {output.quality_distribution_pdf} ; 
        """<|MERGE_RESOLUTION|>--- conflicted
+++ resolved
@@ -24,8 +24,8 @@
             min_base_qual = '10',
             gene_list = config["reference"]["refgene_txt"],
             cov_threshold = repeat("--cov_thresh", [50, 100, 150, 200, 250]),
-            sentieon_exec = config["SENTIEON_EXEC"],
-            sentieon_lic = config["SENTIEON_LICENSE"],
+            sentieon_exec = config_model.sentieon.sentieon_exec,
+            sentieon_lic = config_model.sentieon.sentieon_license,
             sample = '{sample}'
         threads:
             get_threads(cluster_config, 'sentieon_wgs_metrics')
@@ -72,8 +72,8 @@
             Path(benchmark_dir, "sentieon_qc_metrics_{sample_type}.{sample}.tsv").as_posix()
         params:
             tmpdir = tempfile.mkdtemp(prefix=tmp_dir),
-            sentieon_exec = config["SENTIEON_EXEC"],
-            sentieon_lic = config["SENTIEON_LICENSE"],
+            sentieon_exec = config_model.sentieon.sentieon_exec,
+            sentieon_lic = config_model.sentieon.sentieon_license,
             sample_id = "{sample}",
             adapter = config["QC"]["adapter"]
         threads:
@@ -118,8 +118,8 @@
             Path(benchmark_dir,"sentieon_qc_metrics_{sample_type}.{sample}.tsv").as_posix()
         params:
             tmpdir=tempfile.mkdtemp(prefix=tmp_dir),
-            sentieon_exec=config["SENTIEON_EXEC"],
-            sentieon_lic=config["SENTIEON_LICENSE"],
+            sentieon_exec=config_model.sentieon.sentieon_exec,
+            sentieon_lic=config_model.sentieon.sentieon_license,
             sample_id="{sample}",
             adapter=config["QC"]["adapter"]
         threads:
@@ -161,18 +161,12 @@
         Path(benchmark_dir, "sentieon_plot_qc_metrics_{sample_type}.{sample}.tsv").as_posix()
     params:
         tmpdir = tempfile.mkdtemp(prefix=tmp_dir),
-<<<<<<< HEAD
-        sentieon_exec = config["SENTIEON_EXEC"],
-        sentieon_lic = config["SENTIEON_LICENSE"],
         sample_id = "{sample}",
-=======
         min_base_qual = '10',
         gene_list = config["reference"]["refgene_txt"],
         cov_threshold = repeat("--cov_thresh", [50, 100, 150, 200, 250]),
         sentieon_exec = config_model.sentieon.sentieon_exec,
         sentieon_lic = config_model.sentieon.sentieon_license,
-        sample = '{sample}'
->>>>>>> b7326912
     threads:
         get_threads(cluster_config,'sentieon_plot_qc_metrics')
     message:
