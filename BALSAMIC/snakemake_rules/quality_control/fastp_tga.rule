"""Rules for TGA fastq pre-processing: removal UMIs and quality and adapter-trimming."""

rule fastp_adapter_trim_tga:
    """Fastq adapter trimming before extraction of UMIs."""
    input:
        fastq_r1 = fastq_dir + "concat.{sample}_1.fastq.gz",
        fastq_r2 = fastq_dir + "concat.{sample}_2.fastq.gz"
    output:
        fastq_r1 = temp(fastq_dir + "{sample}_1.adapter_trimmed.fastq.gz"),
        fastq_r2 = temp(fastq_dir + "{sample}_2.adapter_trimmed.fastq.gz"),
        json = qc_dir + "fastp/{sample}_adaptertrim_fastp.json",
        html = qc_dir + "fastp/{sample}_adaptertrim_fastp.html"
    benchmark:
        Path(benchmark_dir, "fastp_quality_trim" + "{sample}.tsv").as_posix()
    singularity:
        Path(singularity_image, config["bioinfo_tools"].get("fastp") + ".sif").as_posix()
    params:
        tmpdir = tempfile.mkdtemp(prefix=tmp_dir),
        adapter_trim = " ".join(fastp_parameters["fastp_trim_adapter"]),
        sample = "{sample}"
    threads:
        get_threads(cluster_config, 'fastp_quality_trim')
    message:
        "Adapter trimming for fastqs for sample: {params.sample}"
    shell:
        """
export TMPDIR={params.tmpdir};

fastp \
--thread {threads} \
--in1 {input.fastq_r1} \
--in2 {input.fastq_r2} \
--out1 {output.fastq_r1} \
--out2 {output.fastq_r2} \
--json {output.json} \
--html {output.html} \
--overrepresentation_analysis \
{params.adapter_trim}
        """


rule sentieon_umiextract_tga:
    """Extract UMIs into tags in read header."""
    input:
<<<<<<< HEAD
        fastq_fwd = fastq_dir + "concat.{sample_type}.{sample}_1.pre_umi.fastq.gz",
        fastq_rev = fastq_dir + "concat.{sample_type}.{sample}_2.pre_umi.fastq.gz"
=======
        fastq_r1 = fastq_dir + "{sample}_1.adapter_trimmed.fastq.gz",
        fastq_r2 = fastq_dir + "{sample}_2.adapter_trimmed.fastq.gz"
>>>>>>> 8cd772aa
    output:
        ds_umi = fastq_dir + "{sample_type}.{sample}_umiextract_interleaved.fastq.gz"
    benchmark:
        Path(benchmark_dir, "sentieon_umiextract_tga_{sample_type}_{sample}.tsv").as_posix()
    params:
        tmpdir = tempfile.mkdtemp(prefix=tmp_dir),
        sentieon_install_dir = config["SENTIEON_INSTALL_DIR"],
        sentieon_exec = config["SENTIEON_EXEC"],
        sentieon_lic = config["SENTIEON_LICENSE"],
        ds_params = params.umiextract.read_structure,
        sample = "{sample}"
    threads:
        get_threads(cluster_config, "sentieon_umiextract")
    message:
        "Extracing UMI tags using sentieon for {params.sample}"
    shell:
        """
export MALLOC_CONF=lg_dirty_mult:-1

mkdir -p {params.tmpdir};
export TMPDIR={params.tmpdir};
export SENTIEON_TMPDIR={params.tmpdir};
export SENTIEON_LICENSE={params.sentieon_lic};

{params.sentieon_exec} umi extract \
{params.ds_params} {input.fastq_r1} {input.fastq_r2} | gzip > {output.ds_umi} ;
        """


rule fastp_quality_trim_tga:
    """Fastq quality-trimming after extraction of UMIs."""
    input:
        interleaved_fastq = fastq_dir + "{sample_type}.{sample}_umiextract_interleaved.fastq.gz"
    output:
<<<<<<< HEAD
        fastq_r1 = fastq_dir + "{sample_type}.{sample}_1.trimmed_umi_extracted.fastq.gz",
        fastq_r2 = fastq_dir + "{sample_type}.{sample}_2.trimmed_umi_extracted.fastq.gz",
        json = qc_dir + "fastp/{sample_type}.{sample}_fastp.json",
        html = qc_dir + "fastp/{sample_type}.{sample}_fastp.html"
=======
        fastq_r1 = temp(fastq_dir + "{sample}_1.quality_trimmed.fastq.gz"),
        fastq_r2 = temp(fastq_dir + "{sample}_2.quality_trimmed.fastq.gz"),
        json = qc_dir + "fastp/{sample}_qualitytrim_fastp.json",
        html = qc_dir + "fastp/{sample}_qualitytrim_fastp.html"
>>>>>>> 8cd772aa
    benchmark:
        Path(benchmark_dir, "fastp_quality_trim" + "{sample_type}_{sample}.tsv").as_posix()
    singularity:
        Path(singularity_image, config["bioinfo_tools"].get("fastp") + ".sif").as_posix()
    params:
        tmpdir = tempfile.mkdtemp(prefix=tmp_dir),
        quality_trim = " ".join(fastp_parameters["fastp_trim_qual"]),
        sample = "{sample}"
    threads:
        get_threads(cluster_config, 'fastp_quality_trim')
    message:
        "Quality for fastqs for sample: {params.sample}"
    shell:
        """
export TMPDIR={params.tmpdir};

fastp \
--thread {threads} \
--in1 {input.interleaved_fastq} \
--interleaved_in \
--out1 {output.fastq_r1} \
--out2 {output.fastq_r2} \
--json {output.json} \
--html {output.html} \
--overrepresentation_analysis \
{params.quality_trim}
        """<|MERGE_RESOLUTION|>--- conflicted
+++ resolved
@@ -3,15 +3,15 @@
 rule fastp_adapter_trim_tga:
     """Fastq adapter trimming before extraction of UMIs."""
     input:
-        fastq_r1 = fastq_dir + "concat.{sample}_1.fastq.gz",
-        fastq_r2 = fastq_dir + "concat.{sample}_2.fastq.gz"
+        fastq_r1 = fastq_dir + "concat.{sample_type}.{sample}_1.fastq.gz",
+        fastq_r2 = fastq_dir + "concat.{sample_type}.{sample}_2.fastq.gz"
     output:
-        fastq_r1 = temp(fastq_dir + "{sample}_1.adapter_trimmed.fastq.gz"),
-        fastq_r2 = temp(fastq_dir + "{sample}_2.adapter_trimmed.fastq.gz"),
-        json = qc_dir + "fastp/{sample}_adaptertrim_fastp.json",
-        html = qc_dir + "fastp/{sample}_adaptertrim_fastp.html"
+        fastq_r1 = temp(fastq_dir + "{sample_type}.{sample}_1.adapter_trimmed.fastq.gz"),
+        fastq_r2 = temp(fastq_dir + "{sample_type}.{sample}_2.adapter_trimmed.fastq.gz"),
+        json = qc_dir + "fastp/{sample_type}.{sample}_adaptertrim_fastp.json",
+        html = qc_dir + "fastp/{sample_type}.{sample}_adaptertrim_fastp.html"
     benchmark:
-        Path(benchmark_dir, "fastp_quality_trim" + "{sample}.tsv").as_posix()
+        Path(benchmark_dir, "fastp_quality_trim" + "{sample_type}_{sample}.tsv").as_posix()
     singularity:
         Path(singularity_image, config["bioinfo_tools"].get("fastp") + ".sif").as_posix()
     params:
@@ -42,13 +42,8 @@
 rule sentieon_umiextract_tga:
     """Extract UMIs into tags in read header."""
     input:
-<<<<<<< HEAD
-        fastq_fwd = fastq_dir + "concat.{sample_type}.{sample}_1.pre_umi.fastq.gz",
-        fastq_rev = fastq_dir + "concat.{sample_type}.{sample}_2.pre_umi.fastq.gz"
-=======
-        fastq_r1 = fastq_dir + "{sample}_1.adapter_trimmed.fastq.gz",
-        fastq_r2 = fastq_dir + "{sample}_2.adapter_trimmed.fastq.gz"
->>>>>>> 8cd772aa
+        fastq_r1 = fastq_dir + "{sample_type}.{sample}_1.adapter_trimmed.fastq.gz",
+        fastq_r2 = fastq_dir + "{sample_type}.{sample}_2.adapter_trimmed.fastq.gz"
     output:
         ds_umi = fastq_dir + "{sample_type}.{sample}_umiextract_interleaved.fastq.gz"
     benchmark:
@@ -83,17 +78,10 @@
     input:
         interleaved_fastq = fastq_dir + "{sample_type}.{sample}_umiextract_interleaved.fastq.gz"
     output:
-<<<<<<< HEAD
-        fastq_r1 = fastq_dir + "{sample_type}.{sample}_1.trimmed_umi_extracted.fastq.gz",
-        fastq_r2 = fastq_dir + "{sample_type}.{sample}_2.trimmed_umi_extracted.fastq.gz",
-        json = qc_dir + "fastp/{sample_type}.{sample}_fastp.json",
-        html = qc_dir + "fastp/{sample_type}.{sample}_fastp.html"
-=======
-        fastq_r1 = temp(fastq_dir + "{sample}_1.quality_trimmed.fastq.gz"),
-        fastq_r2 = temp(fastq_dir + "{sample}_2.quality_trimmed.fastq.gz"),
-        json = qc_dir + "fastp/{sample}_qualitytrim_fastp.json",
-        html = qc_dir + "fastp/{sample}_qualitytrim_fastp.html"
->>>>>>> 8cd772aa
+        fastq_r1 = temp(fastq_dir + "{sample_type}.{sample}_1.quality_trimmed.fastq.gz"),
+        fastq_r2 = temp(fastq_dir + "{sample_type}.{sample}_2.quality_trimmed.fastq.gz"),
+        json = qc_dir + "fastp/{sample_type}.{sample}_qualitytrim_fastp.json",
+        html = qc_dir + "fastp/{sample_type}.{sample}_qualitytrim_fastp.html"
     benchmark:
         Path(benchmark_dir, "fastp_quality_trim" + "{sample_type}_{sample}.tsv").as_posix()
     singularity:
