"""Rules for TGA fastq pre-processing: removal UMIs and quality and adapter-trimming."""


rule sentieon_umiextract_tga:
    """Extract UMIs into tags in read header."""
    input:
<<<<<<< HEAD
        fastq_r1 =  lambda wildcards: config_model.get_fastq_by_fastq_pattern(wildcards.fastq_pattern, FastqName.FWD),
=======
        wake_up = result_dir + "start_analysis",
        fastq_r1 = lambda wildcards: config_model.get_fastq_by_fastq_pattern(wildcards.fastq_pattern, FastqName.FWD),
>>>>>>> 11064da6
        fastq_r2 = lambda wildcards: config_model.get_fastq_by_fastq_pattern(wildcards.fastq_pattern, FastqName.REV)
    output:
        ds_umi = temp(umi_dir + "{fastq_pattern}_umiextract_interleaved.fastq.gz")
    benchmark:
        Path(benchmark_dir, "sentieon_umiextract_tga_{fastq_pattern}.tsv").as_posix()
    params:
        tmpdir = tempfile.mkdtemp(prefix=tmp_dir),
        sentieon_install_dir = config["SENTIEON_INSTALL_DIR"],
        sentieon_exec = config["SENTIEON_EXEC"],
        sentieon_lic = config["SENTIEON_LICENSE"],
        ds_params = params.umiextract.read_structure,
        fastq_pattern = "{fastq_pattern}"
    threads:
        get_threads(cluster_config, "sentieon_umiextract")
    message:
        "Extracing UMI tags using sentieon for {params.fastq_pattern}"
    shell:
        """
export LD_PRELOAD={params.sentieon_install_dir}/lib/libjemalloc.so.1
export MALLOC_CONF=lg_dirty_mult:-1

mkdir -p {params.tmpdir};
export TMPDIR={params.tmpdir};
export SENTIEON_TMPDIR={params.tmpdir};
export SENTIEON_LICENSE={params.sentieon_lic};

{params.sentieon_exec} umi extract \
{params.ds_params} {input.fastq_r1} {input.fastq_r2} | gzip > {output.ds_umi} ;
        """


rule fastp_quality_trim_tga:
    """Fastq data pre-processing after extraction of UMIs."""
    input:
        interleaved_fastq = umi_dir + "{fastq_pattern}_umiextract_interleaved.fastq.gz"
    output:
        fastq_r1 = temp(fastq_dir + "{fastq_pattern}_1.fp.fastq.gz"),
        fastq_r2 = temp(fastq_dir + "{fastq_pattern}_2.fp.fastq.gz"),
        json = qc_dir + "fastp/{fastq_pattern}_fastp.json",
        html = qc_dir + "fastp/{fastq_pattern}_fastp.html"
    benchmark:
        Path(benchmark_dir, "fastp_quality_trim" + "{fastq_pattern}.tsv").as_posix()
    singularity:
        Path(singularity_image, config["bioinfo_tools"].get("fastp") + ".sif").as_posix()
    params:
        tmpdir = tmp_dir,
        quality_trim = " ".join(fastp_parameters["fastp_trim_qual"]),
        adapter_trim = " ".join(fastp_parameters["fastp_trim_adapter"]),
        fastq_pattern = "{fastq_pattern}"
    threads:
        get_threads(cluster_config, 'fastp_quality_trim')
    message:
        "Quality and adapter trimming for fastqs for fastq pattern: {params.fastq_pattern}"
    shell:
        """
export TMPDIR={params.tmpdir};

fastp \
--thread {threads} \
--in1 {input.interleaved_fastq} \
--interleaved_in \
--out1 {output.fastq_r1} \
--out2 {output.fastq_r2} \
--json {output.json} \
--html {output.html} \
--overrepresentation_analysis \
{params.quality_trim}
        """<|MERGE_RESOLUTION|>--- conflicted
+++ resolved
@@ -4,12 +4,8 @@
 rule sentieon_umiextract_tga:
     """Extract UMIs into tags in read header."""
     input:
-<<<<<<< HEAD
-        fastq_r1 =  lambda wildcards: config_model.get_fastq_by_fastq_pattern(wildcards.fastq_pattern, FastqName.FWD),
-=======
         wake_up = result_dir + "start_analysis",
         fastq_r1 = lambda wildcards: config_model.get_fastq_by_fastq_pattern(wildcards.fastq_pattern, FastqName.FWD),
->>>>>>> 11064da6
         fastq_r2 = lambda wildcards: config_model.get_fastq_by_fastq_pattern(wildcards.fastq_pattern, FastqName.REV)
     output:
         ds_umi = temp(umi_dir + "{fastq_pattern}_umiextract_interleaved.fastq.gz")
