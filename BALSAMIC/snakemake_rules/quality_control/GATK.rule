--- conflicted
+++ resolved
@@ -17,12 +17,9 @@
     bam_dir + "{sample}.sorted." + picarddup + ".intervals",
   params:
     conda = get_conda_env(config["conda_env_yaml"],"gatk"),
-<<<<<<< HEAD
   singularity: singularity_image
-=======
   benchmark:
     benchmark_dir + "{sample}.realign_targetcreator.tsv"
->>>>>>> 853129c3
   shell:
     "source activate {params.conda}; "
     "gatk3 "
@@ -43,12 +40,9 @@
     bam_dir + "{sample}.sorted." + picarddup + ".ralgn.bam",
   params:
     conda = get_conda_env(config["conda_env_yaml"],"gatk"),
-<<<<<<< HEAD
   singularity: singularity_image
-=======
   benchmark:
     benchmark_dir + "{sample}.indel_realign.tsv"
->>>>>>> 853129c3
   shell:
     "source activate {params.conda}; "
     "gatk3 "
@@ -68,14 +62,10 @@
   output:
     bam_dir + "{sample}.sorted." + picarddup + ".ralgn.bsrcl.bam",
   params:
-<<<<<<< HEAD
     conda = get_conda_env(config["conda_env_yaml"],"gatk"),
   singularity: singularity_image
-=======
-    conda = get_conda_env(config["conda_env_yaml"],"gatk")
   benchmark:
     benchmark_dir + "{sample}.base_recalibrator.tsv"
->>>>>>> 853129c3
   shell:
     "source activate {params.conda}; "
     "gatk3 "
@@ -102,12 +92,9 @@
     conda = get_conda_env(config["conda_env_yaml"],"bcftools"),
     anno_str1 = "FORMAT/GT,FORMAT/GL,FORMAT/DS,^INFO/AC,^INFO/AF,^INFO/AN,^INFO/",
     popcode = "EUR"
-<<<<<<< HEAD
   singularity: singularity_image
-=======
   benchmark:
     benchmark_dir + "tumor_prepare_pop_vcf.tsv"
->>>>>>> 853129c3
   shell:
     "source activate {params.conda}; "
     "readlink -e {input.bam}; "
