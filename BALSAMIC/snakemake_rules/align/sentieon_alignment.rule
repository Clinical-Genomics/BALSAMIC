# vim: syntax=python tabstop=4 expandtab
# coding: utf-8


rule sentieon_align_sort:
    input:
        ref = config["reference"]["reference_genome"],
<<<<<<< HEAD
        fastq_r1 = Path(fastq_dir, "{fastqpattern}_1.fp.fastq.gz").as_posix(),
        fastq_r2 = Path(fastq_dir, "{fastqpattern}_2.fp.fastq.gz").as_posix(),
=======
        fastq_r1 = Path(analysis_fastq_dir, "{sample}_R_1.fp.fastq.gz").as_posix(),
        fastq_r2 = Path(analysis_fastq_dir, "{sample}_R_2.fp.fastq.gz").as_posix(),
>>>>>>> 4574b564
        refidx = expand(config["reference"]["reference_genome"] + ".{prefix}", prefix=["amb","ann","bwt","pac","sa"])
    output:
        bamout = Path(bam_dir, "{sample}_align_sort_{fastqpattern}.bam").as_posix()
    benchmark:
        Path(benchmark_dir, "sentieon_align_sort_{sample}_{fastqpattern}.tsv").as_posix()
    params:
        tmpdir = tempfile.mkdtemp(prefix=tmp_dir),
        header = params.common.align_header,
        sentieon_exec = config["SENTIEON_EXEC"],
        sentieon_lic = config["SENTIEON_LICENSE"],
        sample_id = get_samplename,
        sample_type = get_sampletype,
        fastqpattern = "{fastqpattern}"
    threads:
        get_threads(cluster_config, 'sentieon_align_sort')
    message:
        "Align fastq reads using sentieon bwa-mem and sort reads using samtools for sampletype: {params.sample_type} : {params.sample_id}, {params.fastqpattern}"
    shell:
        """
mkdir -p {params.tmpdir};
export TMPDIR={params.tmpdir};
export SENTIEON_TMPDIR={params.tmpdir};
export SENTIEON_LICENSE={params.sentieon_lic};

{params.sentieon_exec} bwa mem -M \
-R '@RG\\tID:{wildcards.fastqpattern}\\tSM:{params.sample_type}\\tPL:ILLUMINA' \
-t {threads} \
-K 50000000 \
{input.ref} {input.fastq_r1} {input.fastq_r2} \
| {params.sentieon_exec} util sort \
-o {output.bamout} \
-t {threads} \
--block_size 3G \
--sam2bam -i -;
        """

rule sentieon_dedup:
    input:
        bamfiles = get_mapping
    output:
        bam = Path(bam_dir, "{sample}.dedup.bam").as_posix(),
        score = Path(bam_dir, "{sample}.dedup.score").as_posix(),
        metrics = Path(bam_dir, "{sample}.dedup.metrics").as_posix()
    benchmark:
        Path(benchmark_dir, "sentieon_dedup_{sample}.tsv").as_posix()
    params:
        tmpdir = tempfile.mkdtemp(prefix=tmp_dir),
        sentieon_exec = config["SENTIEON_EXEC"],
        sentieon_lic = config["SENTIEON_LICENSE"],
        sample_id = "{sample}"
    threads:
        get_threads(cluster_config, 'sentieon_dedup')
    message:
        "Collects read information using sentieon LocusCollector and remove duplicated reads for sample: {params.sample_id}"
    shell:
        """
mkdir -p {params.tmpdir};
export TMPDIR={params.tmpdir};
export SENTIEON_TMPDIR={params.tmpdir};
export SENTIEON_LICENSE={params.sentieon_lic};

shellbamfiles=$(echo {input.bamfiles} | sed 's/ / -i /g') ;

{params.sentieon_exec} driver \
-t {threads} \
-i $shellbamfiles \
--algo LocusCollector \
--fun score_info \
{output.score};

{params.sentieon_exec} driver \
-t {threads} \
-i $shellbamfiles \
--algo Dedup \
--rmdup \
--score_info {output.score} \
--metrics {output.metrics} \
{output.bam};
        """


rule sentieon_realign:
    input:
        ref = config["reference"]["reference_genome"],
        mills = config["reference"]["mills_1kg"],
        indel_1kg = config["reference"]["1kg_known_indel"],
        bam = Path(bam_dir, "{sample}.dedup.bam").as_posix()
    output:
        bam = Path(bam_dir, "{sample}.dedup.realign.bam").as_posix()
    benchmark:
        Path(benchmark_dir, "sentieon_realign_{sample}.tsv").as_posix()
    params:
        tmpdir = tempfile.mkdtemp(prefix=tmp_dir),
        sentieon_exec = config["SENTIEON_EXEC"],
        sentieon_lic = config["SENTIEON_LICENSE"],
        sample_id = "{sample}"
    threads:
        get_threads(cluster_config, 'sentieon_realign')
    message:
        "INDEL realignment using sentieon realigner for sample: {params.sample_id}"
    shell:
        """
mkdir -p {params.tmpdir};
export TMPDIR={params.tmpdir};
export SENTIEON_TMPDIR={params.tmpdir};
export SENTIEON_LICENSE={params.sentieon_lic};

{params.sentieon_exec} driver \
-r {input.ref} \
-t {threads} \
-i {input.bam} \
--algo Realigner \
-k {input.mills} \
-k {input.indel_1kg} \
{output}; 
        """
<|MERGE_RESOLUTION|>--- conflicted
+++ resolved
@@ -5,13 +5,8 @@
 rule sentieon_align_sort:
     input:
         ref = config["reference"]["reference_genome"],
-<<<<<<< HEAD
         fastq_r1 = Path(fastq_dir, "{fastqpattern}_1.fp.fastq.gz").as_posix(),
         fastq_r2 = Path(fastq_dir, "{fastqpattern}_2.fp.fastq.gz").as_posix(),
-=======
-        fastq_r1 = Path(analysis_fastq_dir, "{sample}_R_1.fp.fastq.gz").as_posix(),
-        fastq_r2 = Path(analysis_fastq_dir, "{sample}_R_2.fp.fastq.gz").as_posix(),
->>>>>>> 4574b564
         refidx = expand(config["reference"]["reference_genome"] + ".{prefix}", prefix=["amb","ann","bwt","pac","sa"])
     output:
         bamout = Path(bam_dir, "{sample}_align_sort_{fastqpattern}.bam").as_posix()
