"""Rules to align, mark duplicates and realign reads with Sentieon tools."""

rule samtools_merge_bamfiles:
    input:
        bam_files = lambda wildcards: config_model.get_bam_name_per_lane(bam_dir = bam_dir, sample_name = wildcards.sample)
    output:
        bam = Path(bam_dir, "{sample_type}.{sample}.align_sort.bam").as_posix(),
        bai = Path(bam_dir,"{sample_type}.{sample}.align_sort.bam.bai").as_posix(),
    benchmark:
        Path(benchmark_dir, "samtools_merge_bamfiles_{sample_type}.{sample}.tsv").as_posix()
    singularity:
        Path(singularity_image,config["bioinfo_tools"].get("samtools") + ".sif").as_posix()
    params:
        sample_id = "{sample}"
    message:
        ("Merges all per lane bamfiles with samtools. "
         "Current sample: {params.sample_id}")
    shell:
        """
samtools merge -@ {threads} {output.bam} {input.bam_files};
samtools index -@ {threads} {output.bam};
        """

rule sentieon_dedup:
    input:
        bam = Path(bam_dir, "{sample_type}.{sample}.align_sort.bam").as_posix(),
    output:
        bam = Path(bam_dir, "{sample_type}.{sample}.dedup.bam").as_posix(),
        score = Path(bam_dir, "{sample_type}.{sample}.dedup.score").as_posix(),
        metrics = Path(qc_dir, "{sample_type}.{sample}.dedup.metrics").as_posix()
    benchmark:
        Path(benchmark_dir, "sentieon_dedup_{sample_type}.{sample}.tsv").as_posix()
    params:
        tmpdir = tempfile.mkdtemp(prefix=tmp_dir),
        sentieon_exec = config_model.sentieon.sentieon_exec,
        sentieon_lic = config_model.sentieon.sentieon_license,
        sample_id = "{sample}"
    message:
        ("Collects read information using sentieon LocusCollector and mark duplicated reads. "
         "Current sample: {params.sample_id}")
    shell:
        """
export TMPDIR={params.tmpdir};
export SENTIEON_TMPDIR={params.tmpdir};
export SENTIEON_LICENSE={params.sentieon_lic};

{params.sentieon_exec} driver \
<<<<<<< HEAD
-t {resources.threads} \
-i $shell_bam_files \
=======
-t {threads} \
-i {input.bam} \
>>>>>>> 6d72b4cb
--algo LocusCollector \
--fun score_info {output.score} ;

{params.sentieon_exec} driver \
<<<<<<< HEAD
-t {resources.threads} \
-i $shell_bam_files \
=======
-t {threads} \
-i {input.bam} \
>>>>>>> 6d72b4cb
--algo Dedup \
--score_info {output.score} \
--metrics {output.metrics} \
{output.bam};

rm -rf {params.tmpdir}
        """

rule sentieon_realign:
    input:
        ref = config["reference"]["reference_genome"],
        mills = config["reference"]["mills_1kg"],
        bam = Path(bam_dir, "{sample_type}.{sample}.dedup.bam").as_posix(),
        indel_1kg = config["reference"]["known_indel_1kg"]
    output:
        bam = Path(bam_dir, "{sample_type}.{sample}.dedup.realign.bam").as_posix()
    benchmark:
        Path(benchmark_dir, "sentieon_realign_{sample_type}.{sample}.tsv").as_posix()
    params:
        tmpdir = tempfile.mkdtemp(prefix=tmp_dir),
        sentieon_exec = config_model.sentieon.sentieon_exec,
        sentieon_lic = config_model.sentieon.sentieon_license,
        sample_id = "{sample}"
    message:
        "INDEL realignment using sentieon realigner for sample: {params.sample_id}"
    shell:
        """
export TMPDIR={params.tmpdir};
export SENTIEON_TMPDIR={params.tmpdir};
export SENTIEON_LICENSE={params.sentieon_lic};

{params.sentieon_exec} driver \
-r {input.ref} \
-t {resources.threads} \
-i {input.bam} \
--algo Realigner \
-k {input.mills} \
-k {input.indel_1kg} \
{output}; 

rm -rf {params.tmpdir}
        """

rule sentieon_base_calibration:
    input:
        ref = config["reference"]["reference_genome"],
        mills = config["reference"]["mills_1kg"],
        indel_1kg = config["reference"]["known_indel_1kg"],
        dbsnp = config["reference"]["dbsnp"],
        bam = lambda wildcards: config_model.get_final_bam_name(bam_dir = bam_dir, sample_type = wildcards.sample_type)
    output:
        recal_data_table = Path(bam_dir, "{sample_type}.recal_data.table").as_posix(),
        qual_recal = Path(bam_dir, "{sample_type}.recal.csv").as_posix(),
        qual_recal_plot = Path(bam_dir, "{sample_type}.recal.pdf").as_posix(),
    benchmark:
        Path(benchmark_dir, "sentieon_base_calibration_{sample_type}.tsv").as_posix()
    params:
        tmpdir = tempfile.mkdtemp(prefix=tmp_dir),
        sentieon_exec = config_model.sentieon.sentieon_exec,
        sentieon_lic = config_model.sentieon.sentieon_license,
        sample = "{sample_type}"
    message:
        "Base recalibration using Sentieon tools for {params.sample}"
    shell:
        """
export TMPDIR={params.tmpdir};
export SENTIEON_TMPDIR={params.tmpdir};
export SENTIEON_LICENSE={params.sentieon_lic};

{params.sentieon_exec} driver \
-r {input.ref} \
-t {resources.threads} \
-i {input.bam} \
--algo QualCal \
-k {input.dbsnp} \
-k {input.mills} \
-k {input.indel_1kg} {output.recal_data_table};

{params.sentieon_exec} driver \
-r {input.ref} \
-t {resources.threads} \
-i {input.bam} \
-q {output.recal_data_table} \
--algo QualCal \
-k {input.dbsnp} \
-k {input.mills} \
-k {input.indel_1kg} {output.recal_data_table}.post;

{params.sentieon_exec} driver \
-t {resources.threads} \
--algo QualCal \
--plot --before {output.recal_data_table} \
--after {output.recal_data_table}.post {output.qual_recal};

{params.sentieon_exec} plot QualCal \
-o {output.qual_recal_plot} {output.qual_recal};

rm -rf {params.tmpdir};
        """<|MERGE_RESOLUTION|>--- conflicted
+++ resolved
@@ -45,24 +45,14 @@
 export SENTIEON_LICENSE={params.sentieon_lic};
 
 {params.sentieon_exec} driver \
-<<<<<<< HEAD
--t {resources.threads} \
--i $shell_bam_files \
-=======
 -t {threads} \
 -i {input.bam} \
->>>>>>> 6d72b4cb
 --algo LocusCollector \
 --fun score_info {output.score} ;
 
 {params.sentieon_exec} driver \
-<<<<<<< HEAD
--t {resources.threads} \
--i $shell_bam_files \
-=======
 -t {threads} \
 -i {input.bam} \
->>>>>>> 6d72b4cb
 --algo Dedup \
 --score_info {output.score} \
 --metrics {output.metrics} \
