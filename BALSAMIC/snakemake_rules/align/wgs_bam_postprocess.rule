--- conflicted
+++ resolved
@@ -81,10 +81,6 @@
 rm -rf {params.tmpdir}
         """
 
-<<<<<<< HEAD
-
-=======
->>>>>>> da628d54
 rule sentieon_base_calibration:
     input:
         ref = config["reference"]["reference_genome"],
@@ -100,18 +96,6 @@
         Path(benchmark_dir, "sentieon_base_calibration_{sample_type}.tsv").as_posix()
     params:
         tmpdir = tempfile.mkdtemp(prefix=tmp_dir),
-<<<<<<< HEAD
-        sentieon_exec=config_model.sentieon.sentieon_exec,
-        sentieon_lic=config_model.sentieon.sentieon_license,
-        sample = "sample_type"
-    threads:
-        get_threads(cluster_config, 'sentieon_base_calibration')
-    message:
-        "Recalibrating bases using sentieon tools for {params.sample}"
-    shell:
-        """
-mkdir -p {params.tmpdir};
-=======
         sentieon_exec = config_model.sentieon.sentieon_exec,
         sentieon_lic = config_model.sentieon.sentieon_license,
         sample = "{sample_type}"
@@ -121,7 +105,6 @@
         "Base recalibration using Sentieon tools for {params.sample}"
     shell:
         """
->>>>>>> da628d54
 export TMPDIR={params.tmpdir};
 export SENTIEON_TMPDIR={params.tmpdir};
 export SENTIEON_LICENSE={params.sentieon_lic};
@@ -133,12 +116,7 @@
 --algo QualCal \
 -k {input.dbsnp} \
 -k {input.mills} \
-<<<<<<< HEAD
--k {input.indel_1kg} \
-{output.recal_data_table};
-=======
 -k {input.indel_1kg} {output.recal_data_table};
->>>>>>> da628d54
 
 {params.sentieon_exec} driver \
 -r {input.ref} \
@@ -148,23 +126,13 @@
 --algo QualCal \
 -k {input.dbsnp} \
 -k {input.mills} \
-<<<<<<< HEAD
--k {input.indel_1kg} \
-{output.recal_data_table}.post;
-=======
 -k {input.indel_1kg} {output.recal_data_table}.post;
->>>>>>> da628d54
 
 {params.sentieon_exec} driver \
 -t {threads} \
 --algo QualCal \
 --plot --before {output.recal_data_table} \
-<<<<<<< HEAD
---after {output.recal_data_table}.post \
-{output.qual_recal};
-=======
 --after {output.recal_data_table}.post {output.qual_recal};
->>>>>>> da628d54
 
 {params.sentieon_exec} plot QualCal \
 -o {output.qual_recal_plot} {output.qual_recal};
