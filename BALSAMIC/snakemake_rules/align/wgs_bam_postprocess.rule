"""Rules to align, mark duplicates and realign reads with Sentieon tools."""

rule samtools_merge_bamfiles:
    input:
        bam_files = lambda wildcards: config_model.get_bam_name_per_lane(bam_dir = bam_dir, sample_name = wildcards.sample)
    output:
        bam = Path(bam_dir, "{sample_type}.{sample}.align_sort.bam").as_posix(),
        bai = Path(bam_dir,"{sample_type}.{sample}.align_sort.bam.bai").as_posix(),
    benchmark:
        Path(benchmark_dir, "samtools_merge_bamfiles_{sample_type}.{sample}.tsv").as_posix()
    singularity:
        Path(singularity_image,config["bioinfo_tools"].get("samtools") + ".sif").as_posix()
    params:
        sample_id = "{sample}"
    message:
        ("Merges all per lane bamfiles with samtools. "
         "Current sample: {params.sample_id}")
    shell:
        """
samtools merge -@ {threads} {output.bam} {input.bam_files};
samtools index -@ {threads} {output.bam};
        """

rule sentieon_dedup:
    input:
        bam = Path(bam_dir, "{sample_type}.{sample}.align_sort.bam").as_posix(),
    output:
        bam = Path(bam_dir, "{sample_type}.{sample}.dedup.bam").as_posix(),
        score = Path(bam_dir, "{sample_type}.{sample}.dedup.score").as_posix(),
        metrics = Path(qc_dir, "{sample_type}.{sample}.dedup.metrics").as_posix()
    benchmark:
        Path(benchmark_dir, "sentieon_dedup_{sample_type}.{sample}.tsv").as_posix()
    params:
        tmpdir = tempfile.mkdtemp(prefix=tmp_dir),
        sentieon_exec = config_model.sentieon.sentieon_exec,
        sentieon_lic = config_model.sentieon.sentieon_license,
        sample_id = "{sample}"
    message:
        ("Collects read information using sentieon LocusCollector and mark duplicated reads. "
         "Current sample: {params.sample_id}")
    shell:
        """
export TMPDIR={params.tmpdir};
export SENTIEON_TMPDIR={params.tmpdir};
export SENTIEON_LICENSE={params.sentieon_lic};

{params.sentieon_exec} driver \
-t {threads} \
<<<<<<< HEAD
-i $shell_bam_files \
=======
-i {input.bam} \
>>>>>>> 7318af28
--algo LocusCollector \
--fun score_info {output.score} ;

{params.sentieon_exec} driver \
-t {threads} \
<<<<<<< HEAD
-i $shell_bam_files \
=======
-i {input.bam} \
>>>>>>> 7318af28
--algo Dedup \
--score_info {output.score} \
--metrics {output.metrics} \
{output.bam};

rm -rf {params.tmpdir}
        """

rule sentieon_realign:
    input:
        ref = config["reference"]["reference_genome"],
        mills = config["reference"]["mills_1kg"],
        bam = Path(bam_dir, "{sample_type}.{sample}.dedup.bam").as_posix(),
        indel_1kg = config["reference"]["known_indel_1kg"]
    output:
        bam = Path(bam_dir, "{sample_type}.{sample}.dedup.realign.bam").as_posix()
    benchmark:
        Path(benchmark_dir, "sentieon_realign_{sample_type}.{sample}.tsv").as_posix()
    params:
        tmpdir = tempfile.mkdtemp(prefix=tmp_dir),
        sentieon_exec = config_model.sentieon.sentieon_exec,
        sentieon_lic = config_model.sentieon.sentieon_license,
        sample_id = "{sample}"
    message:
        "INDEL realignment using sentieon realigner for sample: {params.sample_id}"
    shell:
        """
export TMPDIR={params.tmpdir};
export SENTIEON_TMPDIR={params.tmpdir};
export SENTIEON_LICENSE={params.sentieon_lic};

{params.sentieon_exec} driver \
-r {input.ref} \
-t {threads} \
-i {input.bam} \
--algo Realigner \
-k {input.mills} \
-k {input.indel_1kg} \
{output}; 

rm -rf {params.tmpdir}
        """

rule sentieon_base_calibration:
    input:
        ref = config["reference"]["reference_genome"],
        mills = config["reference"]["mills_1kg"],
        indel_1kg = config["reference"]["known_indel_1kg"],
        dbsnp = config["reference"]["dbsnp"],
        bam = lambda wildcards: config_model.get_final_bam_name(bam_dir = bam_dir, sample_type = wildcards.sample_type)
    output:
        recal_data_table = Path(bam_dir, "{sample_type}.recal_data.table").as_posix(),
        qual_recal = Path(bam_dir, "{sample_type}.recal.csv").as_posix(),
        qual_recal_plot = Path(bam_dir, "{sample_type}.recal.pdf").as_posix(),
    benchmark:
        Path(benchmark_dir, "sentieon_base_calibration_{sample_type}.tsv").as_posix()
    params:
        tmpdir = tempfile.mkdtemp(prefix=tmp_dir),
        sentieon_exec = config_model.sentieon.sentieon_exec,
        sentieon_lic = config_model.sentieon.sentieon_license,
        sample = "{sample_type}"
    message:
        "Base recalibration using Sentieon tools for {params.sample}"
    shell:
        """
export TMPDIR={params.tmpdir};
export SENTIEON_TMPDIR={params.tmpdir};
export SENTIEON_LICENSE={params.sentieon_lic};

{params.sentieon_exec} driver \
-r {input.ref} \
-t {threads} \
-i {input.bam} \
--algo QualCal \
-k {input.dbsnp} \
-k {input.mills} \
-k {input.indel_1kg} {output.recal_data_table};

{params.sentieon_exec} driver \
-r {input.ref} \
-t {threads} \
-i {input.bam} \
-q {output.recal_data_table} \
--algo QualCal \
-k {input.dbsnp} \
-k {input.mills} \
-k {input.indel_1kg} {output.recal_data_table}.post;

{params.sentieon_exec} driver \
-t {threads} \
--algo QualCal \
--plot --before {output.recal_data_table} \
--after {output.recal_data_table}.post {output.qual_recal};

{params.sentieon_exec} plot QualCal \
-o {output.qual_recal_plot} {output.qual_recal};

rm -rf {params.tmpdir};
        """<|MERGE_RESOLUTION|>--- conflicted
+++ resolved
@@ -46,21 +46,13 @@
 
 {params.sentieon_exec} driver \
 -t {threads} \
-<<<<<<< HEAD
--i $shell_bam_files \
-=======
 -i {input.bam} \
->>>>>>> 7318af28
 --algo LocusCollector \
 --fun score_info {output.score} ;
 
 {params.sentieon_exec} driver \
 -t {threads} \
-<<<<<<< HEAD
--i $shell_bam_files \
-=======
 -i {input.bam} \
->>>>>>> 7318af28
 --algo Dedup \
 --score_info {output.score} \
 --metrics {output.metrics} \
