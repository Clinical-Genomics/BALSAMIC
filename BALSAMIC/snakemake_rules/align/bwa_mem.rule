--- conflicted
+++ resolved
@@ -18,12 +18,9 @@
     header_1 = "'@RG\\tID:" +  "{sample}" + "\\tSM:" + "{sample}" + "\\tPL:ILLUMINAi'",
     conda = get_conda_env(config["conda_env_yaml"],"bwa")
   threads: 4
-<<<<<<< HEAD
   singularity: singularity_image
-=======
   benchmark:
     benchmark_dir + "{sample}.bwa_mem.tsv"
->>>>>>> 853129c3
   shell:
     "source activate {params.conda}; "
     "bwa mem "
