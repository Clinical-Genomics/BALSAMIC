--- conflicted
+++ resolved
@@ -18,13 +18,8 @@
         bamout = temp(Path(bam_dir, "{sample}.sorted.bam").as_posix())
     params:
         bam_header = "'@RG\\tID:" +  "{sample}" + "\\tSM:" + "{sample}" + "\\tPL:ILLUMINAi'",
-<<<<<<< HEAD
-        tmpdir = Path(tmp_dir).as_posix(),
         conda = config["bioinfo_tools"].get("bwa")
-=======
         tmpdir = tempfile.mkdtemp(prefix=tmp_dir),
-        conda = get_conda_env(config["conda_env_yaml"],"bwa")
->>>>>>> af60cd5c
     threads: get_threads(cluster_config, "bwa_mem")
     singularity: Path(singularity_image, config["bioinfo_tools"].get("bwa") + ".sif").as_posix()
     benchmark:
@@ -52,13 +47,8 @@
     mrkdup = Path(bam_dir, "{sample}.sorted." + picarddup  + ".bam").as_posix(),
     stats = Path(bam_dir, "{sample}.sorted." + picarddup + ".txt").as_posix()
   params:
-<<<<<<< HEAD
-    tmpdir = tmp_dir,
     conda = config["bioinfo_tools"].get("picard"),
-=======
     tmpdir = tempfile.mkdtemp(prefix=tmp_dir),
-    conda = get_conda_env(config["conda_env_yaml"],"picard"),
->>>>>>> af60cd5c
     rm_dup = picard_flag(picarddup)
   singularity: Path(singularity_image, config["bioinfo_tools"].get("picard") + ".sif").as_posix() 
   benchmark:
