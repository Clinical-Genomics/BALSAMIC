--- conflicted
+++ resolved
@@ -3,13 +3,8 @@
 rule sentieon_align_sort_umireads:
     input:
         ref = config["reference"]["reference_genome"],
-<<<<<<< HEAD
-        fastq_1 = fastq_dir + "{sample_type}.{sample}_1.trimmed_umi_extracted.fastq.gz",
-        fastq_2 = fastq_dir + "{sample_type}.{sample}_2.trimmed_umi_extracted.fastq.gz",
-=======
-        fastq_r1 = Path(fastq_dir, "{sample}_1.quality_trimmed.fastq.gz").as_posix(),
-        fastq_r2 = Path(fastq_dir, "{sample}_2.quality_trimmed.fastq.gz").as_posix(),
->>>>>>> 8cd772aa
+        fastq_r1 = Path(fastq_dir, "{sample_type}.{sample}_1.quality_trimmed.fastq.gz").as_posix(),
+        fastq_r2 = Path(fastq_dir, "{sample_type}.{sample}_2.quality_trimmed.fastq.gz").as_posix(),
         refidx = expand(config["reference"]["reference_genome"] + ".{prefix}", prefix=["amb","ann","bwt","pac","sa"])
     output:
         bam_out = Path(bam_dir, "{sample_type}.{sample}.align_sort.bam").as_posix()
@@ -39,7 +34,7 @@
 -R '@RG\\tID:{params.sample_id}\\tSM:{params.sample_type}\\tLB:TargetPanel\\tPL:ILLUMINA' \
 -K {params.ip_bases} \
 -t {threads} -C \
-{input.ref} {input.fastq_1} {input.fastq_2} | \
+{input.ref} {input.fastq_r1} {input.fastq_r2} | \
 {params.sentieon_exec} util sort \
 -r {input.ref} \
 --sam2bam \
