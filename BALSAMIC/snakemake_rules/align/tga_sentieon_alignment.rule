--- conflicted
+++ resolved
@@ -38,9 +38,6 @@
 -r {input.ref} \
 --sam2bam \
 -o {output.bam_out} -i - ;
-<<<<<<< HEAD
-=======
 
 rm -rf {params.tmpdir}
->>>>>>> a01dfede
-        """+        """
