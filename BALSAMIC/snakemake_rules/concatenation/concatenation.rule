--- conflicted
+++ resolved
@@ -11,13 +11,8 @@
             sample_name=wildcards.sample, fastq_types=[FastqName.REV]
         ),
     output:
-<<<<<<< HEAD
-        fastq_fwd=fastq_dir + "concat.{sample_type}.{sample}_1.pre_umi.fastq.gz",
-        fastq_rev=fastq_dir + "concat.{sample_type}.{sample}_2.pre_umi.fastq.gz",
-=======
-        fastq_fwd=fastq_dir + "concat.{sample}_1.fastq.gz",
-        fastq_rev=fastq_dir + "concat.{sample}_2.fastq.gz",
->>>>>>> 8cd772aa
+        fastq_fwd=fastq_dir + "concat.{sample_type}.{sample}_1.fastq.gz",
+        fastq_rev=fastq_dir + "concat.{sample_type}.{sample}_2.fastq.gz",
     benchmark:
         Path(benchmark_dir, "concatenate_umi_reads_{sample_type}_{sample}.tsv").as_posix()
     params:
