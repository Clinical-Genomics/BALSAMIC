--- conflicted
+++ resolved
@@ -14,11 +14,7 @@
         fastq_fwd=fastq_dir + "concat.{sample_type}.{sample}_1.fastq.gz",
         fastq_rev=fastq_dir + "concat.{sample_type}.{sample}_2.fastq.gz",
     benchmark:
-<<<<<<< HEAD
-        Path(benchmark_dir, "concatenate_umi_reads_{sample_type}_{sample}.tsv").as_posix()
-=======
         Path(benchmark_dir, "concatenate_fastqs_{sample_type}_{sample}.tsv").as_posix()
->>>>>>> a01dfede
     params:
         fastq_dir=config["analysis"]["fastq_path"],
         sample="{sample}",
