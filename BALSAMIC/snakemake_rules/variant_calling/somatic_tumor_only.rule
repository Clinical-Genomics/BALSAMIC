# vim: syntax=python tabstop=4 expandtab
# coding: utf-8

rule vardict_tumor_only:
    input:
        fa = config["reference"]["reference_genome"],
<<<<<<< HEAD
        bamT = config_model.get_final_bam_name(bam_dir = bam_dir, sample_name = tumor_sample),
=======
        bamT = expand(bam_dir + "tumor.{sample}.dedup_sorted_addRG.bam", sample=tumor_sample),
>>>>>>> ae1788a6
        bed = vcf_dir + "split_bed/{bedchrom}." + capture_kit,
    output:
        temp(vcf_dir + "vardict/split_vcf/{bedchrom}_vardict.vcf.gz")
    benchmark:
        Path(benchmark_dir, 'vardict_tumor_only_' + '{bedchrom}.tsv').as_posix()
    singularity:
        Path(singularity_image, config["bioinfo_tools"].get("vardict") + ".sif").as_posix()
    params:
        tmpdir = tempfile.mkdtemp(prefix=tmp_dir),
        af = params.vardict.allelic_frequency,
        max_pval = params.vardict.max_pval,
        max_mm = params.vardict.max_mm,
        col_info = params.vardict.column_info,
        case_name = config["analysis"]["case_id"],
    threads:
        get_threads(cluster_config, "vardict_tumor_only")
    message:
        "Calling single nucleotide variants using vardict for {params.case_name}"
    shell:
        """
export PERL5LIB=;

mkdir -p {params.tmpdir};
export TMPDIR={params.tmpdir};
export VAR_DICT_OPTS='\"-Djava.io.tmpdir={params.tmpdir}\" \"-Xmx45G\"'; 

vardict-java -u -I 600 \
-G {input.fa} \
-f {params.af} \
-N {params.case_name} \
-th {threads} \
-b {input.bamT} \
{params.col_info} {input.bed} \
| teststrandbias.R \
| var2vcf_valid.pl -P {params.max_pval} \
-m {params.max_mm} -E -f {params.af} -N {params.case_name} \
| bgzip > {output};

tabix -p vcf {output};
    """


rule vardict_merge:
    input:
        expand(vcf_dir + "vardict/split_vcf/{chrom}_vardict.vcf.gz", chrom=chromlist)
    output:
        namemap = vcf_dir + "SNV.somatic." + config["analysis"]["case_id"] + ".vardict.sample_name_map",
        yaml = vcf_dir + "SNV.somatic." + config["analysis"]["case_id"] + ".vardict.yaml",
        vcf_vardict = vcf_dir + "SNV.somatic." + config["analysis"]["case_id"] + ".vardict.vcf.gz"
    benchmark:
        Path(benchmark_dir, 'vardict_merge_' + config["analysis"]["case_id"] + ".tsv").as_posix()
    singularity:
        Path(singularity_image, config["bioinfo_tools"].get("bcftools") + ".sif").as_posix()
    params:
        housekeeper_id = {"id": config["analysis"]["case_id"], "tags": "research"},
        tmpdir = tempfile.mkdtemp(prefix=tmp_dir),
        case_name = config["analysis"]["case_id"],
    threads:
        get_threads(cluster_config,"vardict_merge")
    message:
        ("Merging multiple VCFs from vardict into single VCF using bcftools for {params.case_name}")
    shell:
        """
mkdir -p {params.tmpdir};
export TMPDIR={params.tmpdir};

bcftools concat {input} \
| bcftools sort --temp-dir {params.tmpdir} - \
| bgzip > {output.vcf_vardict};
tabix -f -p vcf {output.vcf_vardict}; 

echo -e \"{params.case_name}\\tTUMOR\" > {output.namemap};
echo -e \"{params.case_name}\" > {output.namemap}.tumor; 
echo '{{ vcf: {{ vardict: {{ name: vardict , path: {output.vcf_vardict} }} }} }}' > {output.yaml};
        """


rule sentieon_TNhaplotyper_tumor_only:
    input:
        bam = config_model.get_final_bam_name(bam_dir = bam_dir, sample_name = tumor_sample),
        ref = config["reference"]["reference_genome"],
        dbsnp = config["reference"]["dbsnp"],
        cosmic = config["reference"]["cosmic"],
        interval = config["panel"]["capture_kit"],
    output:
        vcf = vcf_dir + "SNV.somatic." + config["analysis"]["case_id"] + ".tnhaplotyper.research.vcf.gz",
        namemap = vcf_dir + "SNV.somatic." + config["analysis"]["case_id"] + ".tnhaplotyper.sample_name_map",
    benchmark:
        Path(benchmark_dir,'sentieon_TNhaplotyper_tumor_only_' + config["analysis"]["case_id"] + ".tsv").as_posix()
    params:
        tumor = "TUMOR",
        tmpdir= tempfile.mkdtemp(prefix=tmp_dir),
        sentieon_exec = config["SENTIEON_EXEC"],
        sentieon_lic = config["SENTIEON_LICENSE"],
        case_name = config["analysis"]["case_id"]
    threads:
        get_threads(cluster_config, 'sentieon_TNhaplotyper_tumor_only')
    message:
        "Calling variants using TNhaplotyper for sample {params.case_name}"
    shell:
        """
mkdir -p {params.tmpdir}; 
export TMPDIR={params.tmpdir}; 
export SENTIEON_TMPDIR={params.tmpdir};
export SENTIEON_LICENSE={params.sentieon_lic};

{params.sentieon_exec} driver \
-r {input.ref} \
-t {threads} \
-i {input.bam} \
--interval {input.interval} \
--algo TNhaplotyper \
--tumor_sample {params.tumor} \
--cosmic {input.cosmic} \
--dbsnp {input.dbsnp} {output.vcf};
 
echo -e \"{params.tumor}\\tTUMOR\" > {output.namemap};
        """<|MERGE_RESOLUTION|>--- conflicted
+++ resolved
@@ -4,11 +4,7 @@
 rule vardict_tumor_only:
     input:
         fa = config["reference"]["reference_genome"],
-<<<<<<< HEAD
-        bamT = config_model.get_final_bam_name(bam_dir = bam_dir, sample_name = tumor_sample),
-=======
         bamT = expand(bam_dir + "tumor.{sample}.dedup_sorted_addRG.bam", sample=tumor_sample),
->>>>>>> ae1788a6
         bed = vcf_dir + "split_bed/{bedchrom}." + capture_kit,
     output:
         temp(vcf_dir + "vardict/split_vcf/{bedchrom}_vardict.vcf.gz")
