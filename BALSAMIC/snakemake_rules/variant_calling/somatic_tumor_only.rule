# vim: syntax=python tabstop=4 expandtab
# coding: utf-8

def get_pon(config):
    """ return pon cli string, complete with file """
    if "PON" in config["analysis"]:
        return os.path.abspth(config["analysis"]["PON"])
    else:
        return None

rule vardict_tumor_only:
  input:
    fa = config["reference"]["reference_genome"],
    bamT = bam_dir + "tumor.merged.bam",
    bed = vcf_dir + "split_bed/{bedchrom}." + capture_kit,
  output:
    temp(vcf_dir + "vardict/split_vcf/{bedchrom}_vardict.vcf.gz")
  params:
    tmpdir = tmp_dir,
    af = "0.001",
    max_pval = "0.9",
    max_mm = "4.5",
    col_info = "-c 1 -S 2 -E 3 -g 4",
    name = config["analysis"]["case_id"],
<<<<<<< HEAD
    conda = config["bioinfo_tools"].get("vardict"),
  threads: get_threads(cluster_config, "vardict_tumor_only")
  singularity: Path(singularity_image, config["bioinfo_tools"].get("vardict") + ".sif").as_posix() 
=======
    conda = get_conda_env(config["conda_env_yaml"],"vardict"),
  singularity: singularity_image
  threads: get_threads(cluster_config, "vardict_tumor_only")
>>>>>>> 648b0e30
  benchmark:
    benchmark_dir + 'vardict_tumor_only_' + '{bedchrom}.vardict.tsv'
  shell:
    "source activate {params.conda}; "
    "export PERL5LIB=;"
    "rand_str=$(openssl rand -hex 5); "
    "tmpdir={params.tmpdir}/${{rand_str}}; "
    "mkdir -p ${{tmpdir}}; "
    "export TMPDIR=${{tmpdir}}; "
<<<<<<< HEAD
    "export VAR_DICT_OPTS='\"-Djava.io.tmpdir=${{tmpdir}}\" \"-Xmx32G\"'; "
=======
    "export VAR_DICT_OPTS='\"-Djava.io.tmpdir=${{tmpdir}}\" \"-Xmx48G\"'; "
>>>>>>> 648b0e30
    "vardict-java -u -I 600 -G {input.fa} -f {params.af} -N {params.name} "
        " -th {threads} "
        "-b {input.bamT} "
        " -th {threads} "
        "{params.col_info} {input.bed} "
        "| teststrandbias.R "
        "| var2vcf_valid.pl -P {params.max_pval} "
        "-m {params.max_mm} -E -f {params.af} -N {params.name} "
        "| bgzip > {output}; "
    "tabix -p vcf {output}; "
    "source deactivate;"

rule vardict_merge:
  input:
    expand(vcf_dir + "vardict/split_vcf/{chrom}_vardict.vcf.gz", chrom=chromlist)
  output:
    namemap = vcf_dir + "SNV.somatic." + config["analysis"]["case_id"] + ".vardict.sample_name_map",
    yaml = vcf_dir + "SNV.somatic." + config["analysis"]["case_id"] + ".vardict.yaml",
    vcf = vcf_dir + "SNV.somatic." + config["analysis"]["case_id"] + ".vardict.vcf.gz"
  params:
    tmpdir = tmp_dir,
    conda = config["bioinfo_tools"].get("vardict"),
    name = config["analysis"]["case_id"],
  singularity: Path(singularity_image, config["bioinfo_tools"].get("vardict") + ".sif").as_posix()
  benchmark:
    benchmark_dir + 'vardict_merge_' + config["analysis"]["case_id"] + ".vardict_merge.tsv"
  shell:
    "source activate {params.conda} ; "
    "rand_str=$(openssl rand -hex 5); "
    "tmpdir={params.tmpdir}/${{rand_str}}; "
    "mkdir -p ${{tmpdir}}; "
    "export TMPDIR=${{tmpdir}}; "
    "bcftools concat {input} | bcftools sort --temp-dir ${{tmpdir}} - | bgzip > {output.vcf}; "
    "tabix -f -p vcf {output.vcf}; "
    "echo -e \"{params.name}\\tTUMOR\" > {output.namemap}; " 
    "echo -e \"{params.name}\" > {output.namemap}.tumor; " 
    "echo '{{ vcf: {{ vardict: {{ name: vardict , path: {output.vcf} }} }} }}' > {output.yaml}; "
    "source deactivate;" 


rule mutect2_tumor_only:
  input:
    fa = config["reference"]["reference_genome"],
    dbsnp = config["reference"]["dbsnp"],
    cosmic = config["reference"]["cosmic"],
    bamT = bam_dir + "tumor.sorted." + picarddup + ".bsrcl.merged.bam",
    bed = vcf_dir + "split_bed/{bedchrom}." + capture_kit,
  output:
    temp(vcf_dir + "mutect/split_vcf/{bedchrom}_mutect.vcf.gz")
  params:
    tmpdir = tmp_dir,
    conda = config["bioinfo_tools"].get("gatk")
  threads: get_threads(cluster_config, "mutect2_tumor_only")
  singularity: Path(singularity_image, config["bioinfo_tools"].get("gatk") + ".sif").as_posix()
  benchmark:
    benchmark_dir + 'mutect2_tumor_only_' + "{bedchrom}.mutect2_tumor_only.tsv"
  shell:
    "source activate {params.conda};"
    "rand_str=$(openssl rand -hex 5); "
    "tmpdir={params.tmpdir}/${{rand_str}}; "
    "mkdir -p ${{tmpdir}}; "
    "export TMPDIR=${{tmpdir}}; "
    "java -jar -Djava.io.tmpdir=${{tmpdir}} -Xmx32G $CONDA_PREFIX/opt/gatk-3.8/GenomeAnalysisTK.jar "
        "-T MuTect2 "
        "-R {input.fa} "
        "--cosmic {input.cosmic} "
        "--dbsnp {input.dbsnp} "
        "-I:tumor {input.bamT} "
        "--useNewAFCalculator "
        "--disable_auto_index_creation_and_locking_when_reading_rods "
        "-L {input.bed} "
    " | bgzip > {output}; "
    "tabix -p vcf {output}; " 
    

rule mutect2_merge: 
  input:  
    expand(vcf_dir + "mutect/split_vcf/{chrom}_mutect.vcf.gz", chrom=chromlist)   
  output: 
    namemap = vcf_dir + "SNV.somatic." + config["analysis"]["case_id"] + ".mutect.sample_name_map",
    yaml = vcf_dir + "SNV.somatic." + config["analysis"]["case_id"] + ".mutect.yaml",
    vcf = vcf_dir + "SNV.somatic." + config["analysis"]["case_id"] + ".mutect.vcf.gz"  
  params: 
    tmpdir = tmp_dir, 
    conda = config["bioinfo_tools"].get("gatk"),
  singularity: Path(singularity_image, config["bioinfo_tools"].get("gatk") + ".sif").as_posix()
  benchmark:
    benchmark_dir + 'mutect2_merge_' + config["analysis"]["case_id"] + ".mutect2_merge.tsv"
  shell:  
    "source activate {params.conda} ; " 
    "rand_str=$(openssl rand -hex 5); "
    "tmpdir={params.tmpdir}/${{rand_str}}; "
    "mkdir -p ${{tmpdir}}; "
    "export TMPDIR=${{tmpdir}}; "
    "bcftools concat {input} | bcftools sort --temp-dir ${{tmpdir}} - | bgzip > {output.vcf}; "  
    "tabix -f -p vcf {output.vcf}; "  
    "echo -e \"TUMOR\\tTUMOR\" > {output.namemap}; " 
    "echo -e \"TUMOR\" > {output.namemap}.tumor; " 
    "echo '{{ vcf: {{ mutect: {{ name: mutect2 , path: {output.vcf} }} }} }}' > {output.yaml}; "
    "source deactivate;" 

rule sentieon_TNhaplotyper_tumor_only:
    input:
        bam = bam_dir + "tumor.sorted." + picarddup + ".bsrcl.merged.bam",
        ref = config["reference"]["reference_genome"],
        dbsnp = config["reference"]["dbsnp"],
        cosmic = config["reference"]["cosmic"],
        interval = config["panel"]["capture_kit"],
    output:
        vcf = vcf_dir + "SNV.somatic." + config["analysis"]["case_id"] + ".tnhaplotyper.vcf.gz",
        namemap = vcf_dir + "SNV.somatic." + config["analysis"]["case_id"] + ".tnhaplotyper.sample_name_map",
    params:
        tmpdir = tmp_dir, 
        tumor = get_sample_type(config["samples"], "tumor"),
        pon = " " if get_pon(config) is None else " ".join(["--pon", get_pon(config)]), 
        sentieon_exec = config["SENTIEON_EXEC"],
        sentieon_lic = config["SENTIEON_LICENSE"],
    threads: get_threads(cluster_config, 'sentieon_TNhaplotyper_tumor_only')
    log:
        vcf_dir + config["analysis"]["case_id"] + ".tnsnv.log"
    benchmark:
        benchmark_dir + 'sentieon_TNhaplotyper_tumor_only_' + config["analysis"]["case_id"] + ".tnhaplotyper.tsv"
    shell:
        """
rand_str=$(openssl rand -hex 5);
tmpdir={params.tmpdir}/${{rand_str}}; 
mkdir -p ${{tmpdir}}; 
export TMPDIR=${{tmpdir}}; 
export SENTIEON_TMPDIR=${{tmpdir}};
export SENTIEON_LICENSE={params.sentieon_lic};
{params.sentieon_exec} driver -r {input.ref} -t {threads} -i {input.bam} --interval {input.interval} --algo TNhaplotyper --tumor_sample TUMOR {params.pon} --cosmic {input.cosmic} --dbsnp {input.dbsnp} {output.vcf} 
echo -e \"TUMOR\\tTUMOR\" > {output.namemap};
        """<|MERGE_RESOLUTION|>--- conflicted
+++ resolved
@@ -22,15 +22,9 @@
     max_mm = "4.5",
     col_info = "-c 1 -S 2 -E 3 -g 4",
     name = config["analysis"]["case_id"],
-<<<<<<< HEAD
     conda = config["bioinfo_tools"].get("vardict"),
   threads: get_threads(cluster_config, "vardict_tumor_only")
   singularity: Path(singularity_image, config["bioinfo_tools"].get("vardict") + ".sif").as_posix() 
-=======
-    conda = get_conda_env(config["conda_env_yaml"],"vardict"),
-  singularity: singularity_image
-  threads: get_threads(cluster_config, "vardict_tumor_only")
->>>>>>> 648b0e30
   benchmark:
     benchmark_dir + 'vardict_tumor_only_' + '{bedchrom}.vardict.tsv'
   shell:
@@ -40,11 +34,7 @@
     "tmpdir={params.tmpdir}/${{rand_str}}; "
     "mkdir -p ${{tmpdir}}; "
     "export TMPDIR=${{tmpdir}}; "
-<<<<<<< HEAD
-    "export VAR_DICT_OPTS='\"-Djava.io.tmpdir=${{tmpdir}}\" \"-Xmx32G\"'; "
-=======
     "export VAR_DICT_OPTS='\"-Djava.io.tmpdir=${{tmpdir}}\" \"-Xmx48G\"'; "
->>>>>>> 648b0e30
     "vardict-java -u -I 600 -G {input.fa} -f {params.af} -N {params.name} "
         " -th {threads} "
         "-b {input.bamT} "
@@ -84,68 +74,6 @@
     "echo '{{ vcf: {{ vardict: {{ name: vardict , path: {output.vcf} }} }} }}' > {output.yaml}; "
     "source deactivate;" 
 
-
-rule mutect2_tumor_only:
-  input:
-    fa = config["reference"]["reference_genome"],
-    dbsnp = config["reference"]["dbsnp"],
-    cosmic = config["reference"]["cosmic"],
-    bamT = bam_dir + "tumor.sorted." + picarddup + ".bsrcl.merged.bam",
-    bed = vcf_dir + "split_bed/{bedchrom}." + capture_kit,
-  output:
-    temp(vcf_dir + "mutect/split_vcf/{bedchrom}_mutect.vcf.gz")
-  params:
-    tmpdir = tmp_dir,
-    conda = config["bioinfo_tools"].get("gatk")
-  threads: get_threads(cluster_config, "mutect2_tumor_only")
-  singularity: Path(singularity_image, config["bioinfo_tools"].get("gatk") + ".sif").as_posix()
-  benchmark:
-    benchmark_dir + 'mutect2_tumor_only_' + "{bedchrom}.mutect2_tumor_only.tsv"
-  shell:
-    "source activate {params.conda};"
-    "rand_str=$(openssl rand -hex 5); "
-    "tmpdir={params.tmpdir}/${{rand_str}}; "
-    "mkdir -p ${{tmpdir}}; "
-    "export TMPDIR=${{tmpdir}}; "
-    "java -jar -Djava.io.tmpdir=${{tmpdir}} -Xmx32G $CONDA_PREFIX/opt/gatk-3.8/GenomeAnalysisTK.jar "
-        "-T MuTect2 "
-        "-R {input.fa} "
-        "--cosmic {input.cosmic} "
-        "--dbsnp {input.dbsnp} "
-        "-I:tumor {input.bamT} "
-        "--useNewAFCalculator "
-        "--disable_auto_index_creation_and_locking_when_reading_rods "
-        "-L {input.bed} "
-    " | bgzip > {output}; "
-    "tabix -p vcf {output}; " 
-    
-
-rule mutect2_merge: 
-  input:  
-    expand(vcf_dir + "mutect/split_vcf/{chrom}_mutect.vcf.gz", chrom=chromlist)   
-  output: 
-    namemap = vcf_dir + "SNV.somatic." + config["analysis"]["case_id"] + ".mutect.sample_name_map",
-    yaml = vcf_dir + "SNV.somatic." + config["analysis"]["case_id"] + ".mutect.yaml",
-    vcf = vcf_dir + "SNV.somatic." + config["analysis"]["case_id"] + ".mutect.vcf.gz"  
-  params: 
-    tmpdir = tmp_dir, 
-    conda = config["bioinfo_tools"].get("gatk"),
-  singularity: Path(singularity_image, config["bioinfo_tools"].get("gatk") + ".sif").as_posix()
-  benchmark:
-    benchmark_dir + 'mutect2_merge_' + config["analysis"]["case_id"] + ".mutect2_merge.tsv"
-  shell:  
-    "source activate {params.conda} ; " 
-    "rand_str=$(openssl rand -hex 5); "
-    "tmpdir={params.tmpdir}/${{rand_str}}; "
-    "mkdir -p ${{tmpdir}}; "
-    "export TMPDIR=${{tmpdir}}; "
-    "bcftools concat {input} | bcftools sort --temp-dir ${{tmpdir}} - | bgzip > {output.vcf}; "  
-    "tabix -f -p vcf {output.vcf}; "  
-    "echo -e \"TUMOR\\tTUMOR\" > {output.namemap}; " 
-    "echo -e \"TUMOR\" > {output.namemap}.tumor; " 
-    "echo '{{ vcf: {{ mutect: {{ name: mutect2 , path: {output.vcf} }} }} }}' > {output.yaml}; "
-    "source deactivate;" 
-
 rule sentieon_TNhaplotyper_tumor_only:
     input:
         bam = bam_dir + "tumor.sorted." + picarddup + ".bsrcl.merged.bam",
