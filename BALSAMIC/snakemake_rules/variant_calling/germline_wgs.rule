--- conflicted
+++ resolved
@@ -11,11 +11,7 @@
     output:
         vcf = vcf_dir + "SNV.germline.{sample_type}.dnascope.vcf.gz",
     resources:
-<<<<<<< HEAD
-        mem_mb = lambda wc, input: min(max(1.1 * input.size_mb, 10000), 500000) # Cap at 500GB
-=======
         mem_mb = lambda wc, input: min(max(1.1 * input.size_mb, 10000), 250000) # Cap at 250GB. Scale memory with input size (min 10GB)
->>>>>>> 6d72b4cb
     params:
         tmpdir = tempfile.mkdtemp(prefix=tmp_dir),
         pcr_model = params.common.pcr_model,
