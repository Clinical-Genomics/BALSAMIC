

if config["analysis"]["sequencing_type"] == 'wgs' and config["analysis"]["analysis_type"] == 'single':
    rule bcftools_quality_filter_tnscope_tumor_only_wgs:
      input:
        vcf_snv = vcf_dir + "SNV.somatic." + config["analysis"]["case_id"] + ".tnscope.vcf.gz",
        wgs_calling_file = config["reference"]["wgs_calling_regions"],
      output:
        vcf_snv_research = vcf_dir + "SNV.somatic." + config["analysis"]["case_id"] + ".tnscope.research.vcf.gz",
      benchmark:
        Path(benchmark_dir, 'bcftools_quality_filter_tnscope_tumor_only_' + config["analysis"]["case_id"] + ".tsv").as_posix()
      singularity:
        Path(singularity_image, config["bioinfo_tools"].get("bcftools") + ".sif").as_posix()
      params:
        tmpdir = tempfile.mkdtemp(prefix=tmp_dir),
        DP = [snv_filters["tnscope"].DP.tag_value, snv_filters["tnscope"].DP.filter_name],
        AD = [snv_filters["tnscope"].AD.tag_value, snv_filters["tnscope"].AD.filter_name],
        AF_min = [snv_filters["tnscope"].AF_min.tag_value, snv_filters["tnscope"].AF_min.filter_name],
        strand_reads = [snv_filters["tnscope"].strand_reads.tag_value, snv_filters["tnscope"].strand_reads.filter_name],
        qss = [snv_filters["tnscope"].qss.tag_value, snv_filters["tnscope"].qss.filter_name],
        sor = [snv_filters["tnscope"].sor.tag_value, snv_filters["tnscope"].sor.filter_name],
        hard_filter_list = snv_filters["tnscope"].get_bcftools_hard_filter_command(),
        case_name = config["analysis"]["case_id"],
      threads:
        get_threads(cluster_config, 'bcftools_quality_filter_tnscope_tumor_only')
      message:
        "Quality filtering WGS tumor-only tnscope variants using bcftools for {params.case_name}"
      shell:
          """
export TMPDIR={params.tmpdir};

grep -v '^@' {input.wgs_calling_file} > {input.wgs_calling_file}.bed

bcftools view --threads {threads} --regions-file {input.wgs_calling_file}.bed {input.vcf_snv} \
| bcftools filter --threads {threads} --include 'SUM(FORMAT/AD[0:0]+FORMAT/AD[0:1]) >= {params.DP[0]}' --soft-filter '{params.DP[1]}' --mode '+' \
| bcftools filter --threads {threads} --include 'FORMAT/AD[0:1] > {params.AD[0]}' --soft-filter '{params.AD[1]}' --mode '+' \
| bcftools filter --threads {threads} --include 'FORMAT/AF > {params.AF_min[0]}' --soft-filter '{params.AF_min[1]}' --mode '+' \
| bcftools filter --threads {threads} --include 'SUM(FORMAT/QSS)/SUM(FORMAT/AD) >= {params.qss[0]}' --soft-filter '{params.qss[1]}' --mode '+' \
| bcftools filter --threads {threads} --include 'FORMAT/ALT_F1R2 > {params.strand_reads[0]} && (FORMAT/ALT_F1R2 > 0  && FORMAT/ALT_F2R1 > {params.strand_reads[0]} &&  FORMAT/REF_F1R2 > {params.strand_reads[0]} && FORMAT/REF_F2R1 > {params.strand_reads[0]})' --soft-filter '{params.strand_reads[1]}' --mode '+' \
| bcftools filter --threads {threads} --include "INFO/SOR < {params.sor[0]}" --soft-filter '{params.sor[1]}' --mode '+' \
| bcftools view --exclude '{params.hard_filter_list}' -O z -o {output.vcf_snv_research};

tabix -p vcf -f {output.vcf_snv_research};

rm -rf {params.tmpdir};
          """

elif config["analysis"]["sequencing_type"] == 'wgs' and config["analysis"]["analysis_type"] == 'paired':
    rule bcftools_quality_filter_tnscope_tumor_normal_wgs:
      input:
        vcf_snv = vcf_dir + "SNV.somatic." + config["analysis"]["case_id"] + ".tnscope.vcf.gz",
        wgs_calling_file = config["reference"]["wgs_calling_regions"],
      output:
        vcf_snv_research = vcf_dir + "SNV.somatic." + config["analysis"]["case_id"] + ".tnscope.research.vcf.gz",
      benchmark:
        Path(benchmark_dir, 'bcftools_quality_filter_tnscope_tumor_normal_' + config["analysis"]["case_id"] + ".tsv").as_posix()
      singularity:
        Path(singularity_image, config["bioinfo_tools"].get("bcftools") + ".sif").as_posix()
      params:
        AD = [snv_filters["tnscope"].AD.tag_value, snv_filters["tnscope"].AD.filter_name],
        DP = [snv_filters["tnscope"].DP.tag_value, snv_filters["tnscope"].DP.filter_name],
        AF_min = [snv_filters["tnscope"].AF_min.tag_value, snv_filters["tnscope"].AF_min.filter_name],
        high_normal_tumor_af_frac_filter_name=snv_filters["tnscope"].high_normal_tumor_af_frac.filter_name,
        high_normal_tumor_af_frac_value=snv_filters["tnscope"].high_normal_tumor_af_frac.tag_value,
        hard_filter_list = snv_filters["tnscope"].get_bcftools_hard_filter_command(),
        case_name = config["analysis"]["case_id"],
      threads:
        get_threads(cluster_config, 'bcftools_quality_filter_tnscope_tumor_normal')
      message:
        "Quality filtering WGS tumor-normal tnscope variants using bcftools for {params.case_name}"
      shell:
          """
bcftools view {input.vcf_snv} \
| bcftools filter --threads {threads} --include 'SUM(FORMAT/AD[0:0]+FORMAT/AD[0:1]) >= {params.DP[0]} || SUM(FORMAT/AD[1:0]+FORMAT/AD[1:1]) >= {params.DP[0]}' --soft-filter '{params.DP[1]}' --mode '+' \
| bcftools filter --threads {threads} --include 'FORMAT/AD[0:1] >= {params.AD[0]}' --soft-filter '{params.AD[1]}' --mode '+' \
| bcftools filter --threads {threads} --include 'FORMAT/AF[0] >= {params.AF_min[0]}' --soft-filter '{params.AF_min[1]}' --mode '+' \
| bcftools annotate -x FILTER/alt_allele_in_normal \
| bcftools filter --threads {threads} --exclude 'sum(FORMAT/AF[1])/sum(FORMAT/AF[0])>{params.high_normal_tumor_af_frac_value}' --soft-filter '{params.high_normal_tumor_af_frac_filter_name}' --mode '+' \
| bcftools view --exclude '{params.hard_filter_list}' -O z -o {output.vcf_snv_research}; 

tabix -p vcf -f {output.vcf_snv_research};
          """

if config["analysis"]["sequencing_type"] == 'targeted' and config["analysis"]["analysis_type"] == 'single':

  rule bcftools_quality_filter_tnscope_tumor_only_tga:
    input:
      vcf = vcf_dir + "SNV.somatic." + config["analysis"]["case_id"] + ".tnscope.vcf.gz",
    output:
      vcf_filtered = vcf_dir + "SNV.somatic." + config["analysis"]["case_id"] + ".tnscope.research.vcf.gz",
    benchmark:
      Path(benchmark_dir,'bcftools_quality_filter_vardict_tumor_only_' + config["analysis"]["case_id"] + ".tsv").as_posix()
    singularity:
      Path(singularity_image,config["bioinfo_tools"].get("bcftools") + ".sif").as_posix()
    params:
<<<<<<< HEAD
      AD=[SNV_FILTER_SETTINGS.AD.tag_value, SNV_FILTER_SETTINGS.AD.filter_name],
      DP=[SNV_FILTER_SETTINGS.DP.tag_value, SNV_FILTER_SETTINGS.DP.filter_name],
      AF_min=[SNV_FILTER_SETTINGS.AF_min.tag_value, SNV_FILTER_SETTINGS.AF_min.filter_name],
      strand_reads=[SNV_FILTER_SETTINGS.strand_reads.tag_value, SNV_FILTER_SETTINGS.strand_reads.filter_name],
      qss=[SNV_FILTER_SETTINGS.qss.tag_value, SNV_FILTER_SETTINGS.qss.filter_name],
      rpa=[SNV_FILTER_SETTINGS.rpa.tag_value, SNV_FILTER_SETTINGS.rpa.filter_name],
      sor=[SNV_FILTER_SETTINGS.sor.tag_value, SNV_FILTER_SETTINGS.sor.filter_name],
=======
      AD=[snv_filters["tnscope"].AD.tag_value, snv_filters["tnscope"].AD.filter_name],
      DP=[snv_filters["tnscope"].DP.tag_value, snv_filters["tnscope"].DP.filter_name],
      AF_min=[snv_filters["tnscope"].AF_min.tag_value, snv_filters["tnscope"].AF_min.filter_name],
      qss=[snv_filters["tnscope"].qss.tag_value, snv_filters["tnscope"].qss.filter_name],
      sor=[snv_filters["tnscope"].sor.tag_value, snv_filters["tnscope"].sor.filter_name],
      hard_filter_list=snv_filters["tnscope"].get_bcftools_hard_filter_command(),
>>>>>>> eb463859
      case_name = config["analysis"]["case_id"],
    threads:
      get_threads(cluster_config,'bcftools_quality_filter_vardict_tumor_only')
    message:
      "Quality filtering vardict tumor-only annotated variants using bcftools for {params.case_name}"
    shell:
      """
    bcftools view {input.vcf} \
    | bcftools filter --include 'SUM(FORMAT/AD[0:0]+FORMAT/AD[0:1]) >= {params.DP[0]}' --soft-filter '{params.DP[1]}' --mode '+' \
    | bcftools filter --include 'FORMAT/AD[0:1] >= {params.AD[0]}' --soft-filter '{params.AD[1]}' --mode '+' \
    | bcftools filter --threads {threads} --exclude 'INFO/RPA > {params.rpa[0]}' --soft-filter '{params.rpa[1]}' --mode + \
    | bcftools filter --threads {threads} --include 'SUM(FORMAT/QSS)/SUM(FORMAT/AD) >= {params.qss[0]}' --soft-filter '{params.qss[1]}' --mode '+' \
    | bcftools filter --threads {threads} --include "INFO/SOR < {params.sor[0]}" --soft-filter '{params.sor[1]}' --mode '+' \
    | bcftools filter --include 'FORMAT/AF[0] >= {params.AF_min[0]}' --soft-filter '{params.AF_min[1]}' --mode '+' \
    | bcftools view --exclude '{params.hard_filter_list}' -o {output.vcf_filtered} -O z;
    
    tabix -p vcf -f {output.vcf_filtered};
      """

  rule bcftools_quality_filter_vardict_tumor_only:
    input:
      vcf = vcf_dir + "SNV.somatic." + config["analysis"]["case_id"] + ".vardict.vcf.gz",
    output:
      vcf_filtered=vcf_dir + "SNV.somatic." + config["analysis"]["case_id"] + ".vardict.research.vcf.gz",
    benchmark:
      Path(benchmark_dir,'bcftools_quality_filter_vardict_tumor_only_' + config["analysis"]["case_id"] + ".tsv").as_posix()
    singularity:
      Path(singularity_image,config["bioinfo_tools"].get("bcftools") + ".sif").as_posix()
    params:
      MQ=[snv_filters["vardict"].MQ.tag_value, snv_filters["vardict"].MQ.filter_name],
      AD=[snv_filters["vardict"].AD.tag_value, snv_filters["vardict"].AD.filter_name],
      DP=[snv_filters["vardict"].DP.tag_value, snv_filters["vardict"].DP.filter_name],
      AF_min=[snv_filters["vardict"].AF_min.tag_value, snv_filters["vardict"].AF_min.filter_name],
      hard_filter_list=snv_filters["vardict"].get_bcftools_hard_filter_command(),
      case_name=config["analysis"]["case_id"],
    threads:
      get_threads(cluster_config,'bcftools_quality_filter_vardict_tumor_only')
    message:
      "Quality filtering vardict tumor-only annotated variants using bcftools for {params.case_name}"
    shell:
      """
    bcftools view -f PASS {input.vcf} | \
    bcftools filter --include 'INFO/MQ >= {params.MQ[0]}' --soft-filter '{params.MQ[1]}' --mode '+' | \
    bcftools filter --include 'INFO/DP >= {params.DP[0]}' --soft-filter '{params.DP[1]}' --mode '+' | \
    bcftools filter --include 'INFO/VD >= {params.AD[0]}' --soft-filter '{params.AD[1]}' --mode '+' | \
    bcftools filter --include 'INFO/AF >= {params.AF_min[0]}' --soft-filter '{params.AF_min[1]}' --mode '+' | \
    bcftools view --exclude '{params.hard_filter_list}' -o {output.vcf_filtered} -O z;
      
    tabix -p vcf -f {output.vcf_filtered};
      """


elif config["analysis"]["sequencing_type"] == 'targeted' and config["analysis"]["analysis_type"] == 'paired':

  rule bcftools_quality_filter_tnscope_tumor_normal_tga:
    input:
      vcf = vcf_dir + "SNV.somatic." + config["analysis"]["case_id"] + ".tnscope.vcf.gz",
    output:
      vcf_filtered = vcf_dir + "SNV.somatic." + config["analysis"]["case_id"] + ".tnscope.research.vcf.gz",
    benchmark:
      Path(benchmark_dir,'bcftools_quality_filter_vardict_tumor_normal_' + config["analysis"]["case_id"] + ".tsv").as_posix()
    singularity:
      Path(singularity_image,config["bioinfo_tools"].get("bcftools") + ".sif").as_posix()
    params:
      AD=[snv_filters["tnscope"].AD.tag_value, snv_filters["tnscope"].AD.filter_name],
      DP=[snv_filters["tnscope"].DP.tag_value, snv_filters["tnscope"].DP.filter_name],
      AF_min=[snv_filters["tnscope"].AF_min.tag_value, snv_filters["tnscope"].AF_min.filter_name],
      high_normal_tumor_af_frac_filter_name=snv_filters["tnscope"].high_normal_tumor_af_frac.filter_name,
      high_normal_tumor_af_frac_value=snv_filters["tnscope"].high_normal_tumor_af_frac.tag_value,
      hard_filter_list=snv_filters["tnscope"].get_bcftools_hard_filter_command(),
      case_name = config["analysis"]["case_id"],
    threads:
      get_threads(cluster_config,'bcftools_quality_filter_vardict_tumor_normal')
    message:
      "Quality filtering vardict tumor-normal variants using bcftools for {params.case_name} "
    shell:
      """
    bcftools view {input.vcf} \
    | bcftools annotate -x FILTER/alt_allele_in_normal \
    | bcftools filter --threads {threads} --exclude 'sum(FORMAT/AF[1])/sum(FORMAT/AF[0])>{params.high_normal_tumor_af_frac_value}' --soft-filter '{params.high_normal_tumor_af_frac_filter_name}' --mode '+' \
    | bcftools filter --include 'SUM(FORMAT/AD[0:0]+FORMAT/AD[0:1]) >= {params.DP[0]} || SUM(FORMAT/AD[1:0]+FORMAT/AD[1:1]) >= {params.DP[0]}' --soft-filter '{params.DP[1]}' --mode '+' \
    | bcftools filter --include 'FORMAT/AD[0:1] >= {params.AD[0]}' --soft-filter '{params.AD[1]}' --mode '+' \
    | bcftools filter --include 'FORMAT/AF[0] >= {params.AF_min[0]}' --soft-filter '{params.AF_min[1]}' --mode '+' \
    | bcftools view --exclude '{params.hard_filter_list}' -o {output.vcf_filtered} -O z;
    
    tabix -p vcf -f {output.vcf_filtered};
      """

  rule bcftools_quality_filter_vardict_tumor_normal:
    input:
      vcf = vcf_dir + "SNV.somatic." + config["analysis"]["case_id"] + ".vardict.vcf.gz",
    output:
      vcf_filtered = vcf_dir + "SNV.somatic." + config["analysis"]["case_id"] + ".vardict.research.vcf.gz",
    benchmark:
      Path(benchmark_dir,'bcftools_quality_filter_vardict_tumor_normal_' + config["analysis"]["case_id"] + ".tsv").as_posix()
    singularity:
      Path(singularity_image,config["bioinfo_tools"].get("bcftools") + ".sif").as_posix()
    params:
      MQ=[snv_filters["vardict"].MQ.tag_value, snv_filters["vardict"].MQ.filter_name],
      AD=[snv_filters["vardict"].AD.tag_value, snv_filters["vardict"].AD.filter_name],
      DP=[snv_filters["vardict"].DP.tag_value, snv_filters["vardict"].DP.filter_name],
      AF_min=[snv_filters["vardict"].AF_min.tag_value, snv_filters["vardict"].AF_min.filter_name],
      high_normal_tumor_af_frac_filter_name=snv_filters["vardict"].high_normal_tumor_af_frac.filter_name,
      high_normal_tumor_af_frac_value=snv_filters["vardict"].high_normal_tumor_af_frac.tag_value,
      hard_filter_list=snv_filters["vardict"].get_bcftools_hard_filter_command(),
      case_name=config["analysis"]["case_id"],
    threads:
      get_threads(cluster_config,'bcftools_quality_filter_vardict_tumor_normal')
    message:
      "Quality filtering vardict tumor-normal variants using bcftools for {params.case_name} "
    shell:
      """
    bcftools view {input.vcf} | \
    bcftools filter --include 'SMPL_MIN(FMT/MQ) >= {params.MQ[0]}' --soft-filter '{params.MQ[1]}' --mode + | \
    bcftools filter --threads {threads} --exclude 'sum(FORMAT/AF[1:0])/sum(FORMAT/AF[0:0])>{params.high_normal_tumor_af_frac_value}' --soft-filter '{params.high_normal_tumor_af_frac_filter_name}' --mode '+' | \
    bcftools filter --include 'INFO/DP >= {params.DP[0]}' --soft-filter '{params.DP[1]}' --mode '+' | \
    bcftools filter --include 'INFO/VD >= {params.AD[0]}' --soft-filter '{params.AD[1]}' --mode '+' | \
    bcftools filter --include 'INFO/AF >= {params.AF_min[0]}' --soft-filter '{params.AF_min[1]}' --mode '+' | \
    bcftools view --exclude '{params.hard_filter_list}' -o {output.vcf_filtered} -O z;
    
    tabix -p vcf -f {output.vcf_filtered};
      """


if config_model.analysis.analysis_workflow == AnalysisWorkflow.BALSAMIC_UMI and config["analysis"]["analysis_type"] == 'paired':
  rule bcftools_quality_filter_TNscope_umi_tumor_normal:
    input:
      vcf = vcf_dir +  "SNV.somatic."+ config["analysis"]["case_id"] + ".tnscope_umi.vcf.gz",
    output:
      vcf_filtered = vcf_dir +  "SNV.somatic."+ config["analysis"]["case_id"] + ".tnscope_umi.research.vcf.gz",
    benchmark:
      Path(benchmark_dir,'bcftools_quality_filter_TNscope_umi_tumor_normal' + config["analysis"]["case_id"] + ".tsv").as_posix()
    singularity:
      Path(singularity_image,config["bioinfo_tools"].get("bcftools") + ".sif").as_posix()
    params:
      case_name = config["analysis"]["case_id"],
      high_normal_tumor_af_frac_filter_name=snv_filters["tnscope_umi"].high_normal_tumor_af_frac.filter_name,
      high_normal_tumor_af_frac_value=snv_filters["tnscope_umi"].high_normal_tumor_af_frac.tag_value,
      hard_filter_list=snv_filters["tnscope_umi"].get_bcftools_hard_filter_command(),
    threads:
      get_threads(cluster_config,'bcftools_quality_filter_TNscope_umi_tumor_normal')
    message:
      "Quality filtering TNscope_umi tumor-normal annotated variants using bcftools for {params.case_name} "
    shell:
      """
    bcftools view {input.vcf} \
    | bcftools annotate -x FILTER/alt_allele_in_normal \
    | bcftools filter --threads {threads} --exclude 'sum(FORMAT/AF[1])/sum(FORMAT/AF[0])>{params.high_normal_tumor_af_frac_value}' --soft-filter '{params.high_normal_tumor_af_frac_filter_name}' --mode '+' \
    | bcftools view --exclude '{params.hard_filter_list}' -o {output.vcf_filtered} -O z;
    
    tabix -p vcf -f {output.vcf_filtered};
      """

elif config_model.analysis.analysis_workflow == AnalysisWorkflow.BALSAMIC_UMI and config["analysis"]["analysis_type"] == 'single':
  rule bcftools_quality_filter_TNscope_umi_tumor_only:
    input:
      vcf=vcf_dir + "SNV.somatic." + config["analysis"]["case_id"] + ".tnscope_umi.vcf.gz",
    output:
      vcf_filtered=vcf_dir + "SNV.somatic." + config["analysis"]["case_id"] + ".tnscope_umi.research.vcf.gz"
    benchmark:
      Path(benchmark_dir,'bcftools_quality_filter_TNscope_umi_tumor_only' + config["analysis"][
        "case_id"] + ".tsv").as_posix()
    singularity:
      Path(singularity_image,config["bioinfo_tools"].get("bcftools") + ".sif").as_posix()
    params:
      hard_filter_list=snv_filters["tnscope_umi"].get_bcftools_hard_filter_command(),
      case_name=config["analysis"]["case_id"],
    threads:
      get_threads(cluster_config,'bcftools_quality_filter_tnscope_umi_tumor_only')
    message:
      "Quality filtering tnscope_umi tumor-only variants using bcftools for {params.case_name}"
    shell:
      """
    bcftools view {input.vcf} \
    | bcftools view --exclude '{params.hard_filter_list}' -o {output.vcf_filtered} -O z;

    tabix -p vcf -f {output.vcf_filtered};
      """<|MERGE_RESOLUTION|>--- conflicted
+++ resolved
@@ -93,22 +93,13 @@
     singularity:
       Path(singularity_image,config["bioinfo_tools"].get("bcftools") + ".sif").as_posix()
     params:
-<<<<<<< HEAD
-      AD=[SNV_FILTER_SETTINGS.AD.tag_value, SNV_FILTER_SETTINGS.AD.filter_name],
-      DP=[SNV_FILTER_SETTINGS.DP.tag_value, SNV_FILTER_SETTINGS.DP.filter_name],
-      AF_min=[SNV_FILTER_SETTINGS.AF_min.tag_value, SNV_FILTER_SETTINGS.AF_min.filter_name],
-      strand_reads=[SNV_FILTER_SETTINGS.strand_reads.tag_value, SNV_FILTER_SETTINGS.strand_reads.filter_name],
-      qss=[SNV_FILTER_SETTINGS.qss.tag_value, SNV_FILTER_SETTINGS.qss.filter_name],
-      rpa=[SNV_FILTER_SETTINGS.rpa.tag_value, SNV_FILTER_SETTINGS.rpa.filter_name],
-      sor=[SNV_FILTER_SETTINGS.sor.tag_value, SNV_FILTER_SETTINGS.sor.filter_name],
-=======
-      AD=[snv_filters["tnscope"].AD.tag_value, snv_filters["tnscope"].AD.filter_name],
-      DP=[snv_filters["tnscope"].DP.tag_value, snv_filters["tnscope"].DP.filter_name],
-      AF_min=[snv_filters["tnscope"].AF_min.tag_value, snv_filters["tnscope"].AF_min.filter_name],
-      qss=[snv_filters["tnscope"].qss.tag_value, snv_filters["tnscope"].qss.filter_name],
-      sor=[snv_filters["tnscope"].sor.tag_value, snv_filters["tnscope"].sor.filter_name],
-      hard_filter_list=snv_filters["tnscope"].get_bcftools_hard_filter_command(),
->>>>>>> eb463859
+      AD = [snv_filters["tnscope"].AD.tag_value, snv_filters["tnscope"].AD.filter_name],
+      DP = [snv_filters["tnscope"].DP.tag_value, snv_filters["tnscope"].DP.filter_name],
+      AF_min = [snv_filters["tnscope"].AF_min.tag_value, snv_filters["tnscope"].AF_min.filter_name],
+      qss = [snv_filters["tnscope"].qss.tag_value, snv_filters["tnscope"].qss.filter_name],
+      rpa = [snv_filters["tnscope"].rpa.tag_value, snv_filters["tnscope"].rpa.filter_name],
+      sor = [snv_filters["tnscope"].sor.tag_value, snv_filters["tnscope"].sor.filter_name],
+      hard_filter_list = snv_filters["tnscope"].get_bcftools_hard_filter_command(),
       case_name = config["analysis"]["case_id"],
     threads:
       get_threads(cluster_config,'bcftools_quality_filter_vardict_tumor_only')
