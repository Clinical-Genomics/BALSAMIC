--- conflicted
+++ resolved
@@ -57,8 +57,6 @@
     tabix -p vcf -f {output.vcf_svdb};
     
     echo -e \"{params.tumor}\\tTUMOR\" > {output.namemap};
-<<<<<<< HEAD
-=======
         """
 
 rule bcftools_quality_filter_svdb:
@@ -79,5 +77,4 @@
     bcftools view --threads {threads} -f .,PASS -o {output.vcf_pass_svdb_research} -O z {input.vcf_svdb};
     
     tabix -p vcf -f {output.vcf_pass_svdb_research};
->>>>>>> bff8ebcb
         """