# vim: syntax=python tabstop=4 expandtab
# coding: utf-8

__author__ = "Hassan Foroughi Asl"

from BALSAMIC.utils.rule import get_conda_env, get_chrom
from BALSAMIC import __version__ as bv

rule cnvkit_single:
  input:
    refflat = config["reference"]["refflat"],
    reffa = config["reference"]["reference_genome"],
    bamT = bam_dir + "tumor.merged.bam",
    bed = config["panel"]["capture_kit"],
  output:
    done = cnv_dir + "cnvkit_single.done" 
  params:
    bed = cnv_dir + "CNV." + os.path.basename(config["panel"]["capture_kit"]), 
    refcnn = cnv_dir + "FlatReference.cnn",
    name = config["analysis"]["case_id"],
    outdir = cnv_dir,
    conda = get_conda_env(config["conda_env_yaml"], "cnvkit"),
<<<<<<< HEAD
  singularity: singularity_image
=======
  benchmark:
    benchmark_dir + config["analysis"]["case_id"] + ".cnvkit_single.tsv"
>>>>>>> 853129c3
  shell:
    "source activate {params.conda}; "
    "cnvkit.py target {input.bed} --annotate {input.refflat} --split -o {params.bed}; "
    "cnvkit.py reference -o {params.refcnn} -f {input.reffa} -t {params.bed}; "
    "cnvkit.py batch "
      "--method hybrid "
      "--drop-low-coverage "
      "--reference {params.refcnn} "
      "--output-dir {params.outdir} "
      "--scatter --diagram {input.bamT} && touch {output.done}; "
    "source deactivate;"<|MERGE_RESOLUTION|>--- conflicted
+++ resolved
@@ -20,12 +20,9 @@
     name = config["analysis"]["case_id"],
     outdir = cnv_dir,
     conda = get_conda_env(config["conda_env_yaml"], "cnvkit"),
-<<<<<<< HEAD
   singularity: singularity_image
-=======
   benchmark:
     benchmark_dir + config["analysis"]["case_id"] + ".cnvkit_single.tsv"
->>>>>>> 853129c3
   shell:
     "source activate {params.conda}; "
     "cnvkit.py target {input.bed} --annotate {input.refflat} --split -o {params.bed}; "
