# vim: syntax=python tabstop=4 expandtab
# coding: utf-8

# Variant-calling using TNscope



rule sentieon_tnscope_tga_tumor_only:
    input:
        bam = config_model.get_final_bam_name(bam_dir = bam_dir, sample_name = tumor_sample),
        ref_fa = config["reference"]["reference_genome"],
        bed = config["panel"]["capture_kit"],
        dbsnp = config["reference"]["dbsnp"]
    output:
        vcf_tnscope = vcf_dir + "SNV.somatic." + config["analysis"]["case_id"] + ".tnscope.vcf.gz",
        namemap_snv = vcf_dir + "SNV.somatic." + config["analysis"]["case_id"] + ".tnscope.sample_name_map",
    benchmark:
        Path(benchmark_dir, "sentieon_tnscope_" + config["analysis"]["case_id"] + ".tsv").as_posix()
    params:
<<<<<<< HEAD
        algo = params.tnscope_tga_tumor_only.algo,
        error_rate = params.tnscope_tga_tumor_only.error_rate,
        init_tumor_lod = params.tnscope_tga_tumor_only.init_tumorLOD,
        padding = params.tnscope_tga_tumor_only.padding,
        pcr_model = params.tnscope_tga_tumor_only.pcr_model,
        prune_factor = params.tnscope_tga_tumor_only.prunefactor,
        tumor_af = params.tnscope_tga_tumor_only.filter_tumor_af,
        tumor_lod = params.tnscope_tga_tumor_only.min_tumorLOD,
        sentieon_exec=config_model.sentieon.sentieon_exec,
        sentieon_lic=config_model.sentieon.sentieon_license,
        tmpdir= tempfile.mkdtemp(prefix=tmp_dir),
        tumor= "TUMOR",
=======
        algo = params.tnscope_tga.algo,
        error_rate = params.tnscope_tga.error_rate,
        init_tumor_lod = params.tnscope_tga.init_tumorLOD,
        padding = params.tnscope_tga.padding,
        pcr_model = params.tnscope_tga.pcr_model,
        prune_factor = params.tnscope_tga.prunefactor,
        disable_detect= params.tnscope_tga.disable_detect,
        sentieon_exec=config_model.sentieon.sentieon_exec,
        sentieon_lic=config_model.sentieon.sentieon_license,
        tmpdir = tempfile.mkdtemp(prefix=tmp_dir),
        tumor = "TUMOR",
        tumor_af = params.tnscope_tga.filter_tumor_af,
        tumor_lod = params.tnscope_tga.min_tumorLOD,
        housekeeper_id= {"id": config["analysis"]["case_id"],"tags": "research"}
>>>>>>> a2a47c45
    threads:
        get_threads(cluster_config, "sentieon_tnscope_tga_t_only")
    message:
        "Calling single nucleotide variants using TNscope for {params.tumor}"
    shell:
        """
mkdir -p {params.tmpdir};
export TMPDIR={params.tmpdir};
export SENTIEON_TMPDIR={params.tmpdir};
export SENTIEON_LICENSE={params.sentieon_lic};

{params.sentieon_exec} driver \
-t {threads} \
-r {input.ref_fa} \
-i {input.bam} \
--interval {input.bed} \
--interval_padding {params.padding} \
--algo {params.algo} \
--disable_detector {params.disable_detect} \
--tumor_sample {params.tumor} \
--dbsnp {input.dbsnp} \
--trim_soft_clip \
--min_tumor_allele_frac {params.tumor_af} \
--filter_t_alt_frac {params.tumor_af} \
--min_init_tumor_lod {params.init_tumor_lod} \
--min_tumor_lod {params.tumor_lod} \
--max_error_per_read {params.error_rate} \
--pcr_indel_model {params.pcr_model} \
--prune_factor {params.prune_factor} \
{output.vcf_tnscope};

echo -e \"{params.tumor}\\tTUMOR\" > {output.namemap_snv};
rm -rf {params.tmpdir};
        """


rule vardict_tumor_only:
    input:
        fa = config["reference"]["reference_genome"],
        bamT = config_model.get_final_bam_name(bam_dir = bam_dir, sample_name = tumor_sample),
        bed = vcf_dir + "split_bed/{bedchrom}." + capture_kit,
    output:
        temp(vcf_dir + "vardict/split_vcf/{bedchrom}_vardict.vcf.gz")
    benchmark:
        Path(benchmark_dir, 'vardict_tumor_only_' + '{bedchrom}.tsv').as_posix()
    singularity:
        Path(singularity_image, config["bioinfo_tools"].get("vardict") + ".sif").as_posix()
    params:
        tmpdir = tempfile.mkdtemp(prefix=tmp_dir),
        af = params.vardict.allelic_frequency,
        max_pval = params.vardict.max_pval,
        max_mm = params.vardict.max_mm,
        col_info = params.vardict.column_info,
        case_name = config["analysis"]["case_id"],
    threads:
        get_threads(cluster_config, "vardict_tumor_only")
    message:
        "Calling single nucleotide variants using vardict for {params.case_name}"
    shell:
        """
export PERL5LIB=;

export TMPDIR={params.tmpdir};
export _JAVA_OPTIONS="-Djava.io.tmpdir={params.tmpdir} -Xss256k"; 
export VAR_DICT_OPTS='\"-Xms5G\" \"-Xmx15G\" \"-XX:+UseG1GC\" \"-XX:MaxHeapFreeRatio=50\"'; 

vardict-java -I 600 \
-G {input.fa} \
-f {params.af} \
-N {params.case_name} \
-th {threads} \
-b {input.bamT} \
{params.col_info} {input.bed} \
| teststrandbias.R \
| var2vcf_valid.pl -P {params.max_pval} \
-m {params.max_mm} -E -f {params.af} -N {params.case_name} \
| bgzip > {output};

tabix -p vcf {output};
rm -rf {params.tmpdir};
    """

rule post_process_vardict:
    input:
        vcf_sorted = vcf_dir + "vardict/merged_sorted.vardict.vcf"
    output:
        vcf_vardict = vcf_dir + "vardict/SNV.somatic." + config["analysis"]["case_id"] + ".vardict.vcf.gz",
        namemap=vcf_dir + "SNV.somatic." + config["analysis"]["case_id"] + ".vardict.sample_name_map"
    params:
        tmpdir=tempfile.mkdtemp(prefix=tmp_dir),
        case_name=config["analysis"]["case_id"],
        edit_vcf_script= get_script_path("edit_vcf_info.py"),
        variant_caller= "vardict"
    benchmark:
        Path(benchmark_dir,'vardict_merge_' + config["analysis"]["case_id"] + ".tsv").as_posix()
    singularity:
        Path(singularity_image,config["bioinfo_tools"].get("bcftools") + ".sif").as_posix()
    threads:
        get_threads(cluster_config,"post_process_vardict")
    message:
        ("Bgzip, index and reheader merged VarDict vcf and add FOUND_IN for case: {params.case_name}")
    shell:
        """
mkdir -p {params.tmpdir};
export TMPDIR={params.tmpdir};

python {params.edit_vcf_script} \
--input_vcf {input.vcf_sorted} \
--output_vcf {params.tmpdir}/vardict_merged_sorted.temp.vcf \
--variant_caller {params.variant_caller};

bgzip {params.tmpdir}/vardict_merged_sorted.temp.vcf  ; 
tabix -f -p vcf {params.tmpdir}/vardict_merged_sorted.temp.vcf.gz ;

echo \"TUMOR\" > {params.tmpdir}/reheader ;

bcftools reheader -s {params.tmpdir}/reheader {params.tmpdir}/vardict_merged_sorted.temp.vcf.gz -o {output.vcf_vardict} ;
tabix -f -p vcf {output.vcf_vardict} ;

echo -e \"tTUMOR\\tTUMOR\" > {output.namemap} ; 
echo -e \"tTUMOR\" > {output.namemap}.tumor ;

rm -rf {params.tmpdir} ;
    """<|MERGE_RESOLUTION|>--- conflicted
+++ resolved
@@ -17,20 +17,6 @@
     benchmark:
         Path(benchmark_dir, "sentieon_tnscope_" + config["analysis"]["case_id"] + ".tsv").as_posix()
     params:
-<<<<<<< HEAD
-        algo = params.tnscope_tga_tumor_only.algo,
-        error_rate = params.tnscope_tga_tumor_only.error_rate,
-        init_tumor_lod = params.tnscope_tga_tumor_only.init_tumorLOD,
-        padding = params.tnscope_tga_tumor_only.padding,
-        pcr_model = params.tnscope_tga_tumor_only.pcr_model,
-        prune_factor = params.tnscope_tga_tumor_only.prunefactor,
-        tumor_af = params.tnscope_tga_tumor_only.filter_tumor_af,
-        tumor_lod = params.tnscope_tga_tumor_only.min_tumorLOD,
-        sentieon_exec=config_model.sentieon.sentieon_exec,
-        sentieon_lic=config_model.sentieon.sentieon_license,
-        tmpdir= tempfile.mkdtemp(prefix=tmp_dir),
-        tumor= "TUMOR",
-=======
         algo = params.tnscope_tga.algo,
         error_rate = params.tnscope_tga.error_rate,
         init_tumor_lod = params.tnscope_tga.init_tumorLOD,
@@ -45,7 +31,6 @@
         tumor_af = params.tnscope_tga.filter_tumor_af,
         tumor_lod = params.tnscope_tga.min_tumorLOD,
         housekeeper_id= {"id": config["analysis"]["case_id"],"tags": "research"}
->>>>>>> a2a47c45
     threads:
         get_threads(cluster_config, "sentieon_tnscope_tga_t_only")
     message:
