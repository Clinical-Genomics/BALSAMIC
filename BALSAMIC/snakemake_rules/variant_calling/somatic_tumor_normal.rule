# vim: syntax=python tabstop=4 expandtab
# coding: utf-8

import os
from BALSAMIC.utils.rule import get_picard_mrkdup
from BALSAMIC.utils.rule import get_conda_env
from BALSAMIC.utils.rule import get_chrom
from BALSAMIC.utils.rule import get_sample_type
from BALSAMIC.utils.rule import get_threads
from BALSAMIC import __version__ as bv

picarddup = get_picard_mrkdup(config)
chromlist = config["panel"]["chrom"]
capture_kit = os.path.split(config["panel"]["capture_kit"])[1]

rule vardict_tumor_normal:
<<<<<<< HEAD
  input:
    fa = config["reference"]["reference_genome"],
    bamN = bam_dir + "normal.merged.bam", 
    bamT = bam_dir + "tumor.merged.bam",
    bed = vcf_dir + "split_bed/{bedchrom}." + capture_kit,
  output:
    vcf_dir + "vardict/split_vcf/{bedchrom}_vardict.vcf.gz"
  params:
    af = "0.005",
    max_pval = "0.9",
    max_mm = "4.5",
    col_info = "-c 1 -S 2 -E 3 -g 4",
    name = config["analysis"]["case_id"],
    conda = get_conda_env(config["conda_env_yaml"], "vardict"),
  singularity: singularity_image
  benchmark:
    benchmark_dir + 'vardict_tumor_normal_' + "{bedchrom}.vardict_tumor_normal.tsv"
  shell:
    "source activate {params.conda}; "
    "vardict -G {input.fa} -f {params.af} -N {params.name} "
        "-b \"{input.bamT}|{input.bamN}\" "
        "{params.col_info} {input.bed} "
        "| testsomatic.R "
        "| var2vcf_paired.pl -P {params.max_pval} "
        "-m {params.max_mm} -M -f {params.af} -N {params.name} "
        "| bgzip > {output}; "
    "tabix -p vcf {output}; "
    "source deactivate;"

rule vardict_merge:
  input:
    expand(vcf_dir + "vardict/split_vcf/{chrom}_vardict.vcf.gz", chrom=chromlist) 
  output:
    vcf = vcf_dir + "SNV.somatic." + config["analysis"]["case_id"] + ".vardict.vcf.gz",
    yaml = vcf_dir + "SNV.somatic." + config["analysis"]["case_id"] + ".vardict.yaml",
    namemap = vcf_dir + "SNV.somatic." + config["analysis"]["case_id"] + ".vardict.sample_name_map"
  params:
    conda = get_conda_env(config["conda_env_yaml"], "vardict"),
    name = config["analysis"]["case_id"],
  singularity: singularity_image
  benchmark:
    benchmark_dir + 'vardict_merge_' + config["analysis"]["case_id"] + ".vardict_merge.tsv"
  shell:
    "source activate {params.conda} ; "
    "bcftools concat {input} | bcftools sort - | bgzip > {output.vcf}; " 
    "tabix -f -p vcf {output.vcf}; "
    "echo -e \"{params.name}\\tTUMOR\n{params.name}-match\\tNORMAL\" > {output.namemap}; " 
    "echo '{{ vcf: {{ vardict: {{ name: vardict, path: {output.vcf} }} }} }}' > {output.yaml}; "
    "source deactivate;" 

rule mutect2_tumor_normal:
  input:
    fa = config["reference"]["reference_genome"],
    dbsnp = config["reference"]["dbsnp"],
    cosmic = config["reference"]["cosmic"],
    bamT = bam_dir + "tumor.sorted." + picarddup + ".ralgn.bsrcl.merged.bam",
    bamN = bam_dir + "normal.sorted." + picarddup + ".ralgn.bsrcl.merged.bam",
    bed = vcf_dir + "split_bed/{bedchrom}." + capture_kit,
  output:
    vcf_dir + "mutect/split_vcf/{bedchrom}_mutect.vcf.gz"
  params:
    result_dir = vcf_dir + "mutect/",
    conda = get_conda_env(config["conda_env_yaml"],"gatk")
  threads: get_threads(cluster_config, "mutect2_tumor_normal")
  singularity: singularity_image
  benchmark:
    benchmark_dir + 'mutect2_tumor_normal_' + "{bedchrom}.mutect2_tumor_normal.tsv"
  shell:
    "source activate {params.conda};"
    "mkdir -p {params.result_dir}; "
    "gatk3  -T MuTect2 "
        "-R {input.fa} "
        "--cosmic {input.cosmic} "
        "--dbsnp {input.dbsnp} "
        "-I:normal {input.bamN} "
        "-I:tumor {input.bamT} "
        "--annotation Coverage --useNewAFCalculator --annotation VariantType --annotateNDA  --annotation RMSMappingQuality " 
        "--disable_auto_index_creation_and_locking_when_reading_rods "
        "-L {input.bed} "
    " | bgzip > {output}; "
    "tabix -p vcf {output}; " 
    "source deactivate; "

rule mutect2_merge:
  input:
    expand(vcf_dir + "mutect/split_vcf/{chrom}_mutect.vcf.gz", chrom=chromlist) 
  output:
    namemap = vcf_dir + "SNV.somatic." + config["analysis"]["case_id"] + ".mutect.sample_name_map",
    yaml = vcf_dir + "SNV.somatic." + config["analysis"]["case_id"] + ".mutect.yaml",
    vcf = vcf_dir + "SNV.somatic." + config["analysis"]["case_id"] + ".mutect.vcf.gz"
  params:
    name = config["analysis"]["case_id"],
    conda = get_conda_env(config["conda_env_yaml"],"bcftools"),
  singularity: singularity_image
  benchmark:
    benchmark_dir + 'mutect2_merge_' + config["analysis"]["case_id"] + ".mutect2_merge.tsv"
  shell:
    "source activate {params.conda} ; "
    "bcftools concat {input} | bcftools sort - | bgzip > {output.vcf}; "
    "tabix -f -p vcf {output.vcf}; "
    "echo -e \"TUMOR\\tTUMOR\nNORMAL\\tNORMAL\" > {output.namemap}; " 
    "echo '{{ vcf: {{ mutect: {{ name: mutect2, path: {output.vcf} }} }} }}' > {output.yaml}; "
    "source deactivate;" 

rule strelka_tumor_normal:
  input:
    fa = config["reference"]["reference_genome"],
    bamN = bam_dir + "normal.merged.bam", 
    bamT = bam_dir + "tumor.merged.bam",
    mantaindel = vcf_dir + "manta/results/variants/candidateSmallIndels.vcf.gz" 
  output:
    namemap = vcf_dir + "SNV.somatic." + config["analysis"]["case_id"] + ".strelka.sample_name_map",
    yaml = vcf_dir + "SNV.somatic." + config["analysis"]["case_id"] + ".strelka.yaml",
    final = vcf_dir + "SNV.somatic." + config["analysis"]["case_id"] + ".strelka.vcf.gz", 
    default = expand(vcf_dir + "strelka/results/variants/{vcf_file}", vcf_file=["somatic.snvs.vcf.gz", "somatic.indels.vcf.gz"])
  params:
    name = config["analysis"]["case_id"],
    tmpdir = vcf_dir + "strelka/", 
    runmode = "local",
    conda = get_conda_env(config["conda_env_yaml"],"strelka"),
  threads: get_threads(cluster_config, "strelka_tumor_normal")
  singularity: singularity_image
  benchmark:
    benchmark_dir + 'strelka_tumor_normal_' + config["analysis"]["case_id"] + ".strelka_tumor_normal.tsv"
  shell:
    "source activate {params.conda};"
    "rm -rf {params.tmpdir}; "
    "configureStrelkaSomaticWorkflow.py "
        "--normalBam={input.bamN} "
        "--tumorBam={input.bamT} "
        "--referenceFasta={input.fa} "
        "--indelCandidates {input.mantaindel} "
        "--outputCallableRegions "
        "--exome "
        "--runDir={params.tmpdir}; "
    "python {params.tmpdir}/runWorkflow.py -m {params.runmode} -j {threads}; "
    "bcftools concat -a "
        "-o {output.final} "
        "-O z "
        "{output.default}; "
    "tabix -f -p vcf {output.final}; "
    "echo -e \"TUMOR\\tTUMOR\nNORMAL\\tNORMAL\" > {output.namemap}; " 
    "echo '{{ vcf: {{ strelka: {{ name: strelka , path: {output.final} }} }} }}' > {output.yaml}; "
    "source deactivate; "
=======
    input:
        fa = config["reference"]["reference_genome"],
        bamN = bam_dir + "normal.merged.bam", 
        bamT = bam_dir + "tumor.merged.bam",
        bed = vcf_dir + "split_bed/{bedchrom}." + capture_kit,
    output:
        vcf_dir + "vardict/split_vcf/{bedchrom}_vardict.vcf.gz"
    params:
        af = "0.005",
        max_pval = "0.9",
        max_mm = "4.5",
        col_info = "-c 1 -S 2 -E 3 -g 4",
        name = config["analysis"]["case_id"],
        conda = get_conda_env(config["conda_env_yaml"], "vardict"),
    singularity: singularity_image
    benchmark:
        benchmark_dir + "vardict/{bedchrom}.vardict_tumor_normal.tsv"
    shell:
        "source activate {params.conda}; "
        "vardict -G {input.fa} -f {params.af} -N {params.name} "
            "-b \"{input.bamT}|{input.bamN}\" "
            "{params.col_info} {input.bed} "
            "| testsomatic.R "
            "| var2vcf_paired.pl -P {params.max_pval} "
            "-m {params.max_mm} -M -f {params.af} -N {params.name} "
            "| bgzip > {output}; "
        "tabix -p vcf {output}; "
        "source deactivate;"

rule vardict_merge:
    input:
        expand(vcf_dir + "vardict/split_vcf/{chrom}_vardict.vcf.gz", chrom=chromlist) 
    output:
        vcf = vcf_dir + "SNV.somatic." + config["analysis"]["case_id"] + ".vardict.vcf.gz",
        yaml = vcf_dir + "SNV.somatic." + config["analysis"]["case_id"] + ".vardict.yaml",
        namemap = vcf_dir + "SNV.somatic." + config["analysis"]["case_id"] + ".vardict.sample_name_map"
    params:
        conda = get_conda_env(config["conda_env_yaml"], "vardict"),
        name = config["analysis"]["case_id"],
    singularity: singularity_image
    benchmark:
        benchmark_dir + config["analysis"]["case_id"] + ".vardict_merge.tsv"
    shell:
        "source activate {params.conda} ; "
        "bcftools concat {input} | bcftools sort - | bgzip > {output.vcf}; " 
        "tabix -f -p vcf {output.vcf}; "
        "echo -e \"{params.name}\\tTUMOR\n{params.name}-match\\tNORMAL\" > {output.namemap}; " 
        "echo '{{ vcf: {{ vardict: {{ name: vardict, path: {output.vcf} }} }} }}' > {output.yaml}; "
        "source deactivate;" 

rule mutect2_tumor_normal:
    input:
        fa = config["reference"]["reference_genome"],
        dbsnp = config["reference"]["dbsnp"],
        cosmic = config["reference"]["cosmic"],
        bamT = bam_dir + "tumor.sorted." + picarddup + ".ralgn.bsrcl.merged.bam",
        bamN = bam_dir + "normal.sorted." + picarddup + ".ralgn.bsrcl.merged.bam",
        bed = vcf_dir + "split_bed/{bedchrom}." + capture_kit,
    output:
        vcf_dir + "mutect/split_vcf/{bedchrom}_mutect.vcf.gz"
    params:
        result_dir = vcf_dir + "mutect/",
        conda = get_conda_env(config["conda_env_yaml"],"gatk")
    threads: get_threads(cluster_config, "mutect2_tumor_normal")
    singularity: singularity_image
    benchmark:
        benchmark_dir + "mutect2/{bedchrom}.mutect2_tumor_normal.tsv"
    shell:
        "source activate {params.conda};"
        "mkdir -p {params.result_dir}; "
        "gatk3  -T MuTect2 "
            "-R {input.fa} "
            "--cosmic {input.cosmic} "
            "--dbsnp {input.dbsnp} "
            "-I:normal {input.bamN} "
            "-I:tumor {input.bamT} "
            "--annotation Coverage --useNewAFCalculator --annotation VariantType --annotateNDA  --annotation RMSMappingQuality " 
            "--disable_auto_index_creation_and_locking_when_reading_rods "
            "-L {input.bed} "
        " | bgzip > {output}; "
        "tabix -p vcf {output}; " 
        "source deactivate; "

rule mutect2_merge:
    input:
        expand(vcf_dir + "mutect/split_vcf/{chrom}_mutect.vcf.gz", chrom=chromlist) 
    output:
        namemap = vcf_dir + "SNV.somatic." + config["analysis"]["case_id"] + ".mutect.sample_name_map",
        yaml = vcf_dir + "SNV.somatic." + config["analysis"]["case_id"] + ".mutect.yaml",
        vcf = vcf_dir + "SNV.somatic." + config["analysis"]["case_id"] + ".mutect.vcf.gz"
    params:
        name = config["analysis"]["case_id"],
        conda = get_conda_env(config["conda_env_yaml"],"bcftools"),
    singularity: singularity_image
    benchmark:
        benchmark_dir + config["analysis"]["case_id"] + ".mutect2_merge.tsv"
    shell:
        "source activate {params.conda} ; "
        "bcftools concat {input} | bcftools sort - | bgzip > {output.vcf}; "
        "tabix -f -p vcf {output.vcf}; "
        "echo -e \"TUMOR\\tTUMOR\nNORMAL\\tNORMAL\" > {output.namemap}; " 
        "echo '{{ vcf: {{ mutect: {{ name: mutect2, path: {output.vcf} }} }} }}' > {output.yaml}; "
        "source deactivate;" 

rule strelka_tumor_normal:
    input:
        fa = config["reference"]["reference_genome"],
        bamN = bam_dir + "normal.merged.bam", 
        bamT = bam_dir + "tumor.merged.bam",
        mantaindel = vcf_dir + "manta/results/variants/candidateSmallIndels.vcf.gz" 
    output:
        namemap = vcf_dir + "SNV.somatic." + config["analysis"]["case_id"] + ".strelka.sample_name_map",
        yaml = vcf_dir + "SNV.somatic." + config["analysis"]["case_id"] + ".strelka.yaml",
        final = vcf_dir + "SNV.somatic." + config["analysis"]["case_id"] + ".strelka.vcf.gz", 
        default = expand(vcf_dir + "strelka/results/variants/{vcf_file}", vcf_file=["somatic.snvs.vcf.gz", "somatic.indels.vcf.gz"])
    params:
        name = config["analysis"]["case_id"],
        tmpdir = vcf_dir + "strelka/", 
        runmode = "local",
        conda = get_conda_env(config["conda_env_yaml"],"strelka"),
    threads: get_threads(cluster_config, "strelka_tumor_normal")
    singularity: singularity_image
    benchmark:
        benchmark_dir + config["analysis"]["case_id"] + ".strelka_tumor_normal.tsv"
    shell:
        "source activate {params.conda};"
        "rm -rf {params.tmpdir}; "
        "configureStrelkaSomaticWorkflow.py "
            "--normalBam={input.bamN} "
            "--tumorBam={input.bamT} "
            "--referenceFasta={input.fa} "
            "--indelCandidates {input.mantaindel} "
            "--outputCallableRegions "
            "--exome "
            "--runDir={params.tmpdir}; "
        "python {params.tmpdir}/runWorkflow.py -m {params.runmode} -j {threads}; "
        "bcftools concat -a "
            "-o {output.final} "
            "-O z "
            "{output.default}; "
        "tabix -f -p vcf {output.final}; "
        "echo -e \"TUMOR\\tTUMOR\nNORMAL\\tNORMAL\" > {output.namemap}; " 
        "echo '{{ vcf: {{ strelka: {{ name: strelka , path: {output.final} }} }} }}' > {output.yaml}; "
        "source deactivate; "
>>>>>>> 7ffc0fd8

rule somatic_snv_indel_vcf_merge:
    input:
        name_map = expand(vcf_dir + "SNV.somatic." + config["analysis"]["case_id"] + ".{var_caller}.sample_name_map", var_caller=somatic_caller_snv),
        varcall_yaml = expand(vcf_dir + "SNV.somatic." + config["analysis"]["case_id"] + ".{var_caller}.yaml", var_caller=somatic_caller_snv),
        refdict = (config["reference"]["reference_genome"]).replace(".fasta",".dict"),
        reffasta = config["reference"]["reference_genome"],
        bamN = bam_dir + "normal.merged.bam", 
        bamT = bam_dir + "tumor.merged.bam",
    output:
        vcfmerge = vcf_dir + "vcfmerge/SNV.somatic." + config["analysis"]["case_id"] + ".vcfmerge.vcf.gz",
        vcf = vcf_dir + "SNV.somatic." + config["analysis"]["case_id"] + ".vcfmerge.vcf.gz"
    params:
        workdir = vcf_dir + "/vcfmerge",
        conda = get_conda_env(config["conda_env_yaml"],"vcfmerge"),
    threads: get_threads(cluster_config, 'somatic_snv_indel_vcf_merge')
    singularity: singularity_image 
    benchmark:
        benchmark_dir + "somatic_snv_inde_vcf_merge.tsv"
    shell:
        "source activate {params.conda}; "
        "mkdir -p {params.workdir}; "
        "cat {input.name_map} > {params.workdir}/sample_name.map; "
        "echo '{{bam: {{NORMAL: {input.bamN}, TUMOR: {input.bamT} }} }}' | "
          " yq -s '{{ vcf: map(.vcf) | add }} * .[0]'  - {input.varcall_yaml} "
          " > {params.workdir}/vcf.yaml; "
        "vcfmerge --sample-config {params.workdir}/vcf.yaml "
          " --reference-dict {input.refdict} "
          " --reference {input.reffasta} "
          " --sample-names {params.workdir}/sample_name.map "
          " --aggr-func max "
          " --output-dir {params.workdir} "
          " --mapq 10 "
          " --include-optional "
          " --output-vcf {output.vcfmerge}; " 
        "cp {output.vcfmerge} {output.vcf}; "
        "source deactivate; "


rule sentieon_TNhaplotyper:
    input:
        bamT = bam_dir + "tumor.sorted." + picarddup + ".ralgn.bsrcl.merged.bam",
        bamN = bam_dir + "normal.sorted." + picarddup + ".ralgn.bsrcl.merged.bam",
        interval = config["panel"]["capture_kit"],
        ref = config["reference"]["reference_genome"],
        dbsnp = config["reference"]["dbsnp"],
    output:
        vcf = vcf_dir + "SNV.somatic." + config["analysis"]["case_id"] + ".tnhaplotyper.vcf.gz",
    params:
        tumor = get_sample_type(config["samples"], "tumor"),
        normal = get_sample_type(config["samples"], "normal"),
        sentieon_exec = SENTIEON_INSTALL_DIR + "/bin/sentieon",
        sentieon_lic = SENTIEON_LICENSE, 
    threads: get_threads(cluster_config, 'sentieon_TNhaplotyper')
    log:
        vcf_dir + config["analysis"]["case_id"] + ".tnhaplotyper.log"
    benchmark:
        benchmark_dir + config["analysis"]["case_id"] + ".tnhaplotyper.tsv"
    shell:
        """
export SENTIEON_LICENSE={params.sentieon_lic};

{params.sentieon_exec} driver -r {input.ref} -t {threads} -i {input.bamT} -i {input.bamN} --interval {input.interval} --algo TNhaplotyper --tumor_sample TUMOR --normal_sample NORMAL --dbsnp {input.dbsnp} {output.vcf}
        
        """<|MERGE_RESOLUTION|>--- conflicted
+++ resolved
@@ -14,7 +14,6 @@
 capture_kit = os.path.split(config["panel"]["capture_kit"])[1]
 
 rule vardict_tumor_normal:
-<<<<<<< HEAD
   input:
     fa = config["reference"]["reference_genome"],
     bamN = bam_dir + "normal.merged.bam", 
@@ -159,152 +158,7 @@
     "echo -e \"TUMOR\\tTUMOR\nNORMAL\\tNORMAL\" > {output.namemap}; " 
     "echo '{{ vcf: {{ strelka: {{ name: strelka , path: {output.final} }} }} }}' > {output.yaml}; "
     "source deactivate; "
-=======
-    input:
-        fa = config["reference"]["reference_genome"],
-        bamN = bam_dir + "normal.merged.bam", 
-        bamT = bam_dir + "tumor.merged.bam",
-        bed = vcf_dir + "split_bed/{bedchrom}." + capture_kit,
-    output:
-        vcf_dir + "vardict/split_vcf/{bedchrom}_vardict.vcf.gz"
-    params:
-        af = "0.005",
-        max_pval = "0.9",
-        max_mm = "4.5",
-        col_info = "-c 1 -S 2 -E 3 -g 4",
-        name = config["analysis"]["case_id"],
-        conda = get_conda_env(config["conda_env_yaml"], "vardict"),
-    singularity: singularity_image
-    benchmark:
-        benchmark_dir + "vardict/{bedchrom}.vardict_tumor_normal.tsv"
-    shell:
-        "source activate {params.conda}; "
-        "vardict -G {input.fa} -f {params.af} -N {params.name} "
-            "-b \"{input.bamT}|{input.bamN}\" "
-            "{params.col_info} {input.bed} "
-            "| testsomatic.R "
-            "| var2vcf_paired.pl -P {params.max_pval} "
-            "-m {params.max_mm} -M -f {params.af} -N {params.name} "
-            "| bgzip > {output}; "
-        "tabix -p vcf {output}; "
-        "source deactivate;"
-
-rule vardict_merge:
-    input:
-        expand(vcf_dir + "vardict/split_vcf/{chrom}_vardict.vcf.gz", chrom=chromlist) 
-    output:
-        vcf = vcf_dir + "SNV.somatic." + config["analysis"]["case_id"] + ".vardict.vcf.gz",
-        yaml = vcf_dir + "SNV.somatic." + config["analysis"]["case_id"] + ".vardict.yaml",
-        namemap = vcf_dir + "SNV.somatic." + config["analysis"]["case_id"] + ".vardict.sample_name_map"
-    params:
-        conda = get_conda_env(config["conda_env_yaml"], "vardict"),
-        name = config["analysis"]["case_id"],
-    singularity: singularity_image
-    benchmark:
-        benchmark_dir + config["analysis"]["case_id"] + ".vardict_merge.tsv"
-    shell:
-        "source activate {params.conda} ; "
-        "bcftools concat {input} | bcftools sort - | bgzip > {output.vcf}; " 
-        "tabix -f -p vcf {output.vcf}; "
-        "echo -e \"{params.name}\\tTUMOR\n{params.name}-match\\tNORMAL\" > {output.namemap}; " 
-        "echo '{{ vcf: {{ vardict: {{ name: vardict, path: {output.vcf} }} }} }}' > {output.yaml}; "
-        "source deactivate;" 
-
-rule mutect2_tumor_normal:
-    input:
-        fa = config["reference"]["reference_genome"],
-        dbsnp = config["reference"]["dbsnp"],
-        cosmic = config["reference"]["cosmic"],
-        bamT = bam_dir + "tumor.sorted." + picarddup + ".ralgn.bsrcl.merged.bam",
-        bamN = bam_dir + "normal.sorted." + picarddup + ".ralgn.bsrcl.merged.bam",
-        bed = vcf_dir + "split_bed/{bedchrom}." + capture_kit,
-    output:
-        vcf_dir + "mutect/split_vcf/{bedchrom}_mutect.vcf.gz"
-    params:
-        result_dir = vcf_dir + "mutect/",
-        conda = get_conda_env(config["conda_env_yaml"],"gatk")
-    threads: get_threads(cluster_config, "mutect2_tumor_normal")
-    singularity: singularity_image
-    benchmark:
-        benchmark_dir + "mutect2/{bedchrom}.mutect2_tumor_normal.tsv"
-    shell:
-        "source activate {params.conda};"
-        "mkdir -p {params.result_dir}; "
-        "gatk3  -T MuTect2 "
-            "-R {input.fa} "
-            "--cosmic {input.cosmic} "
-            "--dbsnp {input.dbsnp} "
-            "-I:normal {input.bamN} "
-            "-I:tumor {input.bamT} "
-            "--annotation Coverage --useNewAFCalculator --annotation VariantType --annotateNDA  --annotation RMSMappingQuality " 
-            "--disable_auto_index_creation_and_locking_when_reading_rods "
-            "-L {input.bed} "
-        " | bgzip > {output}; "
-        "tabix -p vcf {output}; " 
-        "source deactivate; "
-
-rule mutect2_merge:
-    input:
-        expand(vcf_dir + "mutect/split_vcf/{chrom}_mutect.vcf.gz", chrom=chromlist) 
-    output:
-        namemap = vcf_dir + "SNV.somatic." + config["analysis"]["case_id"] + ".mutect.sample_name_map",
-        yaml = vcf_dir + "SNV.somatic." + config["analysis"]["case_id"] + ".mutect.yaml",
-        vcf = vcf_dir + "SNV.somatic." + config["analysis"]["case_id"] + ".mutect.vcf.gz"
-    params:
-        name = config["analysis"]["case_id"],
-        conda = get_conda_env(config["conda_env_yaml"],"bcftools"),
-    singularity: singularity_image
-    benchmark:
-        benchmark_dir + config["analysis"]["case_id"] + ".mutect2_merge.tsv"
-    shell:
-        "source activate {params.conda} ; "
-        "bcftools concat {input} | bcftools sort - | bgzip > {output.vcf}; "
-        "tabix -f -p vcf {output.vcf}; "
-        "echo -e \"TUMOR\\tTUMOR\nNORMAL\\tNORMAL\" > {output.namemap}; " 
-        "echo '{{ vcf: {{ mutect: {{ name: mutect2, path: {output.vcf} }} }} }}' > {output.yaml}; "
-        "source deactivate;" 
-
-rule strelka_tumor_normal:
-    input:
-        fa = config["reference"]["reference_genome"],
-        bamN = bam_dir + "normal.merged.bam", 
-        bamT = bam_dir + "tumor.merged.bam",
-        mantaindel = vcf_dir + "manta/results/variants/candidateSmallIndels.vcf.gz" 
-    output:
-        namemap = vcf_dir + "SNV.somatic." + config["analysis"]["case_id"] + ".strelka.sample_name_map",
-        yaml = vcf_dir + "SNV.somatic." + config["analysis"]["case_id"] + ".strelka.yaml",
-        final = vcf_dir + "SNV.somatic." + config["analysis"]["case_id"] + ".strelka.vcf.gz", 
-        default = expand(vcf_dir + "strelka/results/variants/{vcf_file}", vcf_file=["somatic.snvs.vcf.gz", "somatic.indels.vcf.gz"])
-    params:
-        name = config["analysis"]["case_id"],
-        tmpdir = vcf_dir + "strelka/", 
-        runmode = "local",
-        conda = get_conda_env(config["conda_env_yaml"],"strelka"),
-    threads: get_threads(cluster_config, "strelka_tumor_normal")
-    singularity: singularity_image
-    benchmark:
-        benchmark_dir + config["analysis"]["case_id"] + ".strelka_tumor_normal.tsv"
-    shell:
-        "source activate {params.conda};"
-        "rm -rf {params.tmpdir}; "
-        "configureStrelkaSomaticWorkflow.py "
-            "--normalBam={input.bamN} "
-            "--tumorBam={input.bamT} "
-            "--referenceFasta={input.fa} "
-            "--indelCandidates {input.mantaindel} "
-            "--outputCallableRegions "
-            "--exome "
-            "--runDir={params.tmpdir}; "
-        "python {params.tmpdir}/runWorkflow.py -m {params.runmode} -j {threads}; "
-        "bcftools concat -a "
-            "-o {output.final} "
-            "-O z "
-            "{output.default}; "
-        "tabix -f -p vcf {output.final}; "
-        "echo -e \"TUMOR\\tTUMOR\nNORMAL\\tNORMAL\" > {output.namemap}; " 
-        "echo '{{ vcf: {{ strelka: {{ name: strelka , path: {output.final} }} }} }}' > {output.yaml}; "
-        "source deactivate; "
->>>>>>> 7ffc0fd8
+
 
 rule somatic_snv_indel_vcf_merge:
     input:
@@ -362,7 +216,7 @@
     log:
         vcf_dir + config["analysis"]["case_id"] + ".tnhaplotyper.log"
     benchmark:
-        benchmark_dir + config["analysis"]["case_id"] + ".tnhaplotyper.tsv"
+        benchmark_dir + 'sentieon_TNhaplotyper_' + config["analysis"]["case_id"] + ".tnhaplotyper.tsv"
     shell:
         """
 export SENTIEON_LICENSE={params.sentieon_lic};
