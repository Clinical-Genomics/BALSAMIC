--- conflicted
+++ resolved
@@ -47,142 +47,13 @@
     yaml = vcf_dir + "SNV.somatic." + config["analysis"]["case_id"] + ".vardict.yaml",
     namemap = vcf_dir + "SNV.somatic." + config["analysis"]["case_id"] + ".vardict.sample_name_map"
   params:
-<<<<<<< HEAD
-    tmpdir = tmp_dir,
     conda = config["bioinfo_tools"].get("vardict"),
-=======
     tmpdir = tempfile.mkdtemp(prefix=tmp_dir),
-    conda = get_conda_env(config["conda_env_yaml"], "vardict"),
->>>>>>> af60cd5c
     name = config["analysis"]["case_id"],
   singularity: Path(singularity_image, config["bioinfo_tools"].get("vardict") + ".sif").as_posix() 
   benchmark:
     benchmark_dir + 'vardict_merge_' + config["analysis"]["case_id"] + ".vardict_merge.tsv"
   shell:
-<<<<<<< HEAD
-    "source activate {params.conda} ; "
-    "rand_str=$(openssl rand -hex 5); "
-    "tmpdir={params.tmpdir}/${{rand_str}}; "
-    "mkdir -p ${{tmpdir}}; "
-    "export TMPDIR=${{tmpdir}}; "
-    "bcftools concat {input} | bcftools sort --temp-dir ${{tmpdir}} - | bgzip > {output.vcf}; " 
-    "tabix -f -p vcf {output.vcf}; "
-    "echo -e \"{params.name}\\tTUMOR\n{params.name}-match\\tNORMAL\" > {output.namemap}; " 
-    "echo -e \"{params.name}\" > {output.namemap}.tumor; " 
-    "echo -e \"{params.name}-match\" > {output.namemap}.normal; " 
-    "echo '{{ vcf: {{ vardict: {{ name: vardict, path: {output.vcf} }} }} }}' > {output.yaml}; "
-    "source deactivate;" 
-
-
-rule mutect2_tumor_normal:
-  input:
-    fa = config["reference"]["reference_genome"],
-    dbsnp = config["reference"]["dbsnp"],
-    cosmic = config["reference"]["cosmic"],
-    bamT = bam_dir + "tumor.sorted." + picarddup + ".bsrcl.merged.bam",
-    bamN = bam_dir + "normal.sorted." + picarddup + ".bsrcl.merged.bam",
-    bed = vcf_dir + "split_bed/{bedchrom}." + capture_kit,
-  output:
-    temp(vcf_dir + "mutect/split_vcf/{bedchrom}_mutect.vcf.gz")
-  params:
-    tmpdir = tmp_dir,
-    result_dir = vcf_dir + "mutect/",
-    conda = config["bioinfo_tools"].get("gatk")
-  threads: get_threads(cluster_config, "mutect2_tumor_normal")
-  singularity: Path(singularity_image, config["bioinfo_tools"].get("gatk") + ".sif").as_posix() 
-  benchmark:
-    benchmark_dir + 'mutect2_tumor_normal_' + "{bedchrom}.mutect2_tumor_normal.tsv"
-  shell:
-    "source activate {params.conda};"
-    "rand_str=$(openssl rand -hex 5); "
-    "tmpdir={params.tmpdir}/${{rand_str}}; "
-    "mkdir -p ${{tmpdir}}; "
-    "export TMPDIR=${{tmpdir}}; "
-    "mkdir -p {params.result_dir}; "
-    "java -jar -Djava.io.tmpdir=${{tmpdir}} -Xmx32G $CONDA_PREFIX/opt/gatk-3.8/GenomeAnalysisTK.jar "
-        "-T MuTect2 "
-        "-R {input.fa} "
-        "--cosmic {input.cosmic} "
-        "--dbsnp {input.dbsnp} "
-        "-I:normal {input.bamN} "
-        "-I:tumor {input.bamT} "
-        "--useNewAFCalculator "
-        "--disable_auto_index_creation_and_locking_when_reading_rods "
-        "-L {input.bed} "
-    " | bgzip > {output}; "
-    "tabix -p vcf {output}; " 
-    
-
-rule mutect2_merge:
-  input:
-    expand(vcf_dir + "mutect/split_vcf/{chrom}_mutect.vcf.gz", chrom=chromlist) 
-  output:
-    namemap = vcf_dir + "SNV.somatic." + config["analysis"]["case_id"] + ".mutect.sample_name_map",
-    yaml = vcf_dir + "SNV.somatic." + config["analysis"]["case_id"] + ".mutect.yaml",
-    vcf = vcf_dir + "SNV.somatic." + config["analysis"]["case_id"] + ".mutect.vcf.gz"
-  params:
-    tmpdir = tmp_dir,
-    name = config["analysis"]["case_id"],
-    conda = config["bioinfo_tools"].get("bcftools"),
-  singularity: Path(singularity_image, config["bioinfo_tools"].get("bcftools") + ".sif").as_posix() 
-  benchmark:
-    benchmark_dir + 'mutect2_merge_' + config["analysis"]["case_id"] + ".mutect2_merge.tsv"
-  shell:
-    "source activate {params.conda} ; "
-    "rand_str=$(openssl rand -hex 5); "
-    "tmpdir={params.tmpdir}/${{rand_str}}; "
-    "mkdir -p ${{tmpdir}}; "
-    "export TMPDIR=${{tmpdir}}; "
-    "bcftools concat {input} | bcftools sort --temp-dir ${{tmpdir}} - | bgzip > {output.vcf}; "
-    "tabix -f -p vcf {output.vcf}; "
-    "echo -e \"TUMOR\\tTUMOR\nNORMAL\\tNORMAL\" > {output.namemap}; " 
-    "echo -e \"TUMOR\" > {output.namemap}.tumor; " 
-    "echo -e \"NORMAL\" > {output.namemap}.normal; " 
-    "echo '{{ vcf: {{ mutect: {{ name: mutect2, path: {output.vcf} }} }} }}' > {output.yaml}; "
-    "source deactivate;" 
-
-rule strelka_tumor_normal:
-  input:
-    fa = config["reference"]["reference_genome"],
-    bamN = bam_dir + "normal.merged.bam", 
-    bamT = bam_dir + "tumor.merged.bam",
-    mantaindel = vcf_dir + "manta/results/variants/candidateSmallIndels.vcf.gz" 
-  output:
-    namemap = vcf_dir + "SNV.somatic." + config["analysis"]["case_id"] + ".strelka.sample_name_map",
-    yaml = vcf_dir + "SNV.somatic." + config["analysis"]["case_id"] + ".strelka.yaml",
-    final = vcf_dir + "SNV.somatic." + config["analysis"]["case_id"] + ".strelka.vcf.gz", 
-    default = expand(vcf_dir + "strelka/results/variants/{vcf_file}", vcf_file=["somatic.snvs.vcf.gz", "somatic.indels.vcf.gz"])
-  params:
-    name = config["analysis"]["case_id"],
-    tmpdir = vcf_dir + "strelka/", 
-    runmode = "local",
-    conda = config["bioinfo_tools"].get("strelka"),
-  threads: get_threads(cluster_config, "strelka_tumor_normal")
-  singularity: Path(singularity_image, config["bioinfo_tools"].get("strelka") + ".sif").as_posix()
-  benchmark:
-    benchmark_dir + 'strelka_tumor_normal_' + config["analysis"]["case_id"] + ".strelka_tumor_normal.tsv"
-  shell:
-    "source activate {params.conda};"
-    "rm -rf {params.tmpdir}; "
-    "configureStrelkaSomaticWorkflow.py "
-        "--normalBam={input.bamN} "
-        "--tumorBam={input.bamT} "
-        "--referenceFasta={input.fa} "
-        "--indelCandidates {input.mantaindel} "
-        "--outputCallableRegions "
-        "--exome "
-        "--runDir={params.tmpdir}; "
-    "python {params.tmpdir}/runWorkflow.py -m {params.runmode} -j {threads}; "
-    "bcftools concat -a "
-        "-o {output.final} "
-        "-O z "
-        "{output.default}; "
-    "tabix -f -p vcf {output.final}; "
-    "echo -e \"TUMOR\\tTUMOR\nNORMAL\\tNORMAL\" > {output.namemap}; " 
-    "echo -e \"TUMOR\" > {output.namemap}.tumor; " 
-    "echo -e \"NORMAL\" > {output.namemap}.normal; " 
-    "echo '{{ vcf: {{ strelka: {{ name: strelka , path: {output.final} }} }} }}' > {output.yaml}; "
-=======
     """
 source activate {params.conda};
 mkdir -p {params.tmpdir};
@@ -228,5 +99,4 @@
         
 echo -e \"TUMOR\\tTUMOR\nNORMAL\\tNORMAL\" > {output.namemap}; 
 rm -rf {params.tmpdir};
-        """
->>>>>>> af60cd5c
+        """