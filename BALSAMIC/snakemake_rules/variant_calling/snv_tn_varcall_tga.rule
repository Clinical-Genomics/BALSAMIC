--- conflicted
+++ resolved
@@ -17,11 +17,7 @@
     benchmark:
         Path(benchmark_dir, "sentieon_tnscope_umi_" + config["analysis"]["case_id"] + ".tsv").as_posix()
     resources:
-<<<<<<< HEAD
-        mem_mb=lambda wc, input: max(2.1 * input.size_mb, 5000)
-=======
         mem_mb=lambda wc, input: min(max(2.1 * input.size_mb, 5000), 250000) # Cap at 250GB. Scale memory with input size (min 5GB) to handle large TGA cases without over-allocating for typical inputs (e.g. myeloid). 2.1 factor chosen after testing
->>>>>>> 6d72b4cb
     params:
         algo = params.tnscope_tga.algo,
         error_rate = params.tnscope_tga.error_rate,
