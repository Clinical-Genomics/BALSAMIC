--- conflicted
+++ resolved
@@ -96,11 +96,7 @@
         """
 export TMPDIR={params.tmpdir};
 export _JAVA_OPTIONS="-Djava.io.tmpdir={params.tmpdir} -Xss256k"; 
-<<<<<<< HEAD
-export VAR_DICT_OPTS='\"-Xms5G\" \"-Xmx15G\" \"-XX:+UseG1GC\" \"-XX:MaxHeapFreeRatio=50\"'; 
-=======
 export VAR_DICT_OPTS='\"-Xms10G\" \"-Xmx25G\" \"-XX:+UseG1GC\" \"-XX:MaxHeapFreeRatio=50\"'; 
->>>>>>> f87963b5
 
 vardict-java -I 600 -G {input.fa} -f {params.af} -N {params.case_name} \
 -b \"{input.bamT}|{input.bamN}\" \
