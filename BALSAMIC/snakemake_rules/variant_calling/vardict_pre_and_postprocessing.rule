--- conflicted
+++ resolved
@@ -3,11 +3,7 @@
 rule bedtools_pad_bedfile:
     input:
         bed = config["panel"]["capture_kit"],
-<<<<<<< HEAD
-        chrom = genome_chrom_size
-=======
         chrom = config["reference"]["genome_chrom_size"]
->>>>>>> 6d72b4cb
     output:
         bed = vcf_dir + "pad_bedfile/" + "100bp_padding_" + capture_kit
     benchmark:
@@ -54,34 +50,4 @@
 awk -f {params.sort_vcf} {input.vcf} > {output.vcf_sorted} ;
 
 rm -rf {params.tmpdir} ;
-<<<<<<< HEAD
-    """
-
-rule gatk_update_vcf_sequence_dictionary:
-    input:
-        ref = reference_genome,
-        vcf = vcf_dir + "vardict/SNV.somatic." + config["analysis"]["case_id"] + ".vardict.vcf.gz",
-    output:
-        vcf_vardict = vcf_dir + "SNV.somatic." + config["analysis"]["case_id"] + ".vardict.vcf.gz",
-    params:
-        housekeeper_id = {"id": config["analysis"]["case_id"], "tags": "research"},
-        tmpdir=tempfile.mkdtemp(prefix=tmp_dir),
-    benchmark:
-        Path(benchmark_dir,"gatk_update_vcf_sequence_dictionary" + config["analysis"]["case_id"] + ".tsv").as_posix()
-    singularity:
-        Path(singularity_image,config["bioinfo_tools"].get("gatk") + ".sif").as_posix()
-    message:
-        "Running GATK UpdateVCFSequenceDictionary on VarDict VCF."
-    shell:
-        """
-export TMPDIR={params.tmpdir};  
-
-ref=$(echo {input.ref} | sed 's/.fasta/.dict/g') ;
-
-gatk UpdateVCFSequenceDictionary -V {input.vcf} --source-dictionary $ref --replace --output {output.vcf_vardict} ;
-      
-rm -rf {params.tmpdir}
-        """
-=======
-    """
->>>>>>> 6d72b4cb
+    """