# vim: syntax=python tabstop=4 expandtab
# coding: utf-8


rule manta_tumor_normal_wgs:
    input:
        fa = reference_genome,
        bamN = config_model.get_final_bam_name(bam_dir = bam_dir, sample_name = normal_sample),
        bamT = config_model.get_final_bam_name(bam_dir = bam_dir, sample_name = tumor_sample)
    output:
        final = vcf_dir + "SV.somatic." + config["analysis"]["case_id"] + ".manta.vcf.gz",
        namemap = vcf_dir + "SV.somatic." + config["analysis"]["case_id"] + ".manta.sample_name_map",
    benchmark:
        Path(benchmark_dir, 'manta_tumor_normal_' + config["analysis"]["case_id"] + ".tsv").as_posix()
    singularity:
        Path(singularity_image, config["bioinfo_tools"].get("manta") + ".sif").as_posix()
    params:
        tmpdir = tempfile.mkdtemp(prefix=tmp_dir),
        settings = params.get_manta_settings(sequencing_type=sequencing_type),
        runmode = "local",
        tumor = config_model.get_sample_name_by_type(SampleType.TUMOR),
        normal = config_model.get_sample_name_by_type(SampleType.NORMAL),
        case_name = case_id,
        low_pr_sr_count_value = MANTA_FILTERS.low_pr_sr_count.tag_value,
        low_pr_sr_count_filter_name = MANTA_FILTERS.low_pr_sr_count.filter_name,
    message:
        ("Calling structural variants using manta for {params.case_name} and "
        "index the compressed vcf file")
    shell:
        """
export TMPDIR={params.tmpdir} ;
samtools_path=$(readlink -f $(which samtools)) ;

configManta.py \
{params.settings} \
--normalBam={input.bamN} \
--tumorBam={input.bamT} \
--referenceFasta={input.fa} \
--runDir={params.tmpdir};

python {params.tmpdir}/runWorkflow.py -m {params.runmode} -j {resources.threads};

convertInversion.py \
  $samtools_path \
  {input.fa} \
  {params.tmpdir}/results/variants/somaticSV.vcf.gz > {params.tmpdir}/results/variants/somaticSV_converted.vcf;

bgzip -l 9 {params.tmpdir}/results/variants/somaticSV_converted.vcf ;

bcftools filter --threads {resources.threads} --exclude 'SUM(FORMAT/PR[1:1]+FORMAT/SR[1:1]) < {params.low_pr_sr_count_value}' --soft-filter '{params.low_pr_sr_count_filter_name}' --mode '+' -o {output.final} -O z {params.tmpdir}/results/variants/somaticSV_converted.vcf.gz

tabix -p vcf -f {output.final};

echo -e \"{params.normal}\\tNORMAL\\n{params.tumor}\\tTUMOR\" > {output.namemap};

rm -rf {params.tmpdir};
        """

rule delly_sv_tumor_normal_wgs:
    input:
        fa = reference_genome,
        bamN = config_model.get_final_bam_name(bam_dir = bam_dir, sample_name = normal_sample),
        bamT = config_model.get_final_bam_name(bam_dir = bam_dir, sample_name = tumor_sample),
        excl = delly_exclusion_converted
    output:
        final = vcf_dir + "SV.somatic." + config["analysis"]["case_id"] + ".delly.bcf",
        namemap = vcf_dir + "SV.somatic." + config["analysis"]["case_id"] + ".dellysv.sample_name_map",
    benchmark:
        Path(benchmark_dir, 'delly_sv_tumor_normal_' + config["analysis"]["case_id"] + ".tsv")
    singularity:
        Path(singularity_image, config["bioinfo_tools"].get("delly") + ".sif").as_posix()
    params:
        tmpdir = tempfile.mkdtemp(prefix=tmp_dir),
        tumor = "TUMOR",
        normal = "NORMAL",
        case_name = config["analysis"]["case_id"]
    message:
        ("Calling structural variants using delly for {params.case_name},"
        "filter somatic variants and finally convert from bcf to compressed vcf file")
    shell:
        """
export TMPDIR={params.tmpdir} ;

delly call -x {input.excl} -o {params.tmpdir}/delly.bcf -g {input.fa} {input.bamT} {input.bamN};

echo -e \"{params.tumor}\\ttumor\\n{params.normal}\\tcontrol\" > {params.tmpdir}/samples.tsv;

delly filter -p -f somatic -o {output.final} -s {params.tmpdir}/samples.tsv {params.tmpdir}/delly.bcf;

echo -e \"{params.tumor}\\tTUMOR\\n{params.normal}\\tNORMAL\" > {output.namemap};

rm -rf {params.tmpdir};
        """


rule delly_cnv_tumor_normal_wgs:
    input:
        fa = reference_genome,
        bamN = config_model.get_final_bam_name(bam_dir = bam_dir, sample_name = normal_sample),
        bamT = config_model.get_final_bam_name(bam_dir = bam_dir, sample_name = tumor_sample),
        map = delly_mappability
    output:
        cnv_delly = vcf_dir + "CNV.somatic." + config["analysis"]["case_id"] + ".delly.bcf",
        rd_delly = vcf_dir + "CNV.somatic." + config["analysis"]["case_id"] + ".dellycnv.cov.gz",
        namemap= vcf_dir + "CNV.somatic." + config["analysis"]["case_id"] + ".dellycnv.sample_name_map",
    benchmark:
        benchmark_dir + 'delly_cnv_tumor_only_' + config["analysis"]["case_id"] + ".tsv"
    singularity:
        Path(singularity_image, config["bioinfo_tools"].get("delly") + ".sif").as_posix(),
    params:
        tmpdir = tempfile.mkdtemp(prefix=tmp_dir),
        housekeeper_id= {"id": config["analysis"]["case_id"],"tags": "clinical"},
        normal = "NORMAL",
        tumor = "TUMOR",
        case_name = config["analysis"]["case_id"]
    message:
        ("Calling copy number variants using delly for {params.case_name}")
    shell:
        """
export TMPDIR={params.tmpdir} ;

echo -e \"{params.tumor}\\ttumor\\n{params.normal}\\tcontrol\" > {params.tmpdir}/samples.tsv;

delly cnv -u -z 10000 -m {input.map} -g {input.fa} -c {output.rd_delly} \
-o {params.tmpdir}/{params.tumor}.bcf {input.bamT};

delly cnv -u -v {params.tmpdir}/{params.tumor}.bcf -m {input.map} -g {input.fa} \
-o {params.tmpdir}/{params.normal}.bcf {input.bamN};

bcftools merge -m id -O b -o {params.tmpdir}/{params.tumor}_{params.normal}.bcf \
{params.tmpdir}/{params.tumor}.bcf {params.tmpdir}/{params.normal}.bcf; 

bcftools index {params.tmpdir}/{params.tumor}_{params.normal}.bcf; 

delly classify -p -f somatic -o {output.cnv_delly} -s {params.tmpdir}/samples.tsv \
{params.tmpdir}/{params.tumor}_{params.normal}.bcf ;

echo -e \"{params.tumor}\\tTUMOR\\n{params.normal}\\tNORMAL\" > {output.namemap};

rm -rf {params.tmpdir};
        """

rule ascat_tumor_normal_wgs:
    input:
        fa = reference_genome,
        bamN = config_model.get_final_bam_name(bam_dir = bam_dir, sample_name = normal_sample),
        bamT = config_model.get_final_bam_name(bam_dir = bam_dir, sample_name = tumor_sample),
        gccorrection = ascat_gc_correction,
<<<<<<< HEAD
=======
        sex_prediction_json= qc_dir + "sex_prediction.json"
>>>>>>> 54ef7a24
    output:
        final_vcf = vcf_dir + "CNV.somatic." + config["analysis"]["case_id"] + ".raw.ascat.vcf.gz",
        ascat_copynumber = vcf_dir + "CNV.somatic." + config["analysis"]["case_id"] + ".ascat.copynumber.txt.gz",
        sample_statistics = vcf_dir + "CNV.somatic." + config["analysis"]["case_id"] + ".ascat.samplestatistics.txt",
        plot_ascat_profile = vcf_dir + "CNV.somatic." + config["analysis"]["case_id"] + ".ascat.ascatprofile.png",
        plot_raw_profile = vcf_dir + "CNV.somatic." + config["analysis"]["case_id"] + ".ascat.rawprofile.png",
        plot_aspcf = vcf_dir + "CNV.somatic." + config["analysis"]["case_id"] + ".ascat.ASPCF.png",
        plot_tumor = vcf_dir + "CNV.somatic." + config["analysis"]["case_id"] + ".ascat.tumor.png",
        plot_germline = vcf_dir + "CNV.somatic." + config["analysis"]["case_id"] + ".ascat.germline.png",
        plot_sunrise = vcf_dir + "CNV.somatic." + config["analysis"]["case_id"] + ".ascat.sunrise.png",
        namemap = vcf_dir + "CNV.somatic." + config["analysis"]["case_id"] + ".ascat.sample_name_map",
    benchmark:
        benchmark_dir + 'ascat_tumor_normal_' + config["analysis"]["case_id"] + "_ascat.tsv"
    singularity:
        Path(singularity_image, config["bioinfo_tools"].get("ascatNgs") + ".sif").as_posix()
    params:
        housekeeper_id = {"id": config["analysis"]["case_id"], "tags": "clinical"},
        tmpdir = tempfile.mkdtemp(prefix=tmp_dir),
        tumor = "TUMOR",
        normal = "NORMAL",
        genome = config["reference"]["genome_version"],
        case_name = config["analysis"]["case_id"],
        gender = config["analysis"]["gender"]
    message:
        ("Calling copy number variants using ascatNGS for {params.case_name}")
    shell:
        """
export TMPDIR={params.tmpdir} ;
export LD_LIBRARY_PATH=:/opt/wtsi-cgp/lib;

if [[ "{params.gender}" = "female" ]]; then gender="XX"; else gender="XY"; fi

ascat.pl \
  -protocol WGS \
  -species human \
  -genderChr Y \
  -assembly {params.genome} \
  -cpus {resources.threads} \
  -reference {input.fa} \
  -snp_gc {input.gccorrection} \
  -outdir {params.tmpdir} \
  -gender $gender \
  -tumour {input.bamT} \
  -normal {input.bamN};

cp  {params.tmpdir}/{params.tumor}.copynumber.caveman.vcf.gz {output.final_vcf};

cp {params.tmpdir}/{params.tumor}.copynumber.txt.gz {output.ascat_copynumber}

cp {params.tmpdir}/{params.tumor}.samplestatistics.txt {output.sample_statistics};

cp {params.tmpdir}/{params.tumor}.ASCATprofile.png {output.plot_ascat_profile};

cp {params.tmpdir}/{params.tumor}.rawprofile.png {output.plot_raw_profile};

cp {params.tmpdir}/{params.tumor}.ASPCF.png {output.plot_aspcf};

cp {params.tmpdir}/{params.tumor}.tumour.png {output.plot_tumor};

cp {params.tmpdir}/{params.tumor}.germline.png {output.plot_germline};

cp {params.tmpdir}/{params.tumor}.sunrise.png {output.plot_sunrise};

tabix -p vcf -f {output.final_vcf};

echo -e \"{params.tumor}\\tTUMOR\\n{params.normal}\\tNORMAL\" > {output.namemap};

rm -rf {params.tmpdir};
        """

rule tiddit_sv_tumor_normal_wgs:
    input:
        fa = reference_genome,
        bamN = config_model.get_final_bam_name(bam_dir = bam_dir, sample_name = normal_sample),
        bamT = config_model.get_final_bam_name(bam_dir = bam_dir, sample_name = tumor_sample)
    output:
        vcf = vcf_dir + "SV.somatic." + config["analysis"]["case_id"] + ".tiddit.vcf.gz",
        cov_tumor_tiddit = vcf_dir + "SV.somatic." + config["analysis"]["case_id"] + ".tumor.tiddit_cov.bed",
        cov_normal_tiddit = vcf_dir + "SV.somatic." + config["analysis"]["case_id"] + ".normal.tiddit_cov.bed",
        namemap = vcf_dir + "SV.somatic." + config["analysis"]["case_id"] + ".tiddit.sample_name_map",
    benchmark:
        benchmark_dir + 'tiddit_sv_tumor_normal_' + config["analysis"]["case_id"] + ".tsv"
    singularity:
        Path(singularity_image, config["bioinfo_tools"].get("tiddit") + ".sif").as_posix()
    params:
        tmpdir = tempfile.mkdtemp(prefix=tmp_dir),
        vcf_dir = vcf_dir,
        housekeeper_id= {"id": config["analysis"]["case_id"],"tags": "clinical"},
        tumor = "TUMOR",
        normal = "NORMAL",
        case_name = config["analysis"]["case_id"],
        filter_svs = get_script_path("filter_SVs.py")
    message:
        ("Calling structural variants using tiddit for {params.case_name}")
    shell:
        """
export TMPDIR={params.tmpdir} ;

tiddit --cov -z 500 --ref {input.fa} --bam {input.bamT} -o {params.tmpdir}/{params.tumor}_cov &

tiddit --cov -z 500 --ref {input.fa} --bam {input.bamN} -o {params.tmpdir}/{params.normal}_cov &

tiddit --sv -p 6 -r 6 -z 100 --p_ratio 0.10 --ref {input.fa} --bam {input.bamT} -o {params.tmpdir}/{params.tumor};

tiddit --sv -p 3 -r 3 --ref {input.fa} --bam {input.bamN} -o {params.tmpdir}/{params.normal};

grep -E "#|PASS" {params.tmpdir}/{params.tumor}.vcf > {params.tmpdir}/{params.tumor}_PASS.vcf;

grep -E "#|PASS" {params.tmpdir}/{params.normal}.vcf > {params.tmpdir}/{params.normal}_PASS.vcf;

svdb --merge --pass_only --notag --bnd_distance 500 --overlap 0.6 \
--vcf {params.tmpdir}/{params.tumor}_PASS.vcf {params.tmpdir}/{params.normal}_PASS.vcf \
> {params.vcf_dir}{params.tumor}_{params.normal}_merged_PASS.vcf ;

python {params.filter_svs} tiddit_tn -v {params.vcf_dir}{params.tumor}_{params.normal}_merged_PASS.vcf filter \
> {params.vcf_dir}{params.tumor}_{params.normal}_merged_tn_filter.vcf ;

python {params.filter_svs} tiddit_tn -v {params.vcf_dir}{params.tumor}_{params.normal}_merged_tn_filter.vcf rescue_bnds \
| bgzip -l 9 -c > {output.vcf}

cp {params.tmpdir}/{params.tumor}_cov.bed {output.cov_tumor_tiddit};

cp {params.tmpdir}/{params.normal}_cov.bed {output.cov_normal_tiddit};

tabix -p vcf -f {output.vcf};

echo -e \"{params.tumor}\\tTUMOR\\n{params.normal}\\tNORMAL\" > {output.namemap};

rm -rf {params.tmpdir};
        """


rule igh_dux4_detection_tumor_normal_wgs:
    input:
        fa = reference_genome,
        bamT = config_model.get_final_bam_name(bam_dir = bam_dir, sample_name = tumor_sample),
        bamN = config_model.get_final_bam_name(bam_dir = bam_dir, sample_name= normal_sample),
    output:
        vcf = vcf_dir + "SV.somatic." + config["analysis"]["case_id"] + ".igh_dux4.vcf.gz",
    benchmark:
        benchmark_dir + 'igh_dux4_detection_tumor_normal_' + config["analysis"]["case_id"] + ".tsv"
    singularity:
        Path(singularity_image, config["bioinfo_tools"].get("samtools") + ".sif").as_posix()
    params:
        genome_version = config["reference"]["genome_version"],
        custom_sv_detection_script = get_script_path("igh_dux4_detection.sh"),
        case_name = config["analysis"]["case_id"],
    message:
        "Detecting IGH::DUX4 rearrangement for {params.case_name} using samtools."
    shell:
        """
        bash {params.custom_sv_detection_script} {params.genome_version} {output.vcf} {input.bamT} {input.bamN} 
        """<|MERGE_RESOLUTION|>--- conflicted
+++ resolved
@@ -146,10 +146,7 @@
         bamN = config_model.get_final_bam_name(bam_dir = bam_dir, sample_name = normal_sample),
         bamT = config_model.get_final_bam_name(bam_dir = bam_dir, sample_name = tumor_sample),
         gccorrection = ascat_gc_correction,
-<<<<<<< HEAD
-=======
         sex_prediction_json= qc_dir + "sex_prediction.json"
->>>>>>> 54ef7a24
     output:
         final_vcf = vcf_dir + "CNV.somatic." + config["analysis"]["case_id"] + ".raw.ascat.vcf.gz",
         ascat_copynumber = vcf_dir + "CNV.somatic." + config["analysis"]["case_id"] + ".ascat.copynumber.txt.gz",
