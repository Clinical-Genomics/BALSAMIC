--- conflicted
+++ resolved
@@ -169,11 +169,7 @@
         normal = "NORMAL",
         genome = config["reference"]["genome_version"],
         case_name = config["analysis"]["case_id"],
-<<<<<<< HEAD
-        gender = config_model.get_gender,
-=======
         gender = config["analysis"]["gender"]
->>>>>>> 6d72b4cb
     message:
         ("Calling copy number variants using ascatNGS for {params.case_name}")
     shell:
