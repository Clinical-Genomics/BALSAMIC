# vim: syntax=python tabstop=4 expandtab
# coding: utf-8


rule manta_tumor_normal_wgs:
    input:
        fa = reference_genome,
        bamN = config_model.get_final_bam_name(bam_dir = bam_dir, sample_name = normal_sample),
        bamT = config_model.get_final_bam_name(bam_dir = bam_dir, sample_name = tumor_sample)
    output:
        final = vcf_dir + "SV.somatic." + config["analysis"]["case_id"] + ".manta.vcf.gz",
        namemap = vcf_dir + "SV.somatic." + config["analysis"]["case_id"] + ".manta.sample_name_map",
    benchmark:
        Path(benchmark_dir, 'manta_tumor_normal_' + config["analysis"]["case_id"] + ".tsv").as_posix()
    singularity:
        Path(singularity_image, config["bioinfo_tools"].get("manta") + ".sif").as_posix()
    params:
        tmpdir = tempfile.mkdtemp(prefix=tmp_dir),
        settings = params.get_manta_settings(sequencing_type=sequencing_type),
        runmode = "local",
        tumor = config_model.get_sample_name_by_type(SampleType.TUMOR),
        normal = config_model.get_sample_name_by_type(SampleType.NORMAL),
        case_name = case_id,
        low_pr_sr_count_value = MANTA_FILTERS.low_pr_sr_count.tag_value,
        low_pr_sr_count_filter_name = MANTA_FILTERS.low_pr_sr_count.filter_name,
    message:
        ("Calling structural variants using manta for {params.case_name} and "
        "index the compressed vcf file")
    shell:
        """
export TMPDIR={params.tmpdir} ;
samtools_path=$(readlink -f $(which samtools)) ;

configManta.py \
{params.settings} \
--normalBam={input.bamN} \
--tumorBam={input.bamT} \
--referenceFasta={input.fa} \
--runDir={params.tmpdir};

python {params.tmpdir}/runWorkflow.py -m {params.runmode} -j {threads};

convertInversion.py \
  $samtools_path \
  {input.fa} \
  {params.tmpdir}/results/variants/somaticSV.vcf.gz > {params.tmpdir}/results/variants/somaticSV_converted.vcf;

bgzip -l 9 {params.tmpdir}/results/variants/somaticSV_converted.vcf ;

bcftools filter --threads {threads} --exclude 'SUM(FORMAT/PR[1:1]+FORMAT/SR[1:1]) < {params.low_pr_sr_count_value}' --soft-filter '{params.low_pr_sr_count_filter_name}' --mode '+' -o {output.final} -O z {params.tmpdir}/results/variants/somaticSV_converted.vcf.gz

tabix -p vcf -f {output.final};

echo -e \"{params.normal}\\tNORMAL\\n{params.tumor}\\tTUMOR\" > {output.namemap};

rm -rf {params.tmpdir};
        """

rule delly_sv_tumor_normal_wgs:
    input:
        fa = reference_genome,
        bamN = config_model.get_final_bam_name(bam_dir = bam_dir, sample_name = normal_sample),
        bamT = config_model.get_final_bam_name(bam_dir = bam_dir, sample_name = tumor_sample),
        excl = delly_exclusion_converted
    output:
        final = vcf_dir + "SV.somatic." + config["analysis"]["case_id"] + ".delly.bcf",
        namemap = vcf_dir + "SV.somatic." + config["analysis"]["case_id"] + ".dellysv.sample_name_map",
    benchmark:
        Path(benchmark_dir, 'delly_sv_tumor_normal_' + config["analysis"]["case_id"] + ".tsv")
    singularity:
        Path(singularity_image, config["bioinfo_tools"].get("delly") + ".sif").as_posix()
    params:
        tmpdir = tempfile.mkdtemp(prefix=tmp_dir),
        tumor = "TUMOR",
        normal = "NORMAL",
        case_name = config["analysis"]["case_id"]
    message:
        ("Calling structural variants using delly for {params.case_name},"
        "filter somatic variants and finally convert from bcf to compressed vcf file")
    shell:
        """
export TMPDIR={params.tmpdir} ;

delly call -x {input.excl} -o {params.tmpdir}/delly.bcf -g {input.fa} {input.bamT} {input.bamN};

echo -e \"{params.tumor}\\ttumor\\n{params.normal}\\tcontrol\" > {params.tmpdir}/samples.tsv;

delly filter -p -f somatic -o {output.final} -s {params.tmpdir}/samples.tsv {params.tmpdir}/delly.bcf;

echo -e \"{params.tumor}\\tTUMOR\\n{params.normal}\\tNORMAL\" > {output.namemap};

rm -rf {params.tmpdir};
        """


rule delly_cnv_tumor_normal_wgs:
    input:
        fa = reference_genome,
        bamN = config_model.get_final_bam_name(bam_dir = bam_dir, sample_name = normal_sample),
        bamT = config_model.get_final_bam_name(bam_dir = bam_dir, sample_name = tumor_sample),
        map = delly_mappability
    output:
        cnv_delly = vcf_dir + "CNV.somatic." + config["analysis"]["case_id"] + ".delly.bcf",
        rd_delly = vcf_dir + "CNV.somatic." + config["analysis"]["case_id"] + ".dellycnv.cov.gz",
        namemap= vcf_dir + "CNV.somatic." + config["analysis"]["case_id"] + ".dellycnv.sample_name_map",
    benchmark:
        benchmark_dir + 'delly_cnv_tumor_only_' + config["analysis"]["case_id"] + ".tsv"
    singularity:
        Path(singularity_image, config["bioinfo_tools"].get("delly") + ".sif").as_posix(),
    params:
        tmpdir = tempfile.mkdtemp(prefix=tmp_dir),
        housekeeper_id= {"id": config["analysis"]["case_id"],"tags": "clinical"},
        normal = "NORMAL",
        tumor = "TUMOR",
        case_name = config["analysis"]["case_id"]
    message:
        ("Calling copy number variants using delly for {params.case_name}")
    shell:
        """
export TMPDIR={params.tmpdir} ;

echo -e \"{params.tumor}\\ttumor\\n{params.normal}\\tcontrol\" > {params.tmpdir}/samples.tsv;

delly cnv -u -z 10000 -m {input.map} -g {input.fa} -c {output.rd_delly} \
-o {params.tmpdir}/{params.tumor}.bcf {input.bamT};

delly cnv -u -v {params.tmpdir}/{params.tumor}.bcf -m {input.map} -g {input.fa} \
-o {params.tmpdir}/{params.normal}.bcf {input.bamN};

bcftools merge -m id -O b -o {params.tmpdir}/{params.tumor}_{params.normal}.bcf \
{params.tmpdir}/{params.tumor}.bcf {params.tmpdir}/{params.normal}.bcf; 

bcftools index {params.tmpdir}/{params.tumor}_{params.normal}.bcf; 

delly classify -p -f somatic -o {output.cnv_delly} -s {params.tmpdir}/samples.tsv \
{params.tmpdir}/{params.tumor}_{params.normal}.bcf ;

echo -e \"{params.tumor}\\tTUMOR\\n{params.normal}\\tNORMAL\" > {output.namemap};

rm -rf {params.tmpdir};
        """

rule ascat_tumor_normal_wgs:
    input:
        fa = reference_genome,
        bamN = config_model.get_final_bam_name(bam_dir = bam_dir, sample_name = normal_sample),
        bamT = config_model.get_final_bam_name(bam_dir = bam_dir, sample_name = tumor_sample),
<<<<<<< HEAD
        gccorrection = ascat_gc_correction,
=======
        gccorrection = config["reference"]["ascat_gc_correction"],
        sex_prediction_json= qc_dir + "sex_prediction.json"
>>>>>>> b30b7d7a
    output:
        final_vcf = vcf_dir + "CNV.somatic." + config["analysis"]["case_id"] + ".raw.ascat.vcf.gz",
        ascat_copynumber = vcf_dir + "CNV.somatic." + config["analysis"]["case_id"] + ".ascat.copynumber.txt.gz",
        sample_statistics = vcf_dir + "CNV.somatic." + config["analysis"]["case_id"] + ".ascat.samplestatistics.txt",
        plot_ascat_profile = vcf_dir + "CNV.somatic." + config["analysis"]["case_id"] + ".ascat.ascatprofile.png",
        plot_raw_profile = vcf_dir + "CNV.somatic." + config["analysis"]["case_id"] + ".ascat.rawprofile.png",
        plot_aspcf = vcf_dir + "CNV.somatic." + config["analysis"]["case_id"] + ".ascat.ASPCF.png",
        plot_tumor = vcf_dir + "CNV.somatic." + config["analysis"]["case_id"] + ".ascat.tumor.png",
        plot_germline = vcf_dir + "CNV.somatic." + config["analysis"]["case_id"] + ".ascat.germline.png",
        plot_sunrise = vcf_dir + "CNV.somatic." + config["analysis"]["case_id"] + ".ascat.sunrise.png",
        namemap = vcf_dir + "CNV.somatic." + config["analysis"]["case_id"] + ".ascat.sample_name_map",
    benchmark:
        benchmark_dir + 'ascat_tumor_normal_' + config["analysis"]["case_id"] + "_ascat.tsv"
    singularity:
        Path(singularity_image, config["bioinfo_tools"].get("ascatNgs") + ".sif").as_posix()
    params:
        housekeeper_id = {"id": config["analysis"]["case_id"], "tags": "clinical"},
        tmpdir = tempfile.mkdtemp(prefix=tmp_dir),
        tumor = "TUMOR",
        normal = "NORMAL",
        genome = config["reference"]["genome_version"],
        case_name = config["analysis"]["case_id"],
        gender = config["analysis"]["gender"]
    message:
        ("Calling copy number variants using ascatNGS for {params.case_name}")
    shell:
        """
export TMPDIR={params.tmpdir} ;
export LD_LIBRARY_PATH=:/opt/wtsi-cgp/lib;

if [[ "{params.gender}" = "female" ]]; then gender="XX"; else gender="XY"; fi

ascat.pl \
  -protocol WGS \
  -species human \
  -genderChr Y \
  -assembly {params.genome} \
  -cpus {threads} \
  -reference {input.fa} \
  -snp_gc {input.gccorrection} \
  -outdir {params.tmpdir} \
  -gender $gender \
  -tumour {input.bamT} \
  -normal {input.bamN};

cp  {params.tmpdir}/{params.tumor}.copynumber.caveman.vcf.gz {output.final_vcf};

cp {params.tmpdir}/{params.tumor}.copynumber.txt.gz {output.ascat_copynumber}

cp {params.tmpdir}/{params.tumor}.samplestatistics.txt {output.sample_statistics};

cp {params.tmpdir}/{params.tumor}.ASCATprofile.png {output.plot_ascat_profile};

cp {params.tmpdir}/{params.tumor}.rawprofile.png {output.plot_raw_profile};

cp {params.tmpdir}/{params.tumor}.ASPCF.png {output.plot_aspcf};

cp {params.tmpdir}/{params.tumor}.tumour.png {output.plot_tumor};

cp {params.tmpdir}/{params.tumor}.germline.png {output.plot_germline};

cp {params.tmpdir}/{params.tumor}.sunrise.png {output.plot_sunrise};

tabix -p vcf -f {output.final_vcf};

echo -e \"{params.tumor}\\tTUMOR\\n{params.normal}\\tNORMAL\" > {output.namemap};

rm -rf {params.tmpdir};
        """

rule tiddit_sv_tumor_normal_wgs:
    input:
        fa = reference_genome,
        bamN = config_model.get_final_bam_name(bam_dir = bam_dir, sample_name = normal_sample),
        bamT = config_model.get_final_bam_name(bam_dir = bam_dir, sample_name = tumor_sample)
    output:
        vcf = vcf_dir + "SV.somatic." + config["analysis"]["case_id"] + ".tiddit.vcf.gz",
        cov_tumor_tiddit = vcf_dir + "SV.somatic." + config["analysis"]["case_id"] + ".tumor.tiddit_cov.bed",
        cov_normal_tiddit = vcf_dir + "SV.somatic." + config["analysis"]["case_id"] + ".normal.tiddit_cov.bed",
        namemap = vcf_dir + "SV.somatic." + config["analysis"]["case_id"] + ".tiddit.sample_name_map",
    benchmark:
        benchmark_dir + 'tiddit_sv_tumor_normal_' + config["analysis"]["case_id"] + ".tsv"
    singularity:
        Path(singularity_image, config["bioinfo_tools"].get("tiddit") + ".sif").as_posix()
    params:
        tmpdir = tempfile.mkdtemp(prefix=tmp_dir),
        vcf_dir = vcf_dir,
        housekeeper_id= {"id": config["analysis"]["case_id"],"tags": "clinical"},
        tumor = "TUMOR",
        normal = "NORMAL",
        case_name = config["analysis"]["case_id"],
        filter_svs = get_script_path("filter_SVs.py")
    message:
        ("Calling structural variants using tiddit for {params.case_name}")
    shell:
        """
export TMPDIR={params.tmpdir} ;

tiddit --cov -z 500 --ref {input.fa} --bam {input.bamT} -o {params.tmpdir}/{params.tumor}_cov &

tiddit --cov -z 500 --ref {input.fa} --bam {input.bamN} -o {params.tmpdir}/{params.normal}_cov &

tiddit --sv -p 6 -r 6 -z 100 --p_ratio 0.10 --ref {input.fa} --bam {input.bamT} -o {params.tmpdir}/{params.tumor};

tiddit --sv -p 3 -r 3 --ref {input.fa} --bam {input.bamN} -o {params.tmpdir}/{params.normal};

grep -E "#|PASS" {params.tmpdir}/{params.tumor}.vcf > {params.tmpdir}/{params.tumor}_PASS.vcf;

grep -E "#|PASS" {params.tmpdir}/{params.normal}.vcf > {params.tmpdir}/{params.normal}_PASS.vcf;

svdb --merge --pass_only --notag --bnd_distance 500 --overlap 0.6 \
--vcf {params.tmpdir}/{params.tumor}_PASS.vcf {params.tmpdir}/{params.normal}_PASS.vcf \
> {params.vcf_dir}{params.tumor}_{params.normal}_merged_PASS.vcf ;

python {params.filter_svs} tiddit_tn -v {params.vcf_dir}{params.tumor}_{params.normal}_merged_PASS.vcf filter \
> {params.vcf_dir}{params.tumor}_{params.normal}_merged_tn_filter.vcf ;

python {params.filter_svs} tiddit_tn -v {params.vcf_dir}{params.tumor}_{params.normal}_merged_tn_filter.vcf rescue_bnds \
| bgzip -l 9 -c > {output.vcf}

cp {params.tmpdir}/{params.tumor}_cov.bed {output.cov_tumor_tiddit};

cp {params.tmpdir}/{params.normal}_cov.bed {output.cov_normal_tiddit};

tabix -p vcf -f {output.vcf};

echo -e \"{params.tumor}\\tTUMOR\\n{params.normal}\\tNORMAL\" > {output.namemap};

rm -rf {params.tmpdir};
        """


rule igh_dux4_detection_tumor_normal_wgs:
    input:
        fa = reference_genome,
        bamT = config_model.get_final_bam_name(bam_dir = bam_dir, sample_name = tumor_sample),
        bamN = config_model.get_final_bam_name(bam_dir = bam_dir, sample_name= normal_sample),
    output:
        vcf = vcf_dir + "SV.somatic." + config["analysis"]["case_id"] + ".igh_dux4.vcf.gz",
    benchmark:
        benchmark_dir + 'igh_dux4_detection_tumor_normal_' + config["analysis"]["case_id"] + ".tsv"
    singularity:
        Path(singularity_image, config["bioinfo_tools"].get("samtools") + ".sif").as_posix()
    params:
        genome_version = config["reference"]["genome_version"],
        custom_sv_detection_script = get_script_path("igh_dux4_detection.sh"),
        case_name = config["analysis"]["case_id"],
    message:
        "Detecting IGH::DUX4 rearrangement for {params.case_name} using samtools."
    shell:
        """
        bash {params.custom_sv_detection_script} {params.genome_version} {output.vcf} {input.bamT} {input.bamN} 
        """<|MERGE_RESOLUTION|>--- conflicted
+++ resolved
@@ -145,12 +145,8 @@
         fa = reference_genome,
         bamN = config_model.get_final_bam_name(bam_dir = bam_dir, sample_name = normal_sample),
         bamT = config_model.get_final_bam_name(bam_dir = bam_dir, sample_name = tumor_sample),
-<<<<<<< HEAD
         gccorrection = ascat_gc_correction,
-=======
-        gccorrection = config["reference"]["ascat_gc_correction"],
         sex_prediction_json= qc_dir + "sex_prediction.json"
->>>>>>> b30b7d7a
     output:
         final_vcf = vcf_dir + "CNV.somatic." + config["analysis"]["case_id"] + ".raw.ascat.vcf.gz",
         ascat_copynumber = vcf_dir + "CNV.somatic." + config["analysis"]["case_id"] + ".ascat.copynumber.txt.gz",
