rule create_target:
    input:
        bed_expanded_merged = Path(cnv_dir + "capture_kit_expanded_merged.bed").as_posix(),
<<<<<<< HEAD
        refgene_flat = refgene_flat,
        access_bed = access_regions
=======
        refgene_flat = config_model.reference["refgene_flat"],
        access_bed = config_model.reference["access_regions"],
>>>>>>> 6d72b4cb
    output:
        targets = cnv_dir + "targets.bed",
        antitargets = cnv_dir + "antitarget.bed",
    singularity:
        Path(singularity_image, "cnvkit.sif").as_posix()
    benchmark:
        Path(benchmark_dir, "cnvkit.targets.tsv").as_posix()
    shell:
        """
cnvkit.py target {input.bed_expanded_merged} --annotate {input.refgene_flat} --split -o {output.targets};
cnvkit.py antitarget {input.bed_expanded_merged} -g {input.access_bed} -o {output.antitargets};
        """

rule create_coverage:
    input:
        bam = lambda wildcards: config_model.get_final_bam_name(bam_dir = bam_dir, sample_name = wildcards.sample),
        target_bed = cnv_dir + "targets.bed",
        antitarget_bed = cnv_dir + "antitarget.bed"
    output:
        target_cnn = cnv_dir + "{sample}.targetcoverage.cnn",
        antitarget_cnn = cnv_dir + "{sample}.antitargetcoverage.cnn"
    benchmark:
        Path(benchmark_dir, "cnvkit_{sample}.coverage.tsv").as_posix()
    params:
        case_name = config["analysis"]["case_id"],
        tmpdir = tempfile.mkdtemp(prefix=tmp_dir),
        min_mapq = params.common.min_mapq,
    singularity:
        Path(singularity_image, "cnvkit.sif").as_posix()
    message:
        "Segmenting genomic regions using CNVkit for {params.case_name}"
    shell:
        """
export TMPDIR={params.tmpdir} ;

cnvkit.py coverage {input.bam} {input.target_bed} -o {output.target_cnn} --min-mapq {params.min_mapq} --processes {threads} ;
cnvkit.py coverage {input.bam} {input.antitarget_bed} -o {output.antitarget_cnn} --min-mapq {params.min_mapq} --processes {threads} ;

rm -rf {params.tmpdir}
        """<|MERGE_RESOLUTION|>--- conflicted
+++ resolved
@@ -1,13 +1,8 @@
 rule create_target:
     input:
         bed_expanded_merged = Path(cnv_dir + "capture_kit_expanded_merged.bed").as_posix(),
-<<<<<<< HEAD
-        refgene_flat = refgene_flat,
-        access_bed = access_regions
-=======
         refgene_flat = config_model.reference["refgene_flat"],
         access_bed = config_model.reference["access_regions"],
->>>>>>> 6d72b4cb
     output:
         targets = cnv_dir + "targets.bed",
         antitargets = cnv_dir + "antitarget.bed",
