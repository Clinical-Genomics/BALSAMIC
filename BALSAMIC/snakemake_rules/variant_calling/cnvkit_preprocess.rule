--- conflicted
+++ resolved
@@ -2,11 +2,7 @@
     input:
         bed_expanded_merged = Path(cnv_dir + "capture_kit_expanded_merged.bed").as_posix(),
         refgene_flat = refgene_flat,
-<<<<<<< HEAD
-        access_bed = access_regions
-=======
         access_bed = access_regions,
->>>>>>> 54ef7a24
     output:
         targets = cnv_dir + "targets.bed",
         antitargets = cnv_dir + "antitarget.bed",
