# vim: syntax=python tabstop=4 expandtab
# coding: utf-8

rule sentieon_DNAscope_tga:
    input:
        bam = lambda wildcards: config_model.get_final_bam_name(bam_dir = bam_dir, sample_type = wildcards.sample_type),
        ref = config["reference"]["reference_genome"],
        dbsnp = config["reference"]["dbsnp"],
        interval = config["panel"]["capture_kit"]
    output:
        vcf = vcf_dir + "SNV.germline.{sample_type}.dnascope.vcf.gz",
    benchmark:
        Path(benchmark_dir, "sentieon_dnascope_{sample_type}.tsv").as_posix()
    resources:
<<<<<<< HEAD
        mem_mb=lambda wc, input: max(3.1 * input.size_mb, 5000)
=======
        mem_mb=lambda wc, input: min(max(3.1 * input.size_mb, 5000), 250000) # Cap at 250GB. Scale memory with input size (min 5GB) to handle large TGA cases without over-allocating for typical inputs (e.g. myeloid). 3.1 factor chosen after testing
>>>>>>> a250c9ff
    params:
        tmpdir = tempfile.mkdtemp(prefix=tmp_dir),
        sentieon_exec = config_model.sentieon.sentieon_exec,
        sentieon_lic = config_model.sentieon.sentieon_license,
        sample = '{sample_type}'
    message:
        "Calling germline variants using Sentieon DNAscope for {params.sample}"
    shell:
        """
export TMPDIR={params.tmpdir};
export SENTIEON_TMPDIR={params.tmpdir};
export SENTIEON_LICENSE={params.sentieon_lic};

{params.sentieon_exec} driver \
-t {resources.threads} \
-r {input.ref} \
-i {input.bam} \
--interval {input.interval} \
--algo DNAscope \
-d {input.dbsnp} {output.vcf};

rm -rf {params.tmpdir};
        """


rule manta_germline_tga:
    input:
        fa = config["reference"]["reference_genome"],
        bam = lambda wildcards: config_model.get_final_bam_name(bam_dir = bam_dir, sample_type = wildcards.sample_type, specified_suffix="dedup.fixmate.qualcapped"),
    output:
        final = vcf_dir + "SV.germline.{sample_type}.manta_germline.vcf.gz",
    benchmark:
        Path(benchmark_dir, 'manta_germline_' + "{sample_type}.tsv").as_posix()
    singularity:
        Path(singularity_image, config["bioinfo_tools"].get("manta") + ".sif").as_posix()
    params:
        tmpdir = tempfile.mkdtemp(prefix=tmp_dir),
        runmode = "local",
        sample = "{sample_type}"
    message:
        "Calling germline variants using manta for {params.sample}"
    shell:
        """
export TMPDIR={params.tmpdir};        

configManta.py \
--bam={input.bam} \
--referenceFasta={input.fa} \
--runDir={params.tmpdir};

python {params.tmpdir}/runWorkflow.py -m {params.runmode} -j {resources.threads};

cp {params.tmpdir}/results/variants/diploidSV.vcf.gz {output.final};

tabix -p vcf -f {output.final};

rm -rf {params.tmpdir};
        """<|MERGE_RESOLUTION|>--- conflicted
+++ resolved
@@ -12,11 +12,7 @@
     benchmark:
         Path(benchmark_dir, "sentieon_dnascope_{sample_type}.tsv").as_posix()
     resources:
-<<<<<<< HEAD
-        mem_mb=lambda wc, input: max(3.1 * input.size_mb, 5000)
-=======
         mem_mb=lambda wc, input: min(max(3.1 * input.size_mb, 5000), 250000) # Cap at 250GB. Scale memory with input size (min 5GB) to handle large TGA cases without over-allocating for typical inputs (e.g. myeloid). 3.1 factor chosen after testing
->>>>>>> a250c9ff
     params:
         tmpdir = tempfile.mkdtemp(prefix=tmp_dir),
         sentieon_exec = config_model.sentieon.sentieon_exec,
