--- conflicted
+++ resolved
@@ -41,15 +41,10 @@
         min_mapq = params.common.min_mapq,
         case_name = config["analysis"]["case_id"],
         gender = config["analysis"]["gender"],
-<<<<<<< HEAD
-        sample_id = "TUMOR",
+        tumor_sample_id= "TUMOR",
+        normal_sample_id= "NORMAL",
         genome = config["reference"]["genome_version"],
-        pon = " " if get_pon_cnn(config) is None else get_pon_cnn(config)
-=======
-        tumor_sample_id = "TUMOR",
-        normal_sample_id = "NORMAL",
-        genome = config["reference"]["genome_version"]
->>>>>>> c2fc1cd9
+        pon = " " if get_pon_cnn(config) is None else get_pon_cnn(config),
     message:
         "Calling CNVs using CNVkit and calculating tumor purity/ploidy using PureCN for {params.case_name}"
     shell:
