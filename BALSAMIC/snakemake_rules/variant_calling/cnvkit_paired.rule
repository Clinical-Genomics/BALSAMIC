--- conflicted
+++ resolved
@@ -32,13 +32,13 @@
         namemap = temp(vcf_dir + "CNV.somatic." + config["analysis"]["case_id"] + ".cnvkit.sample_name_map"),
         scatter = cnv_dir + tumor_bam + "-scatter.pdf",
         vcf = temp(vcf_dir + "CNV.somatic." + config["analysis"]["case_id"] + ".cnvkit.vcf.gz"),
+    singularity:
+        Path(singularity_image, config["bioinfo_tools"].get("cnvkit") + ".sif").as_posix() 
     benchmark:
         benchmark_dir + "cnvkit_batch_paired_" + config["analysis"]["case_id"] + ".tsv"
-    singularity:
-        singularity_image
     params:
         cnv_dir = cnv_dir,
-        conda = get_conda_env(config["conda_env_yaml"], "cnvkit"),
+        conda = config["bioinfo_tools"].get("cnvkit"),
         extra = cnvkit_params,
         housekeeper_id = {"id": config["analysis"]["case_id"], "tags": "cnv"},
         name = config["analysis"]["case_id"],
@@ -46,14 +46,6 @@
         target = config["panel"]["capture_kit"] if "panel" in config else "None",
         tmpdir = tempfile.mkdtemp(prefix=tmp_dir),
         tumor_name = tumor_bam,
-<<<<<<< HEAD
-        cnv_dir = cnv_dir,
-        conda = config["bioinfo_tools"].get("cnvkit"),
-    singularity: Path(singularity_image, config["bioinfo_tools"].get("cnvkit") + ".sif").as_posix() 
-    benchmark:
-        benchmark_dir + "cnvkit_paired_" + config["analysis"]["case_id"] + ".cnvkit_paired.tsv"
-=======
->>>>>>> af60cd5c
     shell:
         """
 source activate {params.conda};
