--- conflicted
+++ resolved
@@ -16,34 +16,6 @@
 
 
 rule manta_tumor_normal:
-<<<<<<< HEAD
-  input:
-    fa = config["reference"]["reference_genome"] ,
-    bamN = bam_dir + normal_bam, 
-    bamT = bam_dir + tumor_bam,
-  output:
-    candidateindel = vcf_dir + "manta/results/variants/candidateSmallIndels.vcf.gz",
-    final = vcf_dir + "SV.somatic." + config["analysis"]["case_id"] + ".manta.vcf.gz",
-  params:
-    tmpdir = vcf_dir + "manta/",
-    runmode = "local",
-    conda = get_conda_env(config["conda_env_yaml"],"manta")
-  threads: 4
-  singularity: singularity_image
-  shell:
-    "source activate {params.conda};"
-    "rm -rf {params.tmpdir}; "
-    "configManta.py "
-        "--normalBam={input.bamN} "
-        "--tumorBam={input.bamT} "
-        "--referenceFasta={input.fa} "
-        "--runDir={params.tmpdir}; "
-    "python {params.tmpdir}/runWorkflow.py -m {params.runmode} -j {threads};"
-    "cp {params.tmpdir}/results/variants/somaticSV.vcf.gz {output.final}; "
-    "tabix -p vcf -f {output.final}; "
-    "source deactivate; "
-    
-=======
 	input:
 		fa = config["reference"]["reference_genome"] ,
 		bamN = bam_dir + normal_bam, 
@@ -55,6 +27,7 @@
 		tmpdir = vcf_dir + "manta/",
 		runmode = "local",
 		conda = get_conda_env(config["conda_env_yaml"],"manta")
+  singularity: singularity_image
 	benchmark: 
 		benchmark_dir + config["analysis"]["case_id"] + ".manta.tsv"
 	threads: 4
@@ -69,6 +42,4 @@
 		"python {params.tmpdir}/runWorkflow.py -m {params.runmode} -j {threads};"
 		"cp {params.tmpdir}/results/variants/somaticSV.vcf.gz {output.final}; "
 		"tabix -p vcf -f {output.final}; "
-		"source deactivate; "
-		
->>>>>>> 853129c3
+		"source deactivate; "