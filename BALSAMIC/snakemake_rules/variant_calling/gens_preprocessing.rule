# vim: syntax=python tabstop=4 expandtab
# coding: utf-8

<<<<<<< HEAD
if config["analysis"]["sequencing_type"] == 'wgs':
    rule sentieon_DNAscope_gnomad:
        input:
            ref=config["reference"]["reference_genome"],
            gnomad_af5=config["reference"]["gnomad_min_af5"],
            bam=lambda wildcards: config_model.get_final_bam_name(bam_dir=bam_dir,sample_name=wildcards.sample)
        output:
            gnomad_af5_vcf=cnv_dir + "SNV.germline.{sample}.dnascope_gnomad_af5.vcf.gz",
        params:
            tmpdir=tempfile.mkdtemp(prefix=tmp_dir),
            pcr_model=params.common.pcr_model,
            sentieon_exec=config["SENTIEON_EXEC"],
            sentieon_lic=config["SENTIEON_LICENSE"],
            sample="{sample}"
        benchmark:
            Path(benchmark_dir,"sentieon_DNAscope_gnomad_{sample}.tsv").as_posix()
        threads:
            get_threads(cluster_config,"sentieon_DNAscope_gnomad")
        message:
            "Calling germline variants on positions in Gnomad AF > 0.05 using Sentieon DNAscope for {params.sample}"
        shell:
            """
      export TMPDIR={params.tmpdir};
      export SENTIEON_TMPDIR={params.tmpdir};
      export SENTIEON_LICENSE={params.sentieon_lic};
  
      {params.sentieon_exec} driver \
      -t {threads} \
      -r {input.ref} \
      -i {input.bam} \
      --algo DNAscope \
      --pcr_indel_mode {params.pcr_model} \
      --given {input.gnomad_af5} {output.gnomad_af5_vcf};
  
      rm -rf {params.tmpdir};
            """
=======
rule sentieon_DNAscope_gnomad:
    input:
        ref = config["reference"]["reference_genome"],
        gnomad_af5= config["reference"]["gnomad_min_af5"],
        bam = lambda wildcards: config_model.get_final_bam_name(bam_dir = bam_dir, sample_name = wildcards.sample)
    output:
        gnomad_af5_vcf = cnv_dir + "SNV.germline.{sample}.dnascope_gnomad_af5.vcf.gz",
    params:
        tmpdir = tempfile.mkdtemp(prefix=tmp_dir),
        pcr_model = params.common.pcr_model,
        sentieon_exec = config_model.sentieon.sentieon_exec,
        sentieon_lic =  config_model.sentieon.sentieon_license,
        sentieon_ml_dnascope = config_model.sentieon.dnascope_model,
        sample = "{sample}"
    benchmark:
        Path(benchmark_dir, "sentieon_DNAscope_gnomad_{sample}.tsv").as_posix()
    threads:
        get_threads(cluster_config, "sentieon_DNAscope_gnomad")
    message:
        "Calling germline variants on positions in Gnomad AF > 0.05 using Sentieon DNAscope for {params.sample}"
    shell:
      """
export TMPDIR={params.tmpdir};
export SENTIEON_TMPDIR={params.tmpdir};
export SENTIEON_LICENSE={params.sentieon_lic};
export SENTIEON_DNASCOPE={params.sentieon_ml_dnascope};
>>>>>>> 0249d055

    rule gatk_denoisereadcounts:
        input:
            gens_pon=config["reference"]["gens_coverage_pon"],
            readcounts_hdf5=cnv_dir + "{sample}.collectreadcounts.hdf5"
        output:
            denoised_cr=cnv_dir + "{sample}.denoisedCR.tsv",
            standardized_cr=cnv_dir + "{sample}.standardizedCR.tsv"
        params:
            tmpdir=tempfile.mkdtemp(prefix=tmp_dir),
            sample="{sample}"
        benchmark:
            Path(benchmark_dir,"gatk_denoisereadcounts_{sample}.tsv").as_posix()
        singularity:
            Path(singularity_image,config["bioinfo_tools"].get("gatk") + ".sif").as_posix()
        threads:
            get_threads(cluster_config,"gatk_denoisereadcounts")
        message:
            "Running GATK DenoiseReadCounts on {params.sample} for GENS."
        shell:
            """
    export TMPDIR={params.tmpdir};  

    gatk --java-options "-Xmx60g" DenoiseReadCounts  \
    -I {input.readcounts_hdf5} \
    --count-panel-of-normals {input.gens_pon} \
    --tmp-dir {params.tmpdir} \
    --standardized-copy-ratios {output.standardized_cr} \
    --denoised-copy-ratios {output.denoised_cr} ;

    rm -rf {params.tmpdir}
            """

    rule gens_preprocessing_wgs:
        input:
            denoised_cr = cnv_dir + "{sample}.denoisedCR.tsv",
            gnomad_af5_vcf = cnv_dir + "SNV.germline.{sample}.dnascope_gnomad_af5.vcf.gz",
        output:
            gens_baf_bed = cnv_dir + "{sample}.baf.bed",
            gens_cov_bed = cnv_dir + "{sample}.cov.bed"
        params:
            gens_preprocessing = get_script_path("preprocess_gens.py"),
            sequencing_type = sequencing_type,
            sample="{sample}"
        benchmark:
            Path(benchmark_dir, "gens_preprocessing_{sample}.tsv").as_posix()
        threads:
            get_threads(cluster_config, "gens_preprocessing")
        message:
            "Formatting output for GENS for sample: {params.sample}."
        shell:
            """
    python {params.gens_preprocessing} -s {params.sequencing_type} -o {output.gens_baf_bed} calculate-bafs --vcf-file-path {input.gnomad_af5_vcf} ;
    python {params.gens_preprocessing} -s {params.sequencing_type} -o {output.gens_cov_bed} create-coverage-regions --normalised-coverage-path {input.denoised_cr}
            """
else:
    rule sentieon_DNAscope_gnomad_tga:
        input:
            bed=config["panel"]["capture_kit"],
            ref=config["reference"]["reference_genome"],
            gnomad_af5=config["reference"]["gnomad_min_af5"],
            bam=lambda wildcards: config_model.get_final_bam_name(bam_dir=bam_dir,sample_name=wildcards.sample)
        output:
            gnomad_af5_vcf=cnv_dir + "SNV.germline.{sample}.dnascope_gnomad_af5.vcf.gz",
        params:
            tmpdir=tempfile.mkdtemp(prefix=tmp_dir),
            pcr_model=params.common.pcr_model,
            sentieon_exec=config["SENTIEON_EXEC"],
            sentieon_lic=config["SENTIEON_LICENSE"],
            sample="{sample}"
        benchmark:
            Path(benchmark_dir,"sentieon_DNAscope_gnomad_{sample}.tsv").as_posix()
        threads:
            get_threads(cluster_config,"sentieon_DNAscope_gnomad")
        message:
            "Calling germline variants on positions in Gnomad AF > 0.05 using Sentieon DNAscope for {params.sample}"
        shell:
            """
      export TMPDIR={params.tmpdir};
      export SENTIEON_TMPDIR={params.tmpdir};
      export SENTIEON_LICENSE={params.sentieon_lic};
  
      {params.sentieon_exec} driver \
      -t {threads} \
      -r {input.ref} \
      -i {input.bam} \
      --interval {input.bed} \
      --interval_padding 20 \
      --algo DNAscope \
      --pcr_indel_mode {params.pcr_model} \
      --given {input.gnomad_af5} {output.gnomad_af5_vcf};
  
      rm -rf {params.tmpdir};
            """

    rule gens_preprocessing_tga:
        input:
            cnvkit_cnr = cnv_dir + "tumor.merged.cnr",
            gnomad_af5_vcf = cnv_dir + "SNV.germline.{sample}.dnascope_gnomad_af5.vcf.gz",
            purecn_purity_csv = cnv_dir + "CNV.somatic." + config["analysis"]["case_id"] + ".purecn.purity.csv",
        output:
            gens_baf_bed = cnv_dir + "{sample}.baf.bed",
            gens_cov_bed = cnv_dir + "{sample}.cov.bed"
        params:
            sequencing_type = sequencing_type,
            gens_preprocessing = get_script_path("preprocess_gens.py"),
            gens_preprocess_cnvkit = get_script_path("postprocess_gens_cnvkit.py"),
            sample="{sample}"
        benchmark:
            Path(benchmark_dir, "gens_preprocessing_{sample}.tsv").as_posix()
        threads:
            get_threads(cluster_config, "gens_preprocessing")
        message:
            "Formatting output for GENS for sample: {params.sample}."
        shell:
            """
    python {params.gens_preprocessing} -s {params.sequencing_type} -o {output.gens_baf_bed} calculate-bafs --vcf-file-path {input.gnomad_af5_vcf} ;
    python {params.gens_preprocess_cnvkit} -o {output.gens_cov_bed} --normalised-coverage-path {input.cnvkit_cnr} --tumor-purity-path {input.purecn_purity_csv} 
            """

rule finalize_gens_outputfiles:
    input:
        gens_input = cnv_dir + "{sample}.{gens_input}.bed"
    output:
        gens_bed = cnv_dir + "{sample}.{gens_input}.bed.gz",
    params:
        sample_id="{sample}",
        gens_input="{gens_input}",
        housekeeper_id= {"id": "{sample}", "tags": "cnv"}
    benchmark:
        Path(benchmark_dir, "finalize_gens_outputfiles_{sample}_{gens_input}.tsv").as_posix()
    singularity:
        Path(singularity_image,config["bioinfo_tools"].get("bgzip") + ".sif").as_posix()
    threads:
        get_threads(cluster_config, "finalize_gens_outputfiles")
    message:
        "Bgzip and index GENS output: {params.gens_input} for sample: {params.sample_id}."
    shell:
        """
bgzip {input.gens_input} ;
tabix {input.gens_input}.gz
        """
<|MERGE_RESOLUTION|>--- conflicted
+++ resolved
@@ -1,71 +1,44 @@
 # vim: syntax=python tabstop=4 expandtab
 # coding: utf-8
 
-<<<<<<< HEAD
 if config["analysis"]["sequencing_type"] == 'wgs':
     rule sentieon_DNAscope_gnomad:
         input:
-            ref=config["reference"]["reference_genome"],
-            gnomad_af5=config["reference"]["gnomad_min_af5"],
-            bam=lambda wildcards: config_model.get_final_bam_name(bam_dir=bam_dir,sample_name=wildcards.sample)
+            ref = config["reference"]["reference_genome"],
+            gnomad_af5= config["reference"]["gnomad_min_af5"],
+            bam = lambda wildcards: config_model.get_final_bam_name(bam_dir = bam_dir, sample_name = wildcards.sample)
         output:
-            gnomad_af5_vcf=cnv_dir + "SNV.germline.{sample}.dnascope_gnomad_af5.vcf.gz",
+            gnomad_af5_vcf = cnv_dir + "SNV.germline.{sample}.dnascope_gnomad_af5.vcf.gz",
         params:
-            tmpdir=tempfile.mkdtemp(prefix=tmp_dir),
-            pcr_model=params.common.pcr_model,
-            sentieon_exec=config["SENTIEON_EXEC"],
-            sentieon_lic=config["SENTIEON_LICENSE"],
-            sample="{sample}"
+            tmpdir = tempfile.mkdtemp(prefix=tmp_dir),
+            pcr_model = params.common.pcr_model,
+            sentieon_exec = config_model.sentieon.sentieon_exec,
+            sentieon_lic =  config_model.sentieon.sentieon_license,
+            sentieon_ml_dnascope = config_model.sentieon.dnascope_model,
+            sample = "{sample}"
         benchmark:
-            Path(benchmark_dir,"sentieon_DNAscope_gnomad_{sample}.tsv").as_posix()
+            Path(benchmark_dir, "sentieon_DNAscope_gnomad_{sample}.tsv").as_posix()
         threads:
-            get_threads(cluster_config,"sentieon_DNAscope_gnomad")
+            get_threads(cluster_config, "sentieon_DNAscope_gnomad")
         message:
             "Calling germline variants on positions in Gnomad AF > 0.05 using Sentieon DNAscope for {params.sample}"
         shell:
-            """
-      export TMPDIR={params.tmpdir};
-      export SENTIEON_TMPDIR={params.tmpdir};
-      export SENTIEON_LICENSE={params.sentieon_lic};
-  
-      {params.sentieon_exec} driver \
-      -t {threads} \
-      -r {input.ref} \
-      -i {input.bam} \
-      --algo DNAscope \
-      --pcr_indel_mode {params.pcr_model} \
-      --given {input.gnomad_af5} {output.gnomad_af5_vcf};
-  
-      rm -rf {params.tmpdir};
-            """
-=======
-rule sentieon_DNAscope_gnomad:
-    input:
-        ref = config["reference"]["reference_genome"],
-        gnomad_af5= config["reference"]["gnomad_min_af5"],
-        bam = lambda wildcards: config_model.get_final_bam_name(bam_dir = bam_dir, sample_name = wildcards.sample)
-    output:
-        gnomad_af5_vcf = cnv_dir + "SNV.germline.{sample}.dnascope_gnomad_af5.vcf.gz",
-    params:
-        tmpdir = tempfile.mkdtemp(prefix=tmp_dir),
-        pcr_model = params.common.pcr_model,
-        sentieon_exec = config_model.sentieon.sentieon_exec,
-        sentieon_lic =  config_model.sentieon.sentieon_license,
-        sentieon_ml_dnascope = config_model.sentieon.dnascope_model,
-        sample = "{sample}"
-    benchmark:
-        Path(benchmark_dir, "sentieon_DNAscope_gnomad_{sample}.tsv").as_posix()
-    threads:
-        get_threads(cluster_config, "sentieon_DNAscope_gnomad")
-    message:
-        "Calling germline variants on positions in Gnomad AF > 0.05 using Sentieon DNAscope for {params.sample}"
-    shell:
-      """
-export TMPDIR={params.tmpdir};
-export SENTIEON_TMPDIR={params.tmpdir};
-export SENTIEON_LICENSE={params.sentieon_lic};
-export SENTIEON_DNASCOPE={params.sentieon_ml_dnascope};
->>>>>>> 0249d055
+          """
+    export TMPDIR={params.tmpdir};
+    export SENTIEON_TMPDIR={params.tmpdir};
+    export SENTIEON_LICENSE={params.sentieon_lic};
+    export SENTIEON_DNASCOPE={params.sentieon_ml_dnascope};
+    
+    {params.sentieon_exec} driver \
+    -t {threads} \
+    -r {input.ref} \
+    -i {input.bam} \
+    --algo DNAscope \
+    --pcr_indel_mode {params.pcr_model} \
+    --given {input.gnomad_af5} {output.gnomad_af5_vcf};
+    
+    rm -rf {params.tmpdir};
+          """
 
     rule gatk_denoisereadcounts:
         input:
@@ -133,8 +106,8 @@
         params:
             tmpdir=tempfile.mkdtemp(prefix=tmp_dir),
             pcr_model=params.common.pcr_model,
-            sentieon_exec=config["SENTIEON_EXEC"],
-            sentieon_lic=config["SENTIEON_LICENSE"],
+            sentieon_exec = config_model.sentieon.sentieon_exec,
+            sentieon_lic =  config_model.sentieon.sentieon_license,
             sample="{sample}"
         benchmark:
             Path(benchmark_dir,"sentieon_DNAscope_gnomad_{sample}.tsv").as_posix()
