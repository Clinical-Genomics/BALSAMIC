# vim: syntax=python tabstop=4 expandtab
# coding: utf-8
# NGS filters for merged SVs and CNVs


rule bcftools_filter_sv_research:
  input:
    vcf_sv_research = vep_dir + "SV.somatic.{case_name}.svdb.research.vcf.gz",
  output:
    vcf_pass_svdb = vep_dir + "SV.somatic.{case_name}.svdb.research.filtered.pass.vcf.gz",
    bcftools_counts = vep_dir + "SV.somatic.{case_name}.svdb.research.filtered.pass.stats"
  benchmark:
    benchmark_dir + "bcftools_filter_svdb_SV.somatic.{case_name}.svdb.research.filtered.tsv"
  singularity:
    Path(singularity_image,config["bioinfo_tools"].get("bcftools") + ".sif").as_posix()
  params:
    case_name = "{case_name}",
    swegen_freq = [SVDB_FILTERS.swegen_sv_freq.tag_value, SVDB_FILTERS.swegen_sv_freq.filter_name],
    housekeeper_id = {"id": config["analysis"]["case_id"], "tags": "research"},
  message:
    "Filtering merged research structural and copy number variants using bcftools for {params.case_name}"
  shell:
    """
bcftools filter --threads {threads} --include 'INFO/SWEGENAF <= {params.swegen_freq[0]} || INFO/SWEGENAF == \".\"' --soft-filter '{params.swegen_freq[1]}' --mode '+' {input.vcf_sv_research} |\
bcftools view --threads {threads} -f .,PASS -O z -o {output.vcf_pass_svdb};

tabix -p vcf -f {output.vcf_pass_svdb};

bcftools +counts {output.vcf_pass_svdb} > {output.bcftools_counts};
    """


rule bcftools_filter_sv_clinical:
  input:
    vcf_sv_clinical = vep_dir + "SV.somatic.{case_name}.svdb.clinical.vcf.gz",
    namemap = vep_dir + "status_to_sample_id_namemap"
  output:
    vcf_pass_svdb = vep_dir + "SV.somatic.{case_name}.svdb.clinical.filtered.pass.pre-clinical.vcf.gz",
    bcftools_counts = vep_dir + "SV.somatic.{case_name}.svdb.clinical.filtered.pass.stats"
  benchmark:
    benchmark_dir + "bcftools_filter_svdb_SV.somatic.{case_name}.svdb.clinical.filtered.tsv"
  singularity:
    Path(singularity_image,config["bioinfo_tools"].get("bcftools") + ".sif").as_posix()
  params:
    case_name = "{case_name}",
    swegen_freq = [SVDB_FILTERS.swegen_sv_freq.tag_value, SVDB_FILTERS.swegen_sv_freq.filter_name],
    loqusdb_clinical_freq = [SVDB_FILTERS.loqusdb_clinical_sv_freq.tag_value, SVDB_FILTERS.loqusdb_clinical_sv_freq.filter_name],
<<<<<<< HEAD
  threads:
    get_threads(cluster_config, "bcftools_filter_svdb_clinical")
=======
    housekeeper_id = {"id": config["analysis"]["case_id"], "tags": "clinical"},
>>>>>>> 56e2f8ca
  message:
    "Filtering merged clinical structural and copy number variants using bcftools for {params.case_name}"
  shell:
    """
bcftools reheader --threads {threads} -s {input.namemap} {input.vcf_sv_clinical} |\
bcftools filter --threads {threads} --include 'INFO/SWEGENAF <= {params.swegen_freq[0]} || INFO/SWEGENAF == \".\"' --soft-filter '{params.swegen_freq[1]}' --mode '+' |\
bcftools filter --threads {threads} --include 'INFO/Frq <= {params.loqusdb_clinical_freq[0]} || INFO/Frq == \".\"' --soft-filter '{params.loqusdb_clinical_freq[1]}' --mode '+' |\
bcftools view --threads {threads} -f .,PASS -O z -o {output.vcf_pass_svdb};

tabix -p vcf -f {output.vcf_pass_svdb};

bcftools +counts {output.vcf_pass_svdb} > {output.bcftools_counts};
    """

rule clinical_soft_filter_sv:
    input:
        vcf = vep_dir + "SV.somatic.{case_name}.svdb.clinical.filtered.pass.pre-clinical.vcf.gz",
        clinical_genes = config["reference"]["clinical_genes"],
        clinical_fusions = config["reference"]["clinical_fusions"],
    output:
        vcf = vep_dir + "SV.somatic.{case_name}.svdb.clinical.filtered.pass.vcf.gz",
        vcf_index= vep_dir + "SV.somatic.{case_name}.svdb.clinical.filtered.pass.vcf.gz.tbi",
    benchmark:
        Path(benchmark_dir, 'clinical_soft_filter_sv.' + config["analysis"]["case_id"] + ".tsv")
    singularity:
        Path(singularity_image, config["bioinfo_tools"].get("tiddit") + ".sif").as_posix()
    params:
        case_name = "{case_name}",
        script = get_script_path("clinical_annotation.py"),
        housekeeper_id = {"id": config["analysis"]["case_id"], "tags": "clinical"},
    threads:
        get_threads(cluster_config, "clinical_soft_filter_sv")
    message:
        "Soft-filter structural and copy number variants outside clinical panel {params.case_name}",
    shell:
        """
python {params.script} --input {input.vcf} --output-vcf {output.vcf} --genes {input.gene_panel} --fusions {input.clinical_fusions}
tabix -p vcf -f {output.vcf_index};
        """<|MERGE_RESOLUTION|>--- conflicted
+++ resolved
@@ -45,12 +45,6 @@
     case_name = "{case_name}",
     swegen_freq = [SVDB_FILTERS.swegen_sv_freq.tag_value, SVDB_FILTERS.swegen_sv_freq.filter_name],
     loqusdb_clinical_freq = [SVDB_FILTERS.loqusdb_clinical_sv_freq.tag_value, SVDB_FILTERS.loqusdb_clinical_sv_freq.filter_name],
-<<<<<<< HEAD
-  threads:
-    get_threads(cluster_config, "bcftools_filter_svdb_clinical")
-=======
-    housekeeper_id = {"id": config["analysis"]["case_id"], "tags": "clinical"},
->>>>>>> 56e2f8ca
   message:
     "Filtering merged clinical structural and copy number variants using bcftools for {params.case_name}"
   shell:
@@ -81,8 +75,6 @@
         case_name = "{case_name}",
         script = get_script_path("clinical_annotation.py"),
         housekeeper_id = {"id": config["analysis"]["case_id"], "tags": "clinical"},
-    threads:
-        get_threads(cluster_config, "clinical_soft_filter_sv")
     message:
         "Soft-filter structural and copy number variants outside clinical panel {params.case_name}",
     shell:
