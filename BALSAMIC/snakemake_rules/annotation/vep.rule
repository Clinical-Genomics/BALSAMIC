--- conflicted
+++ resolved
@@ -76,29 +76,15 @@
     "Running vep annotation for single nuceotide variants on {params.message_text}"
   shell:
     """
-<<<<<<< HEAD
 if [[ -f "{params.clinical_snv}" || -f "{params.cancer_germline_snv}" || -f "{params.cancer_somatic_snv}" ]] ; then
-
   echo \'{params.vcfanno_clinical_annotations}\' > {output.vcfanno_clinical_toml};
-
   vcfanno -p {threads} {output.vcfanno_clinical_toml} {input.vcf_snv_research} | \
   bcftools reheader --threads {threads} -s {input.header} | \
   bcftools view --threads {threads} -O z -o {output.vcf_snv_clinical} ;
-
 else
-
   cp {input.vcf_snv_research} {output.vcf_snv_clinical};
-
-=======
-if [[ -f "{params.clinical_snv}" || -f "{params.cancer_germline_snv}" || -f "{params.cancer_somatic_snv}" ]]; then
-    echo \'{params.vcfanno_clinical_annotations}\' > {output.vcfanno_clinical_toml};
-    vcfanno -p {threads} {output.vcfanno_clinical_toml} {input.vcf_snv_research} | \
-    bcftools reheader --threads {threads} -s {input.header} | \
-    bcftools view --threads {threads} -O z -o {output.vcf_snv_clinical};
-else
-    cp {input.vcf_snv_research} {output.vcf_snv_clinical};
->>>>>>> 6defdaa8
 fi
+
 tabix -p vcf -f {output.vcf_snv_clinical};
     """
 
@@ -161,17 +147,12 @@
   shell:
       """
 if [[ -f "{params.swegen_sv_frequency}" ]]; then
-
   svdb --query --bnd_distance 5000 --overlap 0.80 \
   --in_occ OCC --out_occ swegen_obs --in_frq FRQ --out_frq SWEGENAF \
   --db {params.swegen_sv_frequency} --query_vcf {input.vcf_sv_research_vep} > {params.tmp_vcf};
-
   bgzip -l 9 -c {params.tmp_vcf} > {output.vcf_research};
-
 else
-
   cp {input.vcf_sv_research_vep} {output.vcf_research};
-
 fi
 
 tabix -p vcf -f {output.vcf_research};
@@ -202,40 +183,25 @@
     shell:
         """
 if [[ -f "{params.clinical_sv_observations}" && -f "{params.somatic_sv_observations}" ]] ; then
-
   svdb --query --bnd_distance 10000 --overlap 0.80 \
   --in_occ Obs --out_occ clin_obs --in_frq Frq --out_frq Frq \
   --db {params.clinical_sv_observations} --query_vcf {input.vcf_sv_research} > {params.vcf_clinical_obs}
-
   svdb --query --bnd_distance 10000 --overlap 0.80 \
   --in_occ Obs --out_occ somatic_obs --in_frq Frq --out_frq somatic_frq \
   --db {params.somatic_sv_observations} --query_vcf {params.vcf_clinical_obs} > {params.vcf_somatic_obs}
-
   bgzip -l 9 -c {params.vcf_somatic_obs} > {output.vcf_sv_clinical};
-
-
 elif [[ -f "{params.clinical_sv_observations}" ]]; then
-
   svdb --query --bnd_distance 10000 --overlap 0.80 \
   --in_occ Obs --out_occ clin_obs --in_frq Frq --out_frq Frq \
   --db {params.clinical_sv_observations} --query_vcf {input.vcf_sv_research} > {params.vcf_clinical_obs}
-
   bgzip -l 9 -c {params.vcf_clinical_obs} > {output.vcf_sv_clinical};
-
-
 elif [[ -f "{params.somatic_sv_observations}" ]]; then
-
   svdb --query --bnd_distance 10000 --overlap 0.80 \
   --in_occ Obs --out_occ somatic_obs --in_frq Frq --out_frq somatic_frq \
   --db {params.somatic_sv_observations} --query_vcf {input.vcf_sv_research} > {params.vcf_somatic_obs}
-
   bgzip -l 9 -c {params.vcf_somatic_obs} > {output.vcf_sv_clinical};
-
-
 else
-
   cp {input.vcf_sv_research} {output.vcf_sv_clinical};
-
 fi
 
 tabix -p vcf -f {output.vcf_sv_clinical};
