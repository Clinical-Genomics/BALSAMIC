# vim: syntax=python tabstop=4 expandtab
# coding: utf-8
# VEP annotation module. Annotate all VCFs generated through VEP

rule vep_somatic:
  input:
    vcf = vcf_dir + "{var_type}.somatic.{case_name}.{var_caller}.vcf.gz",
    header = vcf_dir + "{var_type}.somatic.{case_name}.{var_caller}.sample_name_map",
    cosmic = config["reference"]["cosmic"]
  output:
    vcf_all = vep_dir + "{var_type}.somatic.{case_name}.{var_caller}.all.vcf.gz",
    vcf_summary = vep_dir + "{var_type}.somatic.{case_name}.{var_caller}.all.vcf.gz_summary.html",
    vcf_pass = vep_dir + "{var_type}.somatic.{case_name}.{var_caller}.pass.vcf.gz",
  params:
    housekeeper_id = {"id": "{case_name}", "tags": "annotated-somatic"},
    tmpvcf = vep_dir + "{var_type}.somatic.{case_name}.{var_caller}.tmp.vcf.gz",
    ref_path = Path(config["reference"]["gnomad_variant"]).parent.as_posix(),
    vcfanno_toml = VCFANNO_TOML,
    conda = config["bioinfo_tools"].get("ensembl-vep"),
    vep_cache = config["reference"]["vep"]
  threads: get_threads(cluster_config, 'vep')
<<<<<<< HEAD
  singularity: Path(singularity_image, config["bioinfo_tools"].get("vep") + ".sif").as_posix()
=======
  singularity: Path(singularity_image, config["bioinfo_tools"].get("ensembl-vep") + ".sif").as_posix()
>>>>>>> 3254d855
  benchmark:
    benchmark_dir + 'vep_' + "{var_type}.somatic.{case_name}.{var_caller}.vep.tsv"
  shell:
    """
source activate {params.conda};
vep_path=$(dirname $(readlink -e $(which vep)));
tmpvcf={params.tmpvcf};
export PERL5LIB=;
vcfanno --base-path {params.ref_path} {params.vcfanno_toml} {input.vcf} \
| bcftools reheader --threads {threads} -s {input.header} \
| bcftools view -O z -o $tmpvcf ;
vep \
--dir $vep_path \
--dir_cache {params.vep_cache} \
--dir_plugins $vep_path \
--input_file $tmpvcf \
--output_file {output.vcf_all} \
--compress_output bgzip \
--fork {threads} \
--vcf \
--everything \
--allow_non_variant \
--dont_skip \
--buffer_size 10000 \
--format vcf \
--offline \
--variant_class \
--merged \
--cache \
--custom {input.cosmic},COSMIC,vcf,exact,0,CDS,GENE,STRAND,CNT,AA \
--verbose \
--force_overwrite;
tabix -p vcf -f {output.vcf_all};
bcftools view -f PASS -o {output.vcf_pass} -O z {output.vcf_all};
tabix -p vcf -f {output.vcf_pass};
rm $tmpvcf;
    """

rule vep_stat:
  input:
    vep = vep_dir + "SNV.somatic.{case_name}.{var_caller}.pass.vcf.gz",
  output:
    tmb = vep_dir + "SNV.somatic.{case_name}.{var_caller}.pass.balsamic_stat"
  params:
    housekeeper_id = {"id": "{case_name}", "tags": "stat-somatic"},
    bed = config["panel"]["capture_kit"] if "panel" in config else "",
    conda = config["bioinfo_tools"].get("ensembl-vep"),
    filter_vep_string = "'not COSMIC and not Existing_variation and synonymous_variant'", 
    bcftools_filter_string = "INFO/DP>=50 && FORMAT/AD>=5 && FORMAT/AF>=0.1",
  threads: get_threads(cluster_config, 'vep')
<<<<<<< HEAD
  singularity: Path(singularity_image, config["bioinfo_tools"].get("vep") + ".sif").as_posix() 
=======
  singularity: Path(singularity_image, config["bioinfo_tools"].get("ensembl-vep") + ".sif").as_posix() 
>>>>>>> 3254d855
  benchmark:
    benchmark_dir + "vep_stat_SNV.somatic.{case_name}.{var_caller}.pass.balsamic_stat.tsv" 
  shell:
    "source activate {params.conda}; "
    "if [ \"{params.bed}\" == \"\" ]; then region_size=3101.78817; else region_size=$(awk '{{s+=$3-$2}}END{{print s/1e6}}' {params.bed}); fi; "
    "bcftools view --type snps -f PASS {input.vep} 2> /dev/null "
        " | bcftools filter -i \"{params.bcftools_filter_string}\" "
        " | filter_vep --ontology --filter {params.filter_vep_string} "
        " | bcftools +counts "
        " | awk -v region=${{region_size}} '$0~/SNPs/ {{print \"tmb:\",$NF/region}}' > {output.tmb};"
    

rule vep_germline:
  input:
    vcf = vcf_dir + "{var_type}.germline.{sample}.{var_caller}.vcf.gz",
    cosmic = config["reference"]["cosmic"]
  output:
    vcf_all = vep_dir + "{var_type}.germline.{sample}.{var_caller}.vcf.gz",
    vcf_summary = vep_dir + "{var_type}.germline.{sample}.{var_caller}.vcf.gz_summary.html",
  params:
    housekeeper_id = {"id": "{sample}", "tags": "annotated-germline"},
    conda = config["bioinfo_tools"].get("ensembl-vep"),
    vep_cache = config["reference"]["vep"]
  threads: get_threads(cluster_config, 'vep')
<<<<<<< HEAD
  singularity: Path(singularity_image, config["bioinfo_tools"].get("vep") + ".sif").as_posix() 
=======
  singularity: Path(singularity_image, config["bioinfo_tools"].get("ensembl-vep") + ".sif").as_posix() 
>>>>>>> 3254d855
  benchmark:
    benchmark_dir + 'vep_' + "{var_type}.germline.{sample}.{var_caller}.vep.tsv"
  shell:
      """
source activate {params.conda};
vep_path=$(dirname $(readlink -e $(which vep)));
export PERL5LIB=;
vep \
--dir $vep_path \
--dir_cache {params.vep_cache} \
--dir_plugins $vep_path \
--input_file {input.vcf} \
--output_file {output.vcf_all} \
--compress_output bgzip \
--fork {threads} \
--vcf \
--everything \
--allow_non_variant \
--dont_skip \
--buffer_size 10000 \
--format vcf \
--offline \
--variant_class \
--merged \
--cache \
--custom {input.cosmic},COSMIC,vcf,exact,0,CDS,GENE,STRAND,CNT,AA \
--verbose \
--force_overwrite;
tabix -p vcf -f {output.vcf_all};
    """<|MERGE_RESOLUTION|>--- conflicted
+++ resolved
@@ -19,11 +19,7 @@
     conda = config["bioinfo_tools"].get("ensembl-vep"),
     vep_cache = config["reference"]["vep"]
   threads: get_threads(cluster_config, 'vep')
-<<<<<<< HEAD
-  singularity: Path(singularity_image, config["bioinfo_tools"].get("vep") + ".sif").as_posix()
-=======
   singularity: Path(singularity_image, config["bioinfo_tools"].get("ensembl-vep") + ".sif").as_posix()
->>>>>>> 3254d855
   benchmark:
     benchmark_dir + 'vep_' + "{var_type}.somatic.{case_name}.{var_caller}.vep.tsv"
   shell:
@@ -74,11 +70,7 @@
     filter_vep_string = "'not COSMIC and not Existing_variation and synonymous_variant'", 
     bcftools_filter_string = "INFO/DP>=50 && FORMAT/AD>=5 && FORMAT/AF>=0.1",
   threads: get_threads(cluster_config, 'vep')
-<<<<<<< HEAD
-  singularity: Path(singularity_image, config["bioinfo_tools"].get("vep") + ".sif").as_posix() 
-=======
   singularity: Path(singularity_image, config["bioinfo_tools"].get("ensembl-vep") + ".sif").as_posix() 
->>>>>>> 3254d855
   benchmark:
     benchmark_dir + "vep_stat_SNV.somatic.{case_name}.{var_caller}.pass.balsamic_stat.tsv" 
   shell:
@@ -103,11 +95,7 @@
     conda = config["bioinfo_tools"].get("ensembl-vep"),
     vep_cache = config["reference"]["vep"]
   threads: get_threads(cluster_config, 'vep')
-<<<<<<< HEAD
-  singularity: Path(singularity_image, config["bioinfo_tools"].get("vep") + ".sif").as_posix() 
-=======
   singularity: Path(singularity_image, config["bioinfo_tools"].get("ensembl-vep") + ".sif").as_posix() 
->>>>>>> 3254d855
   benchmark:
     benchmark_dir + 'vep_' + "{var_type}.germline.{sample}.{var_caller}.vep.tsv"
   shell:
