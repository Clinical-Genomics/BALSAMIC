# vim: syntax=python tabstop=4 expandtab
# coding: utf-8

__author__ = "Hassan Foroughi Asl"

from BALSAMIC.utils.rule import get_conda_env

rule vep:
  input:
    vcf = vcf_dir + "{type}.{mutation}.{sample}.{caller}.vcf.gz",
    cosmic = config["reference"]["cosmic"]
  output:
    vep = vep_dir + "{type}.{mutation}.{sample}.{caller}.vcf",
    vcf = vep_dir + "{type}.{mutation}.{sample}.{caller}.vcf.gz"
  params:
    conda = get_conda_env(config["conda_env_yaml"],"ensembl-vep"),
    vep_cache = config["reference"]["vep"]
  threads: 4
<<<<<<< HEAD
  singularity: singularity_image 
=======
  benchmark:
    benchmark_dir + "{type}.{mutation}.{sample}.{caller}.vep.tsv"
>>>>>>> 853129c3
  shell:
    "source activate {params.conda}; "
    "vep_path=$(dirname $(readlink -e $(which vep))); "
    "vep "
        "--dir $vep_path "
        "--dir_cache {params.vep_cache} "
        "--dir_plugins $vep_path "
        "--input_file {input.vcf} "
        "--output_file {output.vep} "
        "--fork {threads} "
        "--vcf "
        "--everything "
        "--format vcf "
        "--offline "
        "--variant_class "
        "--merged "
        "--cache "
        "--custom {input.cosmic},COSMIC,vcf,exact,0,CDS,GENE,STRAND,CNT,AA "
        "--verbose "
        "--force_overwrite && "
    "bgzip -f -c {output.vep} > {output.vcf} && "
    "tabix -f -p vcf {output.vcf};"
    "source deactivate; "<|MERGE_RESOLUTION|>--- conflicted
+++ resolved
@@ -16,12 +16,9 @@
     conda = get_conda_env(config["conda_env_yaml"],"ensembl-vep"),
     vep_cache = config["reference"]["vep"]
   threads: 4
-<<<<<<< HEAD
   singularity: singularity_image 
-=======
   benchmark:
     benchmark_dir + "{type}.{mutation}.{sample}.{caller}.vep.tsv"
->>>>>>> 853129c3
   shell:
     "source activate {params.conda}; "
     "vep_path=$(dirname $(readlink -e $(which vep))); "
