--- conflicted
+++ resolved
@@ -71,7 +71,7 @@
     cancer_somatic_snv = cancer_somatic_snv_obs,
     vcfanno_clinical_annotations = dump_toml(clinical_annotations),
   threads:
-    get_threads(cluster_config, "vep_somatic_snv")
+    get_threads(cluster_config, "vep_somatic_clinical_snv")
   message:
     "Running vep annotation for single nuceotide variants on {params.message_text}"
   shell:
@@ -100,13 +100,8 @@
   singularity:
     Path(singularity_image, config["bioinfo_tools"].get("ensembl-vep") + ".sif").as_posix()
   params:
-<<<<<<< HEAD
     message_text = "SV.somatic." + config["analysis"]["case_id"] + ".svdb.research.vcf.gz",
-    vep_cache = config["reference"]["vep"],
-=======
-    message_text = "SV.somatic.{case_name}.svdb.research.vcf.gz",
     vep_cache = config["reference"]["vep_dir"],
->>>>>>> 0ed19faf
     vep_defaults = params.vep.vep_filters
   threads:
     get_threads(cluster_config, "vep_somatic_research_sv")
@@ -146,7 +141,7 @@
     tmp_vcf = temp(vep_dir + "SV.somatic." + config["analysis"]["case_id"] + ".svdb.research.tmp.swegen.vcf"),
     message_text = "SV.somatic." + config["analysis"]["case_id"] + ".svdb.research.vep.vcf.gz",
   threads:
-    get_threads(cluster_config, "vep_somatic_research_sv")
+    get_threads(cluster_config, "svdb_annotate_somatic_research_sv")
   message:
     "Running vep annotation for structural and copy number variants on {params.message_text}"
   shell:
