--- conflicted
+++ resolved
@@ -87,11 +87,7 @@
     cosmic = config["reference"]["cosmic"]
   output:
     vcf = vep_dir + "{var_type}.germline.{sample}.{var_caller}.vcf.gz",
-<<<<<<< HEAD
-    vcf_summary = vep_dir + "{var_type}.germline.{case_name}.{var_caller}.vcf.gz_summary.html",
-=======
     vcf_summary = vep_dir + "{var_type}.germline.{sample}.{var_caller}.vcf.gz_summary.html",
->>>>>>> 376b0ddf
   params:
     conda = get_conda_env(config["conda_env_yaml"],"ensembl-vep"),
     vep_cache = config["reference"]["vep"]
