--- conflicted
+++ resolved
@@ -18,11 +18,7 @@
     AF_max = [VARDICT.AF_max.tag_value, VARDICT.AF_max.filter_name],
     pop_freq = [VARDICT.pop_freq.tag_value, VARDICT.pop_freq.filter_name],
   threads: get_threads(cluster_config, 'vep')
-<<<<<<< HEAD
-  singularity: Path(singularity_image, config["bioinfo_tools"].get("vep") + ".sif").as_posix() 
-=======
   singularity: Path(singularity_image, config["bioinfo_tools"].get("ensembl-vep") + ".sif").as_posix() 
->>>>>>> 3254d855
   benchmark:
     benchmark_dir + 'ngs_filter_' + "{var_type}.somatic.{case_name}.vardict.vep.tsv"
   shell:
