--- conflicted
+++ resolved
@@ -165,15 +165,9 @@
   shell:
         """
 if [[ ! -z "{params.vcfanno_clinical_annotations}" ]]; then
-<<<<<<< HEAD
-    echo \'{params.vcfanno_clinical_annotations}\' > {params.vcfanno_clinical_toml} ;
-    vcfanno -p {resources.threads} {params.vcfanno_clinical_toml} {input.vcf_snv_research} | \
-    bcftools view --threads {resources.threads} -O z -o {output.vcf_snv_clinical};
-=======
     echo \'{params.vcfanno_clinical_annotations}\' > {params.vcfanno_clinical_toml};
     vcfanno -p {threads} {params.vcfanno_clinical_toml} {input.vcf_snv_research} | \
     bcftools view --threads {threads} -O z -o {output.vcf_snv_clinical};
->>>>>>> 54ef7a24
 else
     cp {input.vcf_snv_research} {output.vcf_snv_clinical};
 fi
