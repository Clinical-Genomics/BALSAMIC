# vim: syntax=python tabstop=4 expandtab
# coding: utf-8
# Computation of MSI score.

rule msisensorpro_scan_reference:
  input:
<<<<<<< HEAD
    fa = reference_genome
=======
    fa = reference_genome,
>>>>>>> 54ef7a24
  output:
    msi_scan =  f"{vcf_dir}MSI.somatic.{config['analysis']['case_id']}.msisensorpro.list"
  benchmark:
    Path(f"{benchmark_dir}msisensorpro_scan_reference_{config['analysis']['case_id']}.tsv").as_posix()
  singularity:
    Path(singularity_image, config["bioinfo_tools"].get("msisensorpro") + ".sif").as_posix()
  params:
    tmpdir = tempfile.mkdtemp(prefix=tmp_dir),
    case_id = config["analysis"]["case_id"],
  message:
    "Scanning microsatellite sites using msisensor-pro for {params.case_id}"
  shell:
    """
msisensor-pro scan -d {input.fa} -o {output.msi_scan};
 
rm -rf {params.tmpdir};
    """

rule msisensorpro_msi_tumor_normal:
  input:
    msi_list=f"{vcf_dir}MSI.somatic.{config['analysis']['case_id']}.msisensorpro.list",
    bamN= config_model.get_final_bam_name(bam_dir = bam_dir,sample_name=normal_sample),
    bamT= config_model.get_final_bam_name(bam_dir = bam_dir,sample_name=tumor_sample),
  output:
    msi_result = f"{vcf_dir}MSI.somatic.{config['analysis']['case_id']}.msisensorpro.msi"
  benchmark:
    Path(f"{benchmark_dir}/msisensorpro_msi_tumor_normal_{config['analysis']['case_id']}.tsv").as_posix()
  singularity:
    Path(singularity_image,config["bioinfo_tools"].get("msisensorpro") + ".sif").as_posix()
  params:
    tmpdir=tempfile.mkdtemp(prefix=tmp_dir),
    case_id=config["analysis"]["case_id"],
    housekeeper_id={"id": config["analysis"]["case_id"],"tags": "research"},
  message:
    "Analysing MSI using msisensor-pro for {params.case_id}"
  shell:
    """
msisensor-pro msi -b {resources.threads} -z 1 -d {input.msi_list} -t {input.bamT} -n {input.bamN} -o  {params.tmpdir}/msi_{params.case_id};

sed 's/\%/MSI/g' {params.tmpdir}/msi_{params.case_id} > {output.msi_result}; 

rm -rf {params.tmpdir};
    """<|MERGE_RESOLUTION|>--- conflicted
+++ resolved
@@ -4,11 +4,7 @@
 
 rule msisensorpro_scan_reference:
   input:
-<<<<<<< HEAD
-    fa = reference_genome
-=======
     fa = reference_genome,
->>>>>>> 54ef7a24
   output:
     msi_scan =  f"{vcf_dir}MSI.somatic.{config['analysis']['case_id']}.msisensorpro.list"
   benchmark:
