--- conflicted
+++ resolved
@@ -1,28 +1,24 @@
+import json
+import logging
+import os
+import subprocess
 import sys
-import os
-import logging
-import subprocess
-import json
+from pathlib import Path
+
 import click
-
-from pathlib import Path
 
 from BALSAMIC.constants.cluster import ClusterConfigType
 from BALSAMIC.constants.paths import SCRIPT_DIR
+from BALSAMIC.constants.workflow_params import VCF_DICT
 from BALSAMIC.utils.cli import (
     createDir,
     get_schedulerpy,
     get_snakefile,
     SnakeMake,
     job_id_dump_to_yaml,
-<<<<<<< HEAD
-    get_fastq_files_directory,
     get_config_path,
-=======
     get_resolved_fastq_files_directory,
->>>>>>> 3248b883
-)
-from BALSAMIC.constants.workflow_params import VCF_DICT
+)
 
 LOG = logging.getLogger(__name__)
 
