"""Balsamic run analysis CLI."""
import json
import logging
import os
import re
import subprocess
import textwrap
import sys
from pathlib import Path
from typing import List

import click

from BALSAMIC import __version__ as balsamic_version

from BALSAMIC.commands.options import (
<<<<<<< HEAD
    OPTION_CLUSTER_ACCOUNT,
    OPTION_WORKFLOW_PROFILE,
    OPTION_CLUSTER_PROFILE,
=======
    OPTION_WORKFLOW_PARTITION,
    OPTION_HEADJOB_PARTITION,
    OPTION_CLUSTER_ACCOUNT,
    OPTION_WORKFLOW_PROFILE,
>>>>>>> a250c9ff
    OPTION_MAX_RUN_HOURS,
    OPTION_CLUSTER_QOS,
    OPTION_DRAGEN,
    OPTION_FORCE_ALL,
    OPTION_QUIET,
    OPTION_RUN_ANALYSIS,
    OPTION_RUN_MODE,
    OPTION_RUN_INTERACTIVELY,
    OPTION_SAMPLE_CONFIG,
    OPTION_SNAKEFILE,
    OPTION_SNAKEMAKE_OPT,
)
from BALSAMIC.constants.analysis import RunMode, LogFile
from BALSAMIC.constants.cluster import (
    QOS,
)
from BALSAMIC.models.config import ConfigModel
from BALSAMIC.models.sbatchsubmitter import SbatchSubmitter
from BALSAMIC.models.snakemake import SnakemakeExecutable
from BALSAMIC.utils.analysis import get_singularity_bind_paths
from BALSAMIC.utils.cli import createDir, get_snakefile
from BALSAMIC.utils.io import write_json
from BALSAMIC.utils.logging import add_file_logging
from BALSAMIC.utils.rule import get_script_path

LOG = logging.getLogger(__name__)


@click.command("analysis", short_help="Run the analysis on a sample config-file")
<<<<<<< HEAD
@OPTION_CLUSTER_ACCOUNT
@OPTION_CLUSTER_PROFILE
=======
@OPTION_WORKFLOW_PARTITION
@OPTION_HEADJOB_PARTITION
@OPTION_CLUSTER_ACCOUNT
>>>>>>> a250c9ff
@OPTION_MAX_RUN_HOURS
@OPTION_WORKFLOW_PROFILE
@OPTION_CLUSTER_QOS
@OPTION_DRAGEN
@OPTION_FORCE_ALL
@OPTION_QUIET
@OPTION_RUN_ANALYSIS
@OPTION_RUN_MODE
@OPTION_RUN_INTERACTIVELY
@OPTION_SAMPLE_CONFIG
@OPTION_SNAKEFILE
@OPTION_SNAKEMAKE_OPT
@click.pass_context
def analysis(
    context: click.Context,
    snakefile: Path,
    sample_config: Path,
    run_mode: RunMode,
    dragen: bool,
<<<<<<< HEAD
    cluster_profile: Path,
=======
>>>>>>> a250c9ff
    max_run_hours: int,
    workflow_profile: Path,
    run_analysis: bool,
    run_interactively: bool,
    qos: QOS,
    force_all: bool,
    snakemake_opt: List[str],
    account: str,
<<<<<<< HEAD
=======
    workflow_partition: str,
    headjob_partition: str,
>>>>>>> a250c9ff
    quiet: bool,
):
    """Run BALSAMIC workflow on the provided sample's config file."""

    LOG.info(f"Initializing balsamic config model from config JSON: {sample_config}.")
    sample_config_path: Path = Path(sample_config).absolute()
    with open(sample_config_path, "r") as sample_fh:
        sample_config = json.load(sample_fh)

    config_model = ConfigModel.model_validate(sample_config)
    case_id = config_model.analysis.case_id

    log_file = Path(
        config_model.analysis.analysis_dir, case_id, LogFile.LOGNAME
    ).as_posix()
    LOG.info(f"Setting BALSAMIC logfile path to: {log_file}.")
    add_file_logging(log_file, logger_name=__name__)

    LOG.info(f"Running BALSAMIC version {balsamic_version} -- RUN ANALYSIS")
<<<<<<< HEAD
    LOG.info(f"BALSAMIC started with log level {context.obj['log_level']}.")
=======
>>>>>>> a250c9ff
    LOG.info(f"Using case config file: {sample_config_path}")
    LOG.info(f"Starting analysis on: {case_id}.")

    if run_mode == RunMode.CLUSTER and not run_analysis:
        LOG.info("Changing run-mode to local on dry-run")
        run_mode: RunMode = RunMode.LOCAL

    if run_mode == RunMode.CLUSTER and not account:
        LOG.info("An account is required for cluster run mode")
        raise click.Abort()

    # Create directories for results, logs, scripts and benchmark files
    result_path: Path = Path(config_model.analysis.result)
    log_path: Path = Path(config_model.analysis.log)
    script_path: Path = Path(config_model.analysis.script)
    benchmark_path: Path = Path(config_model.analysis.benchmark)

    LOG.info("Creating analysis and log directories.")
    analysis_directories_list = [result_path, log_path, script_path, benchmark_path]

    for analysis_sub_dir in analysis_directories_list:
        analysis_sub_dir.mkdir(exist_ok=True)

    if run_analysis:
        # if not dry run, and current existing log-dir is not empty, then create (new) log/script directory
        existing_log_files = os.listdir(log_path.as_posix())
        if existing_log_files:
            log_path = Path(createDir(log_path.as_posix(), []))
            script_path = Path(createDir(script_path.as_posix(), []))

    LOG.info(f"Updating config model with account: {account}, QOS: {qos}")
    config_model.qos = qos
    config_model.account = account
    config_model.analysis.log = log_path.as_posix()
    config_model.analysis.script = script_path.as_posix()

    config_model_dict: dict = config_model.model_dump(by_alias=True, exclude_none=True)
    LOG.info(f"Dumping updated config model to JSON: {sample_config_path}")
    write_json(json_obj=config_model_dict, path=sample_config_path)

    analysis_type = config_model.analysis.analysis_type
    analysis_workflow = config_model.analysis.analysis_workflow
    analysis_dir: Path = Path(config_model.analysis.analysis_dir)
    snakefile: Path = (
        snakefile if snakefile else get_snakefile(analysis_type, analysis_workflow)
    )

    LOG.info("Organizing snakemake run information")
    snakemake_executable: SnakemakeExecutable = SnakemakeExecutable(
        account=account,
        case_id=case_id,
        config_path=sample_config_path,
        dragen=dragen,
        force=force_all,
        workflow_partition=workflow_partition,
        log_dir=log_path.as_posix(),
<<<<<<< HEAD
        cluster_profile=cluster_profile,
=======
>>>>>>> a250c9ff
        cluster_job_status_script=get_script_path("cluster_job_status.py"),
        workflow_profile=workflow_profile,
        qos=qos,
        quiet=quiet,
        run_analysis=run_analysis,
        run_mode=run_mode,
        script_dir=script_path.as_posix(),
        singularity_bind_paths=get_singularity_bind_paths(sample_config),
        snakefile=snakefile,
        snakemake_options=snakemake_opt,
        working_dir=Path(analysis_dir, case_id, "BALSAMIC_run"),
    )

    if not run_interactively:
        LOG.info(f"Submitting {analysis_workflow} workflow to cluster.")
        submitter = SbatchSubmitter(
            case_id=case_id,
            script_path=Path(script_path),
            result_path=Path(result_path),
            scan_finished_jobid_status=get_script_path("scan_finished_jobid_status.py"),
            log_path=Path(log_path),
            account=account,
            qos=qos,
<<<<<<< HEAD
=======
            headjob_partition=headjob_partition,
>>>>>>> a250c9ff
            max_run_hours=max_run_hours,
            snakemake_executable=snakemake_executable,
            logger=LOG,
        )
        submitter.create_sbatch_script()
        job_id = submitter.submit_job()

        if job_id:
            submitter.write_job_id_yaml(job_id)
        else:
            LOG.warning("Could not retrieve job id from SLURM.")

    else:
        LOG.info(f"Starting {analysis_workflow} workflow interactively.")
        subprocess.run(
            f"{sys.executable} -m {snakemake_executable.get_command()}",
            shell=True,
        )<|MERGE_RESOLUTION|>--- conflicted
+++ resolved
@@ -14,16 +14,10 @@
 from BALSAMIC import __version__ as balsamic_version
 
 from BALSAMIC.commands.options import (
-<<<<<<< HEAD
-    OPTION_CLUSTER_ACCOUNT,
-    OPTION_WORKFLOW_PROFILE,
-    OPTION_CLUSTER_PROFILE,
-=======
     OPTION_WORKFLOW_PARTITION,
     OPTION_HEADJOB_PARTITION,
     OPTION_CLUSTER_ACCOUNT,
     OPTION_WORKFLOW_PROFILE,
->>>>>>> a250c9ff
     OPTION_MAX_RUN_HOURS,
     OPTION_CLUSTER_QOS,
     OPTION_DRAGEN,
@@ -53,14 +47,9 @@
 
 
 @click.command("analysis", short_help="Run the analysis on a sample config-file")
-<<<<<<< HEAD
-@OPTION_CLUSTER_ACCOUNT
-@OPTION_CLUSTER_PROFILE
-=======
 @OPTION_WORKFLOW_PARTITION
 @OPTION_HEADJOB_PARTITION
 @OPTION_CLUSTER_ACCOUNT
->>>>>>> a250c9ff
 @OPTION_MAX_RUN_HOURS
 @OPTION_WORKFLOW_PROFILE
 @OPTION_CLUSTER_QOS
@@ -80,10 +69,6 @@
     sample_config: Path,
     run_mode: RunMode,
     dragen: bool,
-<<<<<<< HEAD
-    cluster_profile: Path,
-=======
->>>>>>> a250c9ff
     max_run_hours: int,
     workflow_profile: Path,
     run_analysis: bool,
@@ -92,11 +77,8 @@
     force_all: bool,
     snakemake_opt: List[str],
     account: str,
-<<<<<<< HEAD
-=======
     workflow_partition: str,
     headjob_partition: str,
->>>>>>> a250c9ff
     quiet: bool,
 ):
     """Run BALSAMIC workflow on the provided sample's config file."""
@@ -116,10 +98,6 @@
     add_file_logging(log_file, logger_name=__name__)
 
     LOG.info(f"Running BALSAMIC version {balsamic_version} -- RUN ANALYSIS")
-<<<<<<< HEAD
-    LOG.info(f"BALSAMIC started with log level {context.obj['log_level']}.")
-=======
->>>>>>> a250c9ff
     LOG.info(f"Using case config file: {sample_config_path}")
     LOG.info(f"Starting analysis on: {case_id}.")
 
@@ -176,10 +154,6 @@
         force=force_all,
         workflow_partition=workflow_partition,
         log_dir=log_path.as_posix(),
-<<<<<<< HEAD
-        cluster_profile=cluster_profile,
-=======
->>>>>>> a250c9ff
         cluster_job_status_script=get_script_path("cluster_job_status.py"),
         workflow_profile=workflow_profile,
         qos=qos,
@@ -203,10 +177,7 @@
             log_path=Path(log_path),
             account=account,
             qos=qos,
-<<<<<<< HEAD
-=======
             headjob_partition=headjob_partition,
->>>>>>> a250c9ff
             max_run_hours=max_run_hours,
             snakemake_executable=snakemake_executable,
             logger=LOG,
