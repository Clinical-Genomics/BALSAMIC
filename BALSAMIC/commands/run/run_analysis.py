--- conflicted
+++ resolved
@@ -84,7 +84,6 @@
     """
     Runs BALSAMIC workflow on the provided sample's config file
     """
-<<<<<<< HEAD
     sample_config_path = sample_config
 
     with open(sample_config, 'r') as sample_fh:
@@ -94,23 +93,6 @@
     scriptpath = sample_config['analysis']['script']
     resultpath = sample_config['analysis']['result']
     sample_name = sample_config['analysis']['sample_id']
-=======
-    
-    # Join snakemake options into one
-    if snakemake_opt:
-        snakemake_opt = " ".join(snakemake_opt)
-        
-    # get result, log, script directories
-    logpath = os.path.join(get_analysis_dir(sample_config, "analysis_dir"),
-                           get_sample_name(sample_config),
-                           get_analysis_dir(sample_config, "log"))
-    scriptpath = os.path.join(get_analysis_dir(sample_config, "analysis_dir"),
-                              get_sample_name(sample_config),
-                              get_analysis_dir(sample_config, "script"))
-    resultpath = os.path.join(get_analysis_dir(sample_config, "analysis_dir"),
-                              get_sample_name(sample_config),
-                              get_analysis_dir(sample_config, "result"))
->>>>>>> 348a1dc9
 
     # Create result directory
     os.makedirs(resultpath, exist_ok=True)
