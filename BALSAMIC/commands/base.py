--- conflicted
+++ resolved
@@ -30,7 +30,6 @@
     help="Set the level of log output.",
     show_default=True,
 )
-<<<<<<< HEAD
 @click.option(
     "--tmp-dir",
     "-t",
@@ -38,10 +37,7 @@
     required=False,
     help="Set temporary directory for analysis.",
 )
-@click.version_option(version=__version__)
-=======
 @click.version_option(version=balsamic_version)
->>>>>>> a792f6f7
 @click.pass_context
 @doc(
     """BALSAMIC {version}: Bioinformatic Analysis pipeLine for
