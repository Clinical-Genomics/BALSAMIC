"""
Entry cli for balsamic
"""
import logging
import click
import coloredlogs

# Subcommands
from BALSAMIC.commands.install.install import install as install_command
from BALSAMIC.commands.run.base import run as run_command
from BALSAMIC.commands.config.base import config as config_command

# CLI commands and decorators
from BALSAMIC.utils.cli import add_doc as doc

# Get version
from BALSAMIC import __version__

<<<<<<< HEAD
LOG = logging.getLogger(__name__)

=======
>>>>>>> a9801a25

@click.group()
@click.version_option(version=__version__)
@click.pass_context
@doc("""BALSAMIC {version}: Bioinformatic Analysis pipeLine for
        SomAtic MutatIons in Cancer""".format(version=__version__))
def cli(context):
    "BALSAMIC"
    coloredlogs.install(level='INFO',fmt='%(asctime)s %(hostname)s %(name)s %(levelname)s %(message)s')
    LOG.info("BALSAMIC started with logger !!")


cli.add_command(install_command)
cli.add_command(run_command)
cli.add_command(config_command)<|MERGE_RESOLUTION|>--- conflicted
+++ resolved
@@ -16,11 +16,8 @@
 # Get version
 from BALSAMIC import __version__
 
-<<<<<<< HEAD
 LOG = logging.getLogger(__name__)
 
-=======
->>>>>>> a9801a25
 
 @click.group()
 @click.version_option(version=__version__)
@@ -29,7 +26,7 @@
         SomAtic MutatIons in Cancer""".format(version=__version__))
 def cli(context):
     "BALSAMIC"
-    coloredlogs.install(level='INFO',fmt='%(asctime)s %(hostname)s %(name)s %(levelname)s %(message)s')
+    coloredlogs.install(level='INFO', fmt='%(asctime)s %(hostname)s %(levelname)s %(message)s')
     LOG.info("BALSAMIC started with logger !!")
 
 
