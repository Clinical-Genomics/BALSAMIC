import os
import sys
import logging
import json
import yaml
import click
import snakemake
import datetime
import subprocess
from pathlib import Path

from BALSAMIC.constants.quality_check_reporting import METRICS_TO_DELIVER
from BALSAMIC.utils.cli import get_file_extension
from BALSAMIC.utils.cli import write_json
from BALSAMIC.utils.cli import get_snakefile
from BALSAMIC.utils.cli import SnakeMake
from BALSAMIC.utils.cli import convert_deliverables_tags
from BALSAMIC.utils.rule import get_result_dir, get_capture_kit
from BALSAMIC.utils.exc import BalsamicError
from BALSAMIC.utils.qc_metrics import get_qc_metrics_json, extract_metrics_for_delivery
from BALSAMIC.utils.qc_report import render_html, report_data_population
from BALSAMIC.constants.workflow_params import VCF_DICT
from BALSAMIC.constants.workflow_rules import DELIVERY_RULES

LOG = logging.getLogger(__name__)


@click.command(
    "deliver",
    short_help="Creates a YAML file with output from variant caller and alignment.",
)
@click.option(
    "--sample-config",
    "-s",
    required=True,
    help="Sample config file. Output of balsamic config sample",
)
@click.option(
    "--sample-id-map",
    required=False,
    help=(
        "Separated internal sample ID with external ID. Use comma for"
        "multiple samples. These IDs MUST exist in sample-config."
        "Syntax: internal_id:sample_type:external_id"
        ". e.g. ACC1:tumor:KS454,ACC2:normal:KS556"
    ),
)
@click.option(
    "--case-id-map",
    required=False,
    help=(
        "Separated internal case ID with external ID."
        "Syntax: gene_panel_name:external_id"
        ". e.g. gmck-solid:KSK899:apptag"
    ),
)
@click.option(
    "-a",
    "--analysis-type",
    required=False,
    type=click.Choice(["qc", "paired", "single"]),
    help=(
        "Type of analysis to run from input config file."
        "By default it will read from config file, but it will override config file"
        "if it is set here."
    ),
)
@click.option(
    "-r",
    "--rules-to-deliver",
    multiple=True,
    help=f"Specify a rule to deliver. Delivery mode selected via --delivery-mode option."
    f"Current available rules to deliver are: {', '.join(DELIVERY_RULES)} ",
)
@click.option(
    "-m",
    "--delivery-mode",
    type=click.Choice(["a", "r"]),
    default="a",
    show_default=True,
    help="a: append rules-to-deliver to current delivery options. "
    "r: reset current rules to delivery to only the ones specified",
)
@click.option(
    "--disable-variant-caller",
    help=f"Run workflow with selected variant caller(s) disable. Use comma to remove multiple variant callers. Valid "
    f"values are: {list(VCF_DICT.keys())}",
)
@click.option(
    "--qc-metrics/--no-qc-metrics",
    default=True,
    show_default=True,
    is_flag=True,
    help=f"Generates a YAML file of quality control metrics. "
    f"Currently retrieved metrics: {', '.join(list(set(METRICS_TO_DELIVER['targeted'] + METRICS_TO_DELIVER['wgs'])))}",
)
@click.pass_context
def deliver(
    context,
    sample_config,
    analysis_type,
    rules_to_deliver,
    delivery_mode,
    disable_variant_caller,
    sample_id_map,
    case_id_map,
    qc_metrics,
):
    """
    cli for deliver sub-command.
    Writes <case_id>.hk in result_directory.
    """
    LOG.info(f"BALSAMIC started with log level {context.obj['loglevel']}.")
    LOG.debug("Reading input sample config")
    with open(sample_config, "r") as fn:
        sample_config_dict = json.load(fn)

    default_rules_to_deliver = DELIVERY_RULES

    if not rules_to_deliver:
        rules_to_deliver = default_rules_to_deliver

    rules_to_deliver = list(rules_to_deliver)
    if delivery_mode == "a":
        rules_to_deliver.extend(default_rules_to_deliver)

    case_name = sample_config_dict["analysis"]["case_id"]
    result_dir = get_result_dir(sample_config_dict)
    dst_directory = os.path.join(result_dir, "delivery_report")
    LOG.info("Creating delivery_report directory")
<<<<<<< HEAD
    Path.mkdir(Path(dst_directory), parents=True, exist_ok=True)
=======
    os.makedirs(dst_directory, exist_ok=True)
>>>>>>> b1b0f7b8

    yaml_write_directory = os.path.join(result_dir, "delivery_report")
    Path.mkdir(Path(yaml_write_directory), parents=True, exist_ok=True)

    analysis_type = (
        analysis_type
        if analysis_type
        else sample_config_dict["analysis"]["analysis_type"]
    )
    sequencing_type = sample_config_dict["analysis"]["sequencing_type"]
    snakefile = get_snakefile(analysis_type, sequencing_type)

    balsamic_qc_report = None
    if sequencing_type != "wgs" and sample_id_map and case_id_map:
        case_id_map = case_id_map.split(":")
        sample_id_map = sample_id_map.split(",")
        sample_map = dict()
        sample_type = dict()
        for sample in sample_id_map:
            lims_id = sample.split(":")[0]
            sample_map[lims_id] = sample.split(":")[1]
            sample_type[lims_id] = sample.split(":")[2]

        meta = dict()
        meta["sample_map"] = sample_map
        meta["sample_type"] = sample_type
        meta["now"] = datetime.datetime.now().strftime("%Y-%m-%d %H:%M")
        meta["config_date"] = sample_config_dict["analysis"]["config_creation_date"]
        meta["internal_case_id"] = case_name
        meta["gene_panel_name"] = case_id_map[0]
        meta["case_name"] = case_id_map[1]
        meta["apptag"] = case_id_map[2]

        collected_qc = get_qc_metrics_json(
            sample_config_dict["analysis"]["result"],
            sequencing_type,
            get_capture_kit(sample_config_dict),
        )
        meta = report_data_population(collected_qc=collected_qc, meta=meta)
        balsamic_qc_report = os.path.join(
            yaml_write_directory, case_name + "_qc_report.html"
        )
        balsamic_qc_report = render_html(meta=meta, html_out=balsamic_qc_report)

    report_file_name = os.path.join(
        yaml_write_directory, sample_config_dict["analysis"]["case_id"] + "_report.html"
    )
    LOG.info("Creating report file {}".format(report_file_name))

    # write report.html file
    report = SnakeMake()
    report.case_name = case_name
    report.working_dir = os.path.join(
        sample_config_dict["analysis"]["analysis_dir"],
        sample_config_dict["analysis"]["case_id"],
        "BALSAMIC_run",
    )
    report.report = report_file_name
    report.configfile = sample_config
    report.snakefile = snakefile
    report.run_mode = "local"
    report.use_singularity = False
    report.run_analysis = True
    report.sm_opt = ["--quiet"]
    if disable_variant_caller:
        report.disable_variant_caller = disable_variant_caller
    cmd = sys.executable + " -m  " + report.build_cmd()
    subprocess.check_output(cmd.split(), shell=False)
    LOG.info(f"Workflow report file {report_file_name}")

    snakemake.snakemake(
        snakefile=snakefile,
        config={"delivery": "True", "rules_to_deliver": ",".join(rules_to_deliver)},
        dryrun=True,
        configfiles=[sample_config],
        quiet=True,
    )

    delivery_file_name = os.path.join(yaml_write_directory, case_name + ".hk")

    delivery_file_ready = os.path.join(
        yaml_write_directory,
        case_name + "_delivery_ready.hk",
    )
    with open(delivery_file_ready, "r") as fn:
        delivery_file_ready_dict = json.load(fn)

    delivery_json = dict()
    delivery_json["files"] = delivery_file_ready_dict

    delivery_json = convert_deliverables_tags(
        delivery_json=delivery_json, sample_config_dict=sample_config_dict
    )

    # Add Housekeeper file to report
    delivery_json["files"].append(
        {
            "path": report_file_name,
            "step": "balsamic_delivery",
            "format": get_file_extension(report_file_name),
            "tag": ["balsamic-report"],
            "id": case_name,
        }
    )
    # Add CASE_ID.JSON to report
    delivery_json["files"].append(
        {
            "path": Path(sample_config).resolve().as_posix(),
            "step": "case_config",
            "format": get_file_extension(sample_config),
            "tag": ["balsamic-config"],
            "id": case_name,
        }
    )
    # Add DAG Graph to report
    delivery_json["files"].append(
        {
            "path": sample_config_dict["analysis"]["dag"],
            "step": "case_config",
            "format": get_file_extension(sample_config_dict["analysis"]["dag"]),
            "tag": ["balsamic-dag"],
            "id": case_name,
        }
    )
    # Add balsamic_qc_report
    if balsamic_qc_report:
        delivery_json["files"].append(
            {
                "path": balsamic_qc_report,
                "step": "balsamic_delivery",
                "format": get_file_extension(balsamic_qc_report),
                "tag": ["coverage-qc-report"],
                "id": case_name,
            }
        )

    # Add output metrics delivery to report
    if qc_metrics:
        metric_delivery_report = os.path.join(
            yaml_write_directory, case_name + "_metrics_deliverables.yaml"
        )
        metrics = extract_metrics_for_delivery(
            sample_config_dict["analysis"]["result"], sequencing_type
        )

        with open(metric_delivery_report, "w") as fn:
            yaml.dump(metrics, fn, default_flow_style=False)

        LOG.info(f"Created metrics delivery file: {metric_delivery_report}")

        delivery_json["files"].append(
            {
                "path": metric_delivery_report,
                "step": "balsamic_delivery",
                "format": get_file_extension(metric_delivery_report),
                "tag": ["balsamic-report"],
                "id": case_name,
            }
        )

    write_json(delivery_json, delivery_file_name)
    with open(delivery_file_name + ".yaml", "w") as fn:
        yaml.dump(delivery_json, fn, default_flow_style=False)

    LOG.info(f"Housekeeper delivery file {delivery_file_name}")<|MERGE_RESOLUTION|>--- conflicted
+++ resolved
@@ -128,11 +128,7 @@
     result_dir = get_result_dir(sample_config_dict)
     dst_directory = os.path.join(result_dir, "delivery_report")
     LOG.info("Creating delivery_report directory")
-<<<<<<< HEAD
     Path.mkdir(Path(dst_directory), parents=True, exist_ok=True)
-=======
-    os.makedirs(dst_directory, exist_ok=True)
->>>>>>> b1b0f7b8
 
     yaml_write_directory = os.path.join(result_dir, "delivery_report")
     Path.mkdir(Path(yaml_write_directory), parents=True, exist_ok=True)
