import os
import sys
import logging
import glob
import json
import yaml
import click
import copy
import snakemake
import datetime
import subprocess
from collections import defaultdict
from yapf.yapflib.yapf_api import FormatFile

from BALSAMIC.utils.cli import get_from_two_key
from BALSAMIC.utils.cli import merge_dict_on_key
from BALSAMIC.utils.cli import get_file_extension
from BALSAMIC.utils.cli import find_file_index
from BALSAMIC.utils.cli import write_json
from BALSAMIC.utils.cli import get_snakefile
from BALSAMIC.utils.cli import CaptureStdout
from BALSAMIC.utils.cli import SnakeMake
from BALSAMIC.utils.rule import get_result_dir
from BALSAMIC.utils.exc import BalsamicError

LOG = logging.getLogger(__name__)


@click.command(
    "deliver",
    short_help=
    "Creates a YAML file with output from variant caller and alignment.",
)
@click.option(
    "--sample-config",
    required=True,
    help="Sample config file. Output of balsamic config sample",
)
@click.pass_context
def deliver(context, sample_config):
    """
    cli for deliver sub-command.
    Writes <case_id>.hk in result_directory.
    """
    LOG.info(f"BALSAMIC started with log level {context.obj['loglevel']}.")
    LOG.debug("Reading input sample config")
    with open(sample_config, "r") as fn:
        sample_config_dict = json.load(fn)

    result_dir = get_result_dir(sample_config_dict)
    dst_directory = os.path.join(result_dir, "delivery_report")
    LOG.info("Creatiing delivery_report directory")
    os.makedirs(dst_directory, exist_ok=True)

    yaml_write_directory = os.path.join(result_dir, "delivery_report")
    os.makedirs(yaml_write_directory, exist_ok=True)

    analysis_type = sample_config_dict["analysis"]["analysis_type"]
    sequencing_type = sample_config_dict["analysis"]["sequencing_type"]
    snakefile = get_snakefile(analysis_type, sequencing_type)

    report_file_name = os.path.join(
<<<<<<< HEAD
        yaml_write_directory, sample_config_dict["analysis"]["case_id"] + "_report.html"
    )
    LOG.info("Creating report file {}".format(report_file_name))

    # write report.html file
    report = SnakeMake()
    report.case_name = sample_config_dict['analysis']['case_id']
    report.working_dir = sample_config_dict['analysis']['analysis_dir'] +  \
        sample_config_dict['analysis']['case_id'] + '/BALSAMIC_run/'
    report.report = report_file_name
    report.configfile = sample_config
    report.snakefile = snakefile 
    report.run_mode = 'local'
    report.use_singularity = False
    report.run_analysis = True
    cmd=sys.executable + " -m  " + report.build_cmd()
    subprocess.check_output(cmd.split(), shell=False)
=======
        yaml_write_directory,
        sample_config_dict["analysis"]["case_id"] + "_report.html")
    with CaptureStdout():
        snakemake.snakemake(
            snakefile=snakefile,
            dryrun=True,
            quiet=True,
            report=report_file_name,
            configfiles=[sample_config],
        )
>>>>>>> 934c132e

    with CaptureStdout():
        snakemake.snakemake(
            snakefile=snakefile,
            config={"delivery": "True"},
            dryrun=True,
            configfiles=[sample_config],
            quiet=True,
        )

    delivery_file_name = os.path.join(
        yaml_write_directory,
        sample_config_dict["analysis"]["case_id"] + ".hk")
    delivery_file_raw = os.path.join(
        yaml_write_directory,
        sample_config_dict["analysis"]["case_id"] + "_delivery_raw.hk",
    )
    with open(delivery_file_raw, "r") as fn:
        delivery_file_raw_dict = json.load(fn)

    delivery_file_ready = os.path.join(
        yaml_write_directory,
        sample_config_dict["analysis"]["case_id"] + "_delivery_ready.hk",
    )
    with open(delivery_file_ready, "r") as fn:
        delivery_file_ready_dict = json.load(fn)

    with CaptureStdout() as summary:
        snakemake.snakemake(
            snakefile=snakefile,
            config={"delivery": "True"},
            dryrun=True,
            summary=True,
            configfiles=[sample_config],
            quiet=True,
        )
    summary = [i.split("\t") for i in summary]
    summary_dict = [dict(zip(summary[0], value)) for value in summary[1:]]

    output_files_merged_interm = merge_dict_on_key(
        dict_1=summary_dict,
        dict_2=delivery_file_raw_dict,
        by_key="output_file")
    output_files_merged = merge_dict_on_key(
        dict_1=output_files_merged_interm,
        dict_2=delivery_file_ready_dict,
        by_key="output_file",
    )

    delivery_json = dict()
    delivery_json["files"] = list()

    for item in output_files_merged:
        if "date" in item:
            warnings = list()
            interm_dict = copy.deepcopy(item)
            interm_dict["path"] = interm_dict.get("output_file")
            interm_dict["step"] = interm_dict.get("rulename", "unknown")

            file_path_index = find_file_index(interm_dict["path"])
            if len(file_path_index) > 1:
                LOG.warning(
                    "More than one index found for %s" % interm_dict["path"])
                LOG.warning("Taking %s index file" % list(file_path_index)[0])
            interm_dict[
                "path_index"] = file_path_index[0] if file_path_index else ""

            interm_dict["format"] = get_file_extension(interm_dict["path"])
            interm_dict["tag"] = ",".join(
                interm_dict.get("wildcard_name", ["unknown"]))
            interm_dict["id"] = "unknown"

            delivery_id = list()
            delivery_id.append(
                get_from_two_key(
                    interm_dict,
                    from_key="wildcard_name",
                    by_key="wildcard_value",
                    by_value="sample",
                    default=None,
                ))

            delivery_id.append(
                get_from_two_key(
                    interm_dict,
                    from_key="wildcard_name",
                    by_key="wildcard_value",
                    by_value="case_name",
                    default=None,
                ))

            delivery_id = list(filter(None, delivery_id))
            if len(delivery_id) > 1:
                LOG.error(
                    f"Ambiguous delivery id. Wilcard has both: {delivery_id}")
                raise BalsamicError("Delivery file parsing process failed.")

            if delivery_id:
                interm_dict["id"] = delivery_id[0]

            delivery_json["files"].append(interm_dict)

    delivery_json["files"].append({
        "path":
        report_file_name,
        "date":
        datetime.date.today().isoformat(),
        "step":
        "balsamic_delivery",
        "format":
        ".html",
        "tag":
        "report",
        "id":
        sample_config_dict["analysis"]["case_id"],
    })
    write_json(delivery_json, delivery_file_name)
    with open(delivery_file_name + ".yaml", "w") as fn:
        yaml.dump(delivery_json, fn, default_flow_style=False)

    LOG.info(f"Housekeeper delivery file {delivery_file_name}")
    LOG.info(f"Workflow report file {report_file_name}")


#    for entries in deliveries:
#        delivery_file = entries[2]
#        if os.path.isfile(delivery_file):
#            print(Color(u"[{green}\u2713{/green}]"), entries)
#        else:
#            print(Color(u"[{red}\u2717{/red}]"), entries)
#        break
# print(dag)<|MERGE_RESOLUTION|>--- conflicted
+++ resolved
@@ -60,7 +60,6 @@
     snakefile = get_snakefile(analysis_type, sequencing_type)
 
     report_file_name = os.path.join(
-<<<<<<< HEAD
         yaml_write_directory, sample_config_dict["analysis"]["case_id"] + "_report.html"
     )
     LOG.info("Creating report file {}".format(report_file_name))
@@ -78,18 +77,7 @@
     report.run_analysis = True
     cmd=sys.executable + " -m  " + report.build_cmd()
     subprocess.check_output(cmd.split(), shell=False)
-=======
-        yaml_write_directory,
-        sample_config_dict["analysis"]["case_id"] + "_report.html")
-    with CaptureStdout():
-        snakemake.snakemake(
-            snakefile=snakefile,
-            dryrun=True,
-            quiet=True,
-            report=report_file_name,
-            configfiles=[sample_config],
-        )
->>>>>>> 934c132e
+
 
     with CaptureStdout():
         snakemake.snakemake(
@@ -211,14 +199,4 @@
         yaml.dump(delivery_json, fn, default_flow_style=False)
 
     LOG.info(f"Housekeeper delivery file {delivery_file_name}")
-    LOG.info(f"Workflow report file {report_file_name}")
-
-
-#    for entries in deliveries:
-#        delivery_file = entries[2]
-#        if os.path.isfile(delivery_file):
-#            print(Color(u"[{green}\u2713{/green}]"), entries)
-#        else:
-#            print(Color(u"[{red}\u2717{/red}]"), entries)
-#        break
-# print(dag)+    LOG.info(f"Workflow report file {report_file_name}")