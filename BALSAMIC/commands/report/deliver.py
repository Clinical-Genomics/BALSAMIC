--- conflicted
+++ resolved
@@ -54,7 +54,6 @@
     default="a",
     show_default=True,
     help=(
-<<<<<<< HEAD
         'a: append rules-to-deliver to current delivery '
         'options. or r: reset current rules to delivery to only the ones specified'
     ))
@@ -63,11 +62,6 @@
     help=
     f'Run workflow with selected variant caller(s) disable. Use comma to remove multiple variant callers. Valid '
     f'values are: {list(VCF_DICT.keys())}',
-=======
-        "a: append rules-to-deliver to current delivery "
-        "options. or r: reset current rules to delivery to only the ones specified"
-    ),
->>>>>>> 648b0e30
 )
 @click.pass_context
 def deliver(context, sample_config, analysis_type, rules_to_deliver,
@@ -125,15 +119,8 @@
     report = SnakeMake()
     report.case_name = case_name
     report.working_dir = os.path.join(
-<<<<<<< HEAD
         sample_config_dict['analysis']['analysis_dir'],
         sample_config_dict['analysis']['case_id'], 'BALSAMIC_run')
-=======
-        sample_config_dict["analysis"]["analysis_dir"],
-        sample_config_dict["analysis"]["case_id"],
-        "BALSAMIC_run",
-    )
->>>>>>> 648b0e30
     report.report = report_file_name
     report.configfile = sample_config
     report.snakefile = snakefile
