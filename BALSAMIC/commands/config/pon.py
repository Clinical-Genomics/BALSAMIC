"""Balsamic panel of normals config case CLI."""
import logging
from datetime import datetime
from pathlib import Path
from typing import Dict

import click

from BALSAMIC import __version__ as balsamic_version
from BALSAMIC.commands.options import (
    OPTION_ANALYSIS_DIR,
    OPTION_BALSAMIC_CACHE,
    OPTION_CACHE_VERSION,
    OPTION_CASE_ID,
    OPTION_FASTQ_PATH,
    OPTION_GENOME_INTERVAL,
    OPTION_GENOME_VERSION,
    OPTION_SENTIEON_INSTALL_DIR,
    OPTION_SENTIEON_LICENSE,
    OPTION_PANEL_BED,
    OPTION_PON_VERSION,
    OPTION_PON_WORKFLOW,
)
from BALSAMIC.constants.analysis import BIOINFO_TOOL_ENV, PONWorkflow
from BALSAMIC.constants.cache import GenomeVersion
from BALSAMIC.constants.constants import FileType
from BALSAMIC.constants.paths import (
    CONTAINERS_DIR,
    SENTIEON_DNASCOPE_MODEL,
    SENTIEON_TNSCOPE_MODEL,
)
from BALSAMIC.models.config import ConfigModel
from BALSAMIC.utils.cli import (
    generate_graph,
    get_analysis_fastq_files_directory,
    get_bioinfo_tools_version,
    get_pon_sample_list,
    get_snakefile,
)
from BALSAMIC.utils.io import read_json, write_json
from BALSAMIC.utils.utils import get_absolute_paths_dict
<<<<<<< HEAD
from BALSAMIC.utils.references import merge_reference_metadata
=======
from BALSAMIC.utils.references import add_reference_metadata
>>>>>>> 54ef7a24

LOG = logging.getLogger(__name__)


@click.command("pon", short_help="Create a sample config file for PON analysis")
@OPTION_ANALYSIS_DIR
@OPTION_BALSAMIC_CACHE
@OPTION_CACHE_VERSION
@OPTION_CASE_ID
@OPTION_FASTQ_PATH
@OPTION_GENOME_VERSION
@OPTION_GENOME_INTERVAL
@OPTION_SENTIEON_INSTALL_DIR
@OPTION_SENTIEON_LICENSE
@OPTION_PANEL_BED
@OPTION_PON_WORKFLOW
@OPTION_PON_VERSION
@click.pass_context
def pon_config(
    context: click.Context,
    analysis_dir: Path,
    balsamic_cache: Path,
    cache_version: str,
    case_id: str,
    fastq_path: Path,
    genome_version: GenomeVersion,
    genome_interval: Path,
    sentieon_install_dir: Path,
    sentieon_license: str,
    panel_bed: Path,
    pon_workflow: PONWorkflow,
    version: str,
):
    references_path: Path = Path(balsamic_cache, cache_version, genome_version)
    references: Dict[str, Path] = get_absolute_paths_dict(
        base_path=references_path,
        data=read_json(Path(references_path, f"reference.{FileType.JSON}").as_posix()),
    )

    if pon_workflow in [PONWorkflow.GENS_MALE, PONWorkflow.GENS_FEMALE]:
        if not genome_interval:
            raise click.BadParameter(
                "Argument: genome_interval is required for GENS PON creation."
            )
        references["genome_interval"] = genome_interval

<<<<<<< HEAD
    references = merge_reference_metadata(existing_refs=references)
=======
    references = add_reference_metadata(references=references)
>>>>>>> 54ef7a24

    if pon_workflow == PONWorkflow.CNVKIT and not panel_bed:
        raise click.BadParameter(
            "Argument: panel_bed is required for CNVkit PON creation."
        )

    fastq_path: str = get_analysis_fastq_files_directory(
        case_dir=Path(analysis_dir, case_id).as_posix(), fastq_path=fastq_path
    )
    result_dir: Path = Path(analysis_dir, case_id, "analysis")
    log_dir: Path = Path(analysis_dir, case_id, "logs")
    script_dir: Path = Path(analysis_dir, case_id, "scripts")
    benchmark_dir: Path = Path(analysis_dir, case_id, "benchmarks")
    dag_path: Path = Path(
        analysis_dir, case_id, f"{case_id}_BALSAMIC_{balsamic_version}_graph.pdf"
    )
    for directory in [result_dir, log_dir, script_dir, benchmark_dir]:
        directory.mkdir(exist_ok=True)

    config_collection_dict = ConfigModel(
        sentieon={
            "sentieon_install_dir": sentieon_install_dir,
            "sentieon_license": sentieon_license,
            "sentieon_exec": Path(sentieon_install_dir, "bin", "sentieon").as_posix(),
            "dnascope_model": SENTIEON_DNASCOPE_MODEL.as_posix(),
            "tnscope_model": SENTIEON_TNSCOPE_MODEL.as_posix(),
        },
        analysis={
            "case_id": case_id,
            "analysis_dir": analysis_dir,
            "fastq_path": fastq_path,
            "log": log_dir.as_posix(),
            "script": script_dir.as_posix(),
            "result": result_dir.as_posix(),
            "benchmark": benchmark_dir.as_posix(),
            "dag": dag_path.as_posix(),
            "analysis_type": "pon",
            "pon_workflow": pon_workflow,
            "pon_version": version,
            "analysis_workflow": "balsamic",
            "sequencing_type": "targeted" if panel_bed else "wgs",
            "config_creation_date": datetime.now().strftime("%Y-%m-%d %H:%M"),
        },
        samples=get_pon_sample_list(fastq_path),
        reference=references,
        singularity={
            "image": Path(balsamic_cache, cache_version, "containers").as_posix()
        },
        bioinfo_tools=BIOINFO_TOOL_ENV,
        bioinfo_tools_version=get_bioinfo_tools_version(
            bioinfo_tools=BIOINFO_TOOL_ENV,
            container_conda_env_path=CONTAINERS_DIR,
        ),
        panel={"capture_kit": panel_bed} if panel_bed else None,
    ).model_dump(by_alias=True, exclude_none=True)
    LOG.info("PON config model instantiated successfully")

    config_path = Path(analysis_dir, case_id, case_id + "_PON.json").as_posix()
    write_json(json_obj=config_collection_dict, path=config_path)
    LOG.info(f"PON config file saved successfully - {config_path}")

    snakefile = get_snakefile(
        analysis_type=config_collection_dict["analysis"]["analysis_type"],
        analysis_workflow=config_collection_dict["analysis"]["analysis_workflow"],
    )
    generate_graph(config_collection_dict, config_path, snakefile)
    LOG.info(f"BALSAMIC PON workflow has been configured successfully!")<|MERGE_RESOLUTION|>--- conflicted
+++ resolved
@@ -39,11 +39,7 @@
 )
 from BALSAMIC.utils.io import read_json, write_json
 from BALSAMIC.utils.utils import get_absolute_paths_dict
-<<<<<<< HEAD
-from BALSAMIC.utils.references import merge_reference_metadata
-=======
 from BALSAMIC.utils.references import add_reference_metadata
->>>>>>> 54ef7a24
 
 LOG = logging.getLogger(__name__)
 
@@ -90,11 +86,7 @@
             )
         references["genome_interval"] = genome_interval
 
-<<<<<<< HEAD
-    references = merge_reference_metadata(existing_refs=references)
-=======
     references = add_reference_metadata(references=references)
->>>>>>> 54ef7a24
 
     if pon_workflow == PONWorkflow.CNVKIT and not panel_bed:
         raise click.BadParameter(
