--- conflicted
+++ resolved
@@ -7,18 +7,10 @@
 from BALSAMIC.utils.cli import (get_sample_dict, get_panel_chrom,
                                 get_bioinfo_tools_list, create_fastq_symlink,
                                 generate_graph)
-from BALSAMIC.utils.constants import (CONDA_ENV_PATH, VCF_DICT)
+from BALSAMIC.utils.constants import (CONDA_ENV_PATH, ENTRY_POINTS, VCF_DICT)
 from BALSAMIC.utils.models import BalsamicConfigModel
-<<<<<<< HEAD
-from BALSAMIC.utils.cli import (get_sample_dict, get_panel_chrom,
-                                get_bioinfo_tools_list, create_fastq_symlink,
-                                generate_graph)
-from BALSAMIC.utils.constants import (CONDA_ENV_PATH, ENTRY_POINTS, VCF_DICT)
-=======
->>>>>>> de7d5f99
 
 LOG = logging.getLogger(__name__)
-
 
 @click.command("case",
                short_help="Create a sample config file from input sample data")
