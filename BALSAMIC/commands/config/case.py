"""Balsamic config case CLI."""

import logging
from datetime import datetime
from pathlib import Path
from typing import Dict

import click

from BALSAMIC import __version__ as balsamic_version
from BALSAMIC.commands.options import (
    OPTION_ANALYSIS_DIR,
    OPTION_ANALYSIS_WORKFLOW,
    OPTION_ARTEFACT_SNV_OBSERVATIONS,
    OPTION_BACKGROUND_VARIANTS,
    OPTION_BALSAMIC_CACHE,
    OPTION_CACHE_VERSION,
    OPTION_CADD_ANNOTATIONS,
    OPTION_CANCER_GERMLINE_SNV_OBSERVATIONS,
    OPTION_CANCER_SOMATIC_SNV_OBSERVATIONS,
    OPTION_CANCER_SOMATIC_SV_OBSERVATIONS,
    OPTION_CASE_ID,
    OPTION_CLINICAL_SNV_OBSERVATIONS,
    OPTION_CLINICAL_SV_OBSERVATIONS,
    OPTION_SOFT_FILTER_NORMAL,
    OPTION_EXOME,
    OPTION_FASTQ_PATH,
    OPTION_GENDER,
    OPTION_GENOME_INTERVAL,
    OPTION_GENOME_VERSION,
    OPTION_GENS_COV_PON,
    OPTION_GNOMAD_AF5,
    OPTION_NORMAL_SAMPLE_NAME,
    OPTION_PANEL_BED,
    OPTION_PON_CNN,
    OPTION_SENTIEON_INSTALL_DIR,
    OPTION_SENTIEON_LICENSE,
    OPTION_SWEGEN_SNV,
    OPTION_SWEGEN_SV,
    OPTION_TUMOR_SAMPLE_NAME,
    OPTION_UMI_MIN_READS,
)
from BALSAMIC.constants.analysis import (
    BIOINFO_TOOL_ENV,
    AnalysisWorkflow,
    Gender,
<<<<<<< HEAD
=======
    LogFile,
>>>>>>> 6d72b4cb
)
from BALSAMIC.constants.cache import GenomeVersion
from BALSAMIC.constants.constants import FileType
from BALSAMIC.constants.paths import (
    CONTAINERS_DIR,
    SENTIEON_DNASCOPE_MODEL,
    SENTIEON_TNSCOPE_MODEL,
)
from BALSAMIC.constants.workflow_params import VCF_DICT
from BALSAMIC.models.config import ConfigModel
from BALSAMIC.utils.cli import (
    generate_graph,
    get_analysis_fastq_files_directory,
    get_bioinfo_tools_version,
    get_panel_chrom,
    get_sample_list,
    get_gens_references,
    get_snakefile,
)
from BALSAMIC.utils.io import read_json, write_json
from BALSAMIC.utils.utils import get_absolute_paths_dict
<<<<<<< HEAD
from BALSAMIC.utils.logging import add_file_logging, set_log_filename
=======
from BALSAMIC.utils.logging import add_file_logging
>>>>>>> 6d72b4cb

LOG = logging.getLogger(__name__)


@click.command("case", short_help="Create a sample config file from input sample data")
@OPTION_ANALYSIS_DIR
@OPTION_ANALYSIS_WORKFLOW
@OPTION_ARTEFACT_SNV_OBSERVATIONS
@OPTION_BACKGROUND_VARIANTS
@OPTION_BALSAMIC_CACHE
@OPTION_CACHE_VERSION
@OPTION_CADD_ANNOTATIONS
@OPTION_CANCER_GERMLINE_SNV_OBSERVATIONS
@OPTION_CANCER_SOMATIC_SNV_OBSERVATIONS
@OPTION_CANCER_SOMATIC_SV_OBSERVATIONS
@OPTION_CASE_ID
@OPTION_CLINICAL_SNV_OBSERVATIONS
@OPTION_CLINICAL_SV_OBSERVATIONS
@OPTION_SOFT_FILTER_NORMAL
@OPTION_EXOME
@OPTION_FASTQ_PATH
@OPTION_GENDER
@OPTION_GENOME_VERSION
@OPTION_GENOME_INTERVAL
@OPTION_GENS_COV_PON
@OPTION_GNOMAD_AF5
@OPTION_NORMAL_SAMPLE_NAME
@OPTION_PANEL_BED
@OPTION_PON_CNN
@OPTION_SENTIEON_INSTALL_DIR
@OPTION_SENTIEON_LICENSE
@OPTION_SWEGEN_SNV
@OPTION_SWEGEN_SV
@OPTION_TUMOR_SAMPLE_NAME
@OPTION_UMI_MIN_READS
@click.pass_context
def case_config(
    context: click.Context,
    analysis_dir: Path,
    analysis_workflow: AnalysisWorkflow,
    artefact_snv_observations: Path,
    background_variants: Path,
    balsamic_cache: Path,
    cache_version: str,
    cadd_annotations: Path,
    cancer_germline_snv_observations: Path,
    cancer_somatic_snv_observations: Path,
    cancer_somatic_sv_observations: Path,
    case_id: str,
    clinical_snv_observations: Path,
    clinical_sv_observations: Path,
    exome: bool,
    fastq_path: Path,
    gender: Gender,
    genome_version: GenomeVersion,
    genome_interval: Path,
    gens_coverage_pon: Path,
    gnomad_min_af5: Path,
    normal_sample_name: str,
    panel_bed: Path,
    pon_cnn: Path,
    sentieon_install_dir: Path,
    sentieon_license: str,
    soft_filter_normal: bool,
    swegen_snv: Path,
    swegen_sv: Path,
    tumor_sample_name: str,
    umi_min_reads: str | None,
):
    """Configure BALSAMIC workflow based on input arguments."""

    LOG.info(f"Starting configuring analysis case: {case_id}.")

<<<<<<< HEAD
    case_dir = f"{analysis_dir}/{case_id}"
    LOG.info(f"Creating case analysis directory: {case_dir}.")
    Path(case_dir).mkdir(exist_ok=True)

    log_file = set_log_filename(case_dir, run_start=True, config_case=True)
=======
    LOG.info(f"Creating case analysis directory: {analysis_dir}/{case_id}.")
    Path(analysis_dir, case_id).mkdir(exist_ok=True)

    log_file = Path(analysis_dir, case_id, LogFile.LOGNAME).as_posix()
>>>>>>> 6d72b4cb
    LOG.info(f"Setting BALSAMIC logfile path to: {log_file}.")
    add_file_logging(log_file, logger_name=__name__)

    LOG.info(f"Running BALSAMIC version {balsamic_version} -- CONFIG CASE")
<<<<<<< HEAD
    LOG.info(f"BALSAMIC started with log level {context.obj['log_level']}.")

    LOG.info("Collecting reference and annotation file paths.")
=======

>>>>>>> 6d72b4cb
    references_path: Path = Path(balsamic_cache, cache_version, genome_version)
    references: Dict[str, Path] = get_absolute_paths_dict(
        base_path=references_path,
        data=read_json(Path(references_path, f"reference.{FileType.JSON}").as_posix()),
    )
    cadd_annotations_path = {"cadd_annotations": cadd_annotations}
    if cadd_annotations:
        references.update(cadd_annotations_path)

    if analysis_workflow is not AnalysisWorkflow.BALSAMIC_QC:
        gens_references: dict[str, str] = get_gens_references(
            genome_interval=genome_interval,
            gens_coverage_pon=gens_coverage_pon,
            gnomad_min_af5=gnomad_min_af5,
            panel_bed=panel_bed,
        )
        if gens_references:
            # Update references dictionary with GENS reference-files
            references.update(
                {
                    gens_file: path
                    for gens_file, path in gens_references.items()
                    if path is not None
                }
            )
    variants_observations = {
        "artefact_snv_observations": artefact_snv_observations,
        "clinical_snv_observations": clinical_snv_observations,
        "clinical_sv_observations": clinical_sv_observations,
        "cancer_germline_snv_observations": cancer_germline_snv_observations,
        "cancer_somatic_snv_observations": cancer_somatic_snv_observations,
        "cancer_somatic_sv_observations": cancer_somatic_sv_observations,
        "swegen_snv_frequency": swegen_snv,
        "swegen_sv_frequency": swegen_sv,
    }
    references.update(
        {
            observations: path
            for observations, path in variants_observations.items()
            if path is not None
        }
    )
    LOG.info(f"Collected references: {references}")

    analysis_fastq_dir: str = get_analysis_fastq_files_directory(
        case_dir=Path(analysis_dir, case_id).as_posix(), fastq_path=fastq_path
    )
    LOG.info(f"Prepared analysis fastq-dir: {analysis_fastq_dir}")

    result_dir: Path = Path(analysis_dir, case_id, "analysis")
    log_dir: Path = Path(analysis_dir, case_id, "logs")
    script_dir: Path = Path(analysis_dir, case_id, "scripts")
    benchmark_dir: Path = Path(analysis_dir, case_id, "benchmarks")
    dag_path: Path = Path(
        analysis_dir, case_id, f"{case_id}_BALSAMIC_{balsamic_version}_graph.pdf"
    )
    for directory in [result_dir, log_dir, script_dir, benchmark_dir]:
        directory.mkdir(exist_ok=True)

    LOG.info("Created analysis and log directories.")
    LOG.info("Validating configuration data in pydantic model.")
    config_collection_dict = ConfigModel(
        sentieon={
            "sentieon_install_dir": sentieon_install_dir,
            "sentieon_license": sentieon_license,
            "sentieon_exec": Path(sentieon_install_dir, "bin", "sentieon").as_posix(),
            "dnascope_model": SENTIEON_DNASCOPE_MODEL.as_posix(),
            "tnscope_model": SENTIEON_TNSCOPE_MODEL.as_posix(),
        },
        analysis={
            "case_id": case_id,
            "soft_filter_normal": soft_filter_normal,
            "gender": gender,
            "analysis_dir": analysis_dir,
            "fastq_path": analysis_fastq_dir,
            "analysis_type": "paired" if normal_sample_name else "single",
            "log": log_dir.as_posix(),
            "script": script_dir.as_posix(),
            "result": result_dir.as_posix(),
            "benchmark": benchmark_dir.as_posix(),
            "dag": dag_path.as_posix(),
            "sequencing_type": "targeted" if panel_bed else "wgs",
            "analysis_workflow": analysis_workflow,
            "config_creation_date": datetime.now().strftime("%Y-%m-%d %H:%M"),
        },
        custom_filters={"umi_min_reads": umi_min_reads if umi_min_reads else None},
        reference=references,
        singularity={
            "image": Path(balsamic_cache, cache_version, "containers").as_posix()
        },
        background_variants=background_variants,
        samples=get_sample_list(
            tumor_sample_name=tumor_sample_name,
            normal_sample_name=normal_sample_name,
            fastq_path=analysis_fastq_dir,
        ),
        vcf=VCF_DICT,
        bioinfo_tools=BIOINFO_TOOL_ENV,
        bioinfo_tools_version=get_bioinfo_tools_version(
            bioinfo_tools=BIOINFO_TOOL_ENV,
            container_conda_env_path=CONTAINERS_DIR,
        ),
        panel=(
            {
                "exome": exome,
                "capture_kit": panel_bed,
                "chrom": get_panel_chrom(panel_bed),
                "pon_cnn": pon_cnn,
            }
            if panel_bed
            else None
        ),
    ).model_dump(by_alias=True, exclude_none=True)
    LOG.info("Balsamic config model instantiated successfully")

    config_path = Path(analysis_dir, case_id, case_id + ".json").as_posix()
    write_json(json_obj=config_collection_dict, path=config_path)
    LOG.info(f"Config file saved successfully - {config_path}")

    snakefile = get_snakefile(
        analysis_type=config_collection_dict["analysis"]["analysis_type"],
        analysis_workflow=config_collection_dict["analysis"]["analysis_workflow"],
    )

    generate_graph(config_collection_dict, config_path, snakefile)
    LOG.info(f"BALSAMIC Workflow has been configured successfully!")<|MERGE_RESOLUTION|>--- conflicted
+++ resolved
@@ -44,10 +44,7 @@
     BIOINFO_TOOL_ENV,
     AnalysisWorkflow,
     Gender,
-<<<<<<< HEAD
-=======
     LogFile,
->>>>>>> 6d72b4cb
 )
 from BALSAMIC.constants.cache import GenomeVersion
 from BALSAMIC.constants.constants import FileType
@@ -69,11 +66,7 @@
 )
 from BALSAMIC.utils.io import read_json, write_json
 from BALSAMIC.utils.utils import get_absolute_paths_dict
-<<<<<<< HEAD
-from BALSAMIC.utils.logging import add_file_logging, set_log_filename
-=======
 from BALSAMIC.utils.logging import add_file_logging
->>>>>>> 6d72b4cb
 
 LOG = logging.getLogger(__name__)
 
@@ -147,29 +140,15 @@
 
     LOG.info(f"Starting configuring analysis case: {case_id}.")
 
-<<<<<<< HEAD
-    case_dir = f"{analysis_dir}/{case_id}"
-    LOG.info(f"Creating case analysis directory: {case_dir}.")
-    Path(case_dir).mkdir(exist_ok=True)
-
-    log_file = set_log_filename(case_dir, run_start=True, config_case=True)
-=======
     LOG.info(f"Creating case analysis directory: {analysis_dir}/{case_id}.")
     Path(analysis_dir, case_id).mkdir(exist_ok=True)
 
     log_file = Path(analysis_dir, case_id, LogFile.LOGNAME).as_posix()
->>>>>>> 6d72b4cb
     LOG.info(f"Setting BALSAMIC logfile path to: {log_file}.")
     add_file_logging(log_file, logger_name=__name__)
 
     LOG.info(f"Running BALSAMIC version {balsamic_version} -- CONFIG CASE")
-<<<<<<< HEAD
-    LOG.info(f"BALSAMIC started with log level {context.obj['log_level']}.")
-
-    LOG.info("Collecting reference and annotation file paths.")
-=======
-
->>>>>>> 6d72b4cb
+
     references_path: Path = Path(balsamic_cache, cache_version, genome_version)
     references: Dict[str, Path] = get_absolute_paths_dict(
         base_path=references_path,
