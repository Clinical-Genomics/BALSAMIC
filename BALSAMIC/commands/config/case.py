--- conflicted
+++ resolved
@@ -48,15 +48,12 @@
     Gender,
     LogFile,
 )
-<<<<<<< HEAD
-=======
 from BALSAMIC.constants.analysis import (
     BIOINFO_TOOL_ENV,
     AnalysisWorkflow,
     Gender,
     LogFile,
 )
->>>>>>> 6d72b4cb
 from BALSAMIC.constants.cache import GenomeVersion
 from BALSAMIC.constants.constants import FileType
 from BALSAMIC.constants.paths import (
@@ -78,10 +75,6 @@
 from BALSAMIC.utils.io import read_json, write_json
 from BALSAMIC.utils.utils import get_absolute_paths_dict
 from BALSAMIC.utils.logging import add_file_logging
-<<<<<<< HEAD
-from BALSAMIC.utils.references import merge_reference_metadata
-=======
->>>>>>> 6d72b4cb
 
 LOG = logging.getLogger(__name__)
 
