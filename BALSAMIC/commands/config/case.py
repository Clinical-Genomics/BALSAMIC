--- conflicted
+++ resolved
@@ -4,22 +4,15 @@
 
 import click
 
-<<<<<<< HEAD
 from BALSAMIC.utils.cli import (get_sample_dict, get_panel_chrom,
                                 get_bioinfo_tools_version,
                                 create_fastq_symlink, generate_graph)
 from BALSAMIC.utils.constants import (CONTAINERS_CONDA_ENV_PATH, VCF_DICT,
                                       BIOINFO_TOOL_ENV)
-=======
-from BALSAMIC.utils.cli import (
-    get_sample_dict,
-    get_panel_chrom,
-    get_bioinfo_tools_list,
-    create_fastq_symlink,
-    generate_graph,
-)
+from BALSAMIC.utils.cli import (get_sample_dict, get_panel_chrom,
+                                get_bioinfo_tools_list, create_fastq_symlink,
+                                generate_graph)
 from BALSAMIC.utils.constants import CONDA_ENV_PATH, VCF_DICT
->>>>>>> 648b0e30
 from BALSAMIC.utils.models import BalsamicConfigModel
 
 LOG = logging.getLogger(__name__)
@@ -27,7 +20,6 @@
 
 @click.command("case",
                short_help="Create a sample config file from input sample data")
-<<<<<<< HEAD
 @click.option("--case-id",
               required=True,
               help="Sample id that is used for reporting, \
@@ -68,68 +60,10 @@
               type=click.Path(exists=True, resolve_path=True),
               required=False,
               help="Background set of valid variants for UMI")
-=======
-@click.option(
-    "--case-id",
-    required=True,
-    help="Sample id that is used for reporting, \
-              naming the analysis jobs, and analysis path",
-)
-@click.option(
-    "--umi/--no-umi",
-    default=True,
-    show_default=True,
-    is_flag=True,
-    help="UMI processing steps for samples with UMI tags",
-)
-@click.option(
-    "--umi-trim-length",
-    default=5,
-    show_default=True,
-    type=int,
-    help="Trim N bases from reads in fastq",
-)
-@click.option(
-    "--quality-trim/--no-quality-trim",
-    default=True,
-    show_default=True,
-    is_flag=True,
-    help="Trim low quality reads in fastq",
-)
-@click.option(
-    "--adapter-trim/--no-adapter-trim",
-    default=True,
-    show_default=True,
-    is_flag=True,
-    help="Trim adapters from reads in fastq",
-)
-@click.option(
-    "-r",
-    "--reference-config",
-    required=True,
-    type=click.Path(exists=True, resolve_path=True),
-    help="Reference config file.",
-)
-@click.option(
-    "-p",
-    "--panel-bed",
-    type=click.Path(exists=True, resolve_path=True),
-    required=False,
-    help="Panel bed file for variant calling.",
-)
-@click.option(
-    "-b",
-    "--background-variants",
-    type=click.Path(exists=True, resolve_path=True),
-    required=False,
-    help="Background set of valid variants for UMI",
-)
->>>>>>> 648b0e30
 @click.option(
     "--singularity",
     type=click.Path(exists=True, resolve_path=True),
     required=True,
-<<<<<<< HEAD
     help=
     "Image path for BALSAMIC containers. Output of 'balsamic init container' command"
 )
@@ -157,56 +91,13 @@
               is_flag=True,
               help="Enable running UMI workflow")
 @click.pass_context
-def case_config(context, case_id, umi, umi_trim_length, adapter_trim,
-                quality_trim, reference_config, panel_bed, background_variants,
-                singularity, analysis_dir, tumor, normal, umiworkflow):
-=======
-    help="Download singularity image for BALSAMIC",
-)
-@click.option(
-    "--analysis-dir",
-    type=click.Path(exists=True, resolve_path=True),
-    required=True,
-    help="Root analysis path to store analysis logs and results. \
-                                     The final path will be analysis-dir/sample-id",
-)
-@click.option(
-    "-t",
-    "--tumor",
-    type=click.Path(exists=True, resolve_path=True),
-    required=True,
-    multiple=True,
-    help="Fastq files for tumor sample.",
-)
-@click.option(
-    "-n",
-    "--normal",
-    type=click.Path(exists=True, resolve_path=True),
-    required=False,
-    multiple=True,
-    help="Fastq files for normal sample.",
-)
 @click.option("--tumor-sample-name", help="Tumor sample name")
 @click.option("--normal-sample-name", help="Normal sample name")
 @click.pass_context
-def case_config(
-    context,
-    case_id,
-    umi,
-    umi_trim_length,
-    adapter_trim,
-    quality_trim,
-    reference_config,
-    panel_bed,
-    background_variants,
-    singularity,
-    analysis_dir,
-    tumor,
-    normal,
-    tumor_sample_name,
-    normal_sample_name,
-):
->>>>>>> 648b0e30
+def case_config(context, case_id, umi, umi_trim_length, adapter_trim,
+                quality_trim, reference_config, panel_bed, background_variants,
+                singularity, analysis_dir, tumor, normal, umiworkflow,
+                tumor_sample_name, normal_sample_name):
 
     try:
         samples = get_sample_dict(
