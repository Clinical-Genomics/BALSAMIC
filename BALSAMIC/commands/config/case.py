"""Balsamic config case CLI."""

import logging
from datetime import datetime
from pathlib import Path
from typing import Dict

import click

from BALSAMIC import __version__ as balsamic_version
from BALSAMIC.commands.options import (
    OPTION_ANALYSIS_DIR,
    OPTION_ANALYSIS_WORKFLOW,
    OPTION_ARTEFACT_SNV_OBSERVATIONS,
    OPTION_BACKGROUND_VARIANTS,
    OPTION_BALSAMIC_CACHE,
    OPTION_CACHE_VERSION,
    OPTION_CADD_ANNOTATIONS,
    OPTION_CANCER_GERMLINE_SNV_OBSERVATIONS,
    OPTION_CANCER_SOMATIC_SNV_OBSERVATIONS,
    OPTION_CANCER_SOMATIC_SNV_PANEL_OBSERVATIONS,
    OPTION_CANCER_SOMATIC_SV_OBSERVATIONS,
    OPTION_CASE_ID,
    OPTION_CLINICAL_SNV_OBSERVATIONS,
    OPTION_CLINICAL_SV_OBSERVATIONS,
    OPTION_SOFT_FILTER_NORMAL,
    OPTION_EXOME,
    OPTION_FASTQ_PATH,
    OPTION_GENDER,
    OPTION_GENOME_INTERVAL,
    OPTION_GENOME_VERSION,
    OPTION_GENS_COV_PON,
    OPTION_GNOMAD_AF5,
    OPTION_NORMAL_SAMPLE_NAME,
    OPTION_PANEL_BED,
    OPTION_PON_CNN,
    OPTION_SENTIEON_INSTALL_DIR,
    OPTION_SENTIEON_LICENSE,
    OPTION_SWEGEN_SNV,
    OPTION_SWEGEN_SV,
    OPTION_TUMOR_SAMPLE_NAME,
    OPTION_UMI_MIN_READS,
<<<<<<< HEAD
    OPTION_WHITELIST_SNVS,
)
=======
    OPTION_RESCUE_SNVS,
)
from BALSAMIC.utils.references import add_reference_metadata
>>>>>>> 54ef7a24
from BALSAMIC.constants.analysis import (
    BIOINFO_TOOL_ENV,
    AnalysisWorkflow,
    Gender,
    LogFile,
)
from BALSAMIC.constants.cache import GenomeVersion
from BALSAMIC.constants.constants import FileType
from BALSAMIC.constants.paths import (
    CONTAINERS_DIR,
    SENTIEON_DNASCOPE_MODEL,
    SENTIEON_TNSCOPE_MODEL,
    RESCUE_SNVS,
)
from BALSAMIC.constants.workflow_params import VCF_DICT
from BALSAMIC.models.config import ConfigModel
from BALSAMIC.utils.cli import (
    generate_graph,
    get_analysis_fastq_files_directory,
    get_bioinfo_tools_version,
    get_panel_chrom,
    get_sample_list,
    get_gens_references,
    get_snakefile,
)
from BALSAMIC.utils.io import read_json, write_json
from BALSAMIC.utils.utils import get_absolute_paths_dict
from BALSAMIC.utils.logging import add_file_logging
<<<<<<< HEAD
from BALSAMIC.utils.references import merge_reference_metadata
=======
>>>>>>> 54ef7a24

LOG = logging.getLogger(__name__)


@click.command("case", short_help="Create a sample config file from input sample data")
@OPTION_ANALYSIS_DIR
@OPTION_ANALYSIS_WORKFLOW
@OPTION_ARTEFACT_SNV_OBSERVATIONS
@OPTION_BACKGROUND_VARIANTS
@OPTION_BALSAMIC_CACHE
@OPTION_CACHE_VERSION
@OPTION_CADD_ANNOTATIONS
@OPTION_CANCER_GERMLINE_SNV_OBSERVATIONS
@OPTION_CANCER_SOMATIC_SNV_OBSERVATIONS
@OPTION_CANCER_SOMATIC_SNV_PANEL_OBSERVATIONS
@OPTION_CANCER_SOMATIC_SV_OBSERVATIONS
@OPTION_CASE_ID
@OPTION_CLINICAL_SNV_OBSERVATIONS
@OPTION_CLINICAL_SV_OBSERVATIONS
@OPTION_SOFT_FILTER_NORMAL
@OPTION_EXOME
@OPTION_FASTQ_PATH
@OPTION_GENDER
@OPTION_GENOME_VERSION
@OPTION_GENOME_INTERVAL
@OPTION_GENS_COV_PON
@OPTION_GNOMAD_AF5
@OPTION_NORMAL_SAMPLE_NAME
@OPTION_PANEL_BED
@OPTION_PON_CNN
@OPTION_SENTIEON_INSTALL_DIR
@OPTION_SENTIEON_LICENSE
@OPTION_SWEGEN_SNV
@OPTION_SWEGEN_SV
@OPTION_TUMOR_SAMPLE_NAME
@OPTION_UMI_MIN_READS
<<<<<<< HEAD
@OPTION_WHITELIST_SNVS
=======
@OPTION_RESCUE_SNVS
>>>>>>> 54ef7a24
@click.pass_context
def case_config(
    context: click.Context,
    analysis_dir: Path,
    analysis_workflow: AnalysisWorkflow,
    artefact_snv_observations: Path,
    background_variants: Path,
    balsamic_cache: Path,
    cache_version: str,
    cadd_annotations: Path,
    cancer_germline_snv_observations: Path,
    cancer_somatic_snv_observations: Path,
    cancer_somatic_snv_panel_observations: Path,
    cancer_somatic_sv_observations: Path,
    case_id: str,
    clinical_snv_observations: Path,
    clinical_sv_observations: Path,
    exome: bool,
    fastq_path: Path,
    gender: Gender,
    genome_version: GenomeVersion,
    genome_interval: Path,
    gens_coverage_pon: Path,
    gnomad_min_af5: Path,
    normal_sample_name: str,
    panel_bed: Path,
    pon_cnn: Path,
    sentieon_install_dir: Path,
    sentieon_license: str,
    soft_filter_normal: bool,
    swegen_snv: Path,
    swegen_sv: Path,
    tumor_sample_name: str,
    umi_min_reads: str | None,
<<<<<<< HEAD
    whitelist_snvs: Path,
=======
    rescue_snvs: Path,
>>>>>>> 54ef7a24
):
    """Configure BALSAMIC workflow based on input arguments."""

    LOG.info(f"Starting configuring analysis case: {case_id}.")

    LOG.info(f"Creating case analysis directory: {analysis_dir}/{case_id}.")
    Path(analysis_dir, case_id).mkdir(exist_ok=True)

    log_file = Path(analysis_dir, case_id, LogFile.LOGNAME).as_posix()
    LOG.info(f"Setting BALSAMIC logfile path to: {log_file}.")
    add_file_logging(log_file, logger_name=__name__)

    LOG.info(f"Running BALSAMIC version {balsamic_version} -- CONFIG CASE")
<<<<<<< HEAD
    LOG.info(f"BALSAMIC started with log level {context.obj['log_level']}.")

    LOG.info("Collecting reference and annotation file paths.")
=======

>>>>>>> 54ef7a24
    references_path: Path = Path(balsamic_cache, cache_version, genome_version)
    references: Dict[str, Path] = get_absolute_paths_dict(
        base_path=references_path,
        data=read_json(Path(references_path, f"reference.{FileType.JSON}").as_posix()),
    )
    cadd_annotations_path = {"cadd_annotations": cadd_annotations}
    if cadd_annotations:
        references.update(cadd_annotations_path)

    if analysis_workflow is not AnalysisWorkflow.BALSAMIC_QC:
        gens_references: dict[str, str] = get_gens_references(
            genome_interval=genome_interval,
            gens_coverage_pon=gens_coverage_pon,
            gnomad_min_af5=gnomad_min_af5,
            panel_bed=panel_bed,
        )
        if gens_references:
            # Update references dictionary with GENS reference-files
            references.update(
                {
                    gens_file: path
                    for gens_file, path in gens_references.items()
                    if path is not None
                }
            )
    variants_observations = {
        "artefact_snv_observations": artefact_snv_observations,
        "clinical_snv_observations": clinical_snv_observations,
        "clinical_sv_observations": clinical_sv_observations,
        "cancer_germline_snv_observations": cancer_germline_snv_observations,
        "cancer_somatic_snv_observations": cancer_somatic_snv_observations,
        "cancer_somatic_snv_panel_observations": cancer_somatic_snv_panel_observations,
        "cancer_somatic_sv_observations": cancer_somatic_sv_observations,
        "swegen_snv_frequency": swegen_snv,
        "swegen_sv_frequency": swegen_sv,
    }
<<<<<<< HEAD

    references = merge_reference_metadata(
        existing_refs=references,
        observation_paths=variants_observations,
    )

    LOG.info(f"Collected references: {references}")
=======
    references.update(
        {
            variant_observation_file: path
            for variant_observation_file, path in variants_observations.items()
            if path is not None
        }
    )

    # Re-organises references into a subdict and adds metadata when available
    references = add_reference_metadata(
        references=references,
    )
>>>>>>> 54ef7a24

    analysis_fastq_dir: str = get_analysis_fastq_files_directory(
        case_dir=Path(analysis_dir, case_id).as_posix(), fastq_path=fastq_path
    )
    LOG.info(f"Prepared analysis fastq-dir: {analysis_fastq_dir}")

    result_dir: Path = Path(analysis_dir, case_id, "analysis")
    log_dir: Path = Path(analysis_dir, case_id, "logs")
    script_dir: Path = Path(analysis_dir, case_id, "scripts")
    benchmark_dir: Path = Path(analysis_dir, case_id, "benchmarks")
    dag_path: Path = Path(
        analysis_dir, case_id, f"{case_id}_BALSAMIC_{balsamic_version}_graph.pdf"
    )
    for directory in [result_dir, log_dir, script_dir, benchmark_dir]:
        directory.mkdir(exist_ok=True)

    LOG.info("Created analysis and log directories.")
    LOG.info("Validating configuration data in pydantic model.")
    config_collection_dict = ConfigModel(
        sentieon={
            "sentieon_install_dir": sentieon_install_dir,
            "sentieon_license": sentieon_license,
            "sentieon_exec": Path(sentieon_install_dir, "bin", "sentieon").as_posix(),
            "dnascope_model": SENTIEON_DNASCOPE_MODEL.as_posix(),
            "tnscope_model": SENTIEON_TNSCOPE_MODEL.as_posix(),
        },
        analysis={
            "case_id": case_id,
            "soft_filter_normal": soft_filter_normal,
            "gender": gender,
            "analysis_dir": analysis_dir,
            "fastq_path": analysis_fastq_dir,
            "analysis_type": "paired" if normal_sample_name else "single",
            "log": log_dir.as_posix(),
            "script": script_dir.as_posix(),
            "result": result_dir.as_posix(),
            "benchmark": benchmark_dir.as_posix(),
            "dag": dag_path.as_posix(),
            "sequencing_type": "targeted" if panel_bed else "wgs",
            "analysis_workflow": analysis_workflow,
            "config_creation_date": datetime.now().strftime("%Y-%m-%d %H:%M"),
<<<<<<< HEAD
            "whitelist_snvs": whitelist_snvs,
=======
            "rescue_snvs": rescue_snvs if rescue_snvs else RESCUE_SNVS.as_posix(),
>>>>>>> 54ef7a24
        },
        custom_filters={"umi_min_reads": umi_min_reads if umi_min_reads else None},
        reference=references,
        singularity={
            "image": Path(balsamic_cache, cache_version, "containers").as_posix()
        },
        background_variants=background_variants,
        samples=get_sample_list(
            tumor_sample_name=tumor_sample_name,
            normal_sample_name=normal_sample_name,
            fastq_path=analysis_fastq_dir,
        ),
        vcf=VCF_DICT,
        bioinfo_tools=BIOINFO_TOOL_ENV,
        bioinfo_tools_version=get_bioinfo_tools_version(
            bioinfo_tools=BIOINFO_TOOL_ENV,
            container_conda_env_path=CONTAINERS_DIR,
        ),
        panel=(
            {
                "exome": exome,
                "capture_kit": panel_bed,
                "chrom": get_panel_chrom(panel_bed),
                "pon_cnn": pon_cnn,
            }
            if panel_bed
            else None
        ),
    ).model_dump(by_alias=True, exclude_none=True)
    LOG.info("Balsamic config model instantiated successfully")

    config_path = Path(analysis_dir, case_id, case_id + ".json").as_posix()
    write_json(json_obj=config_collection_dict, path=config_path)
    LOG.info(f"Config file saved successfully - {config_path}")

    snakefile = get_snakefile(
        analysis_type=config_collection_dict["analysis"]["analysis_type"],
        analysis_workflow=config_collection_dict["analysis"]["analysis_workflow"],
    )

    generate_graph(config_collection_dict, config_path, snakefile)
    LOG.info(f"BALSAMIC Workflow has been configured successfully!")<|MERGE_RESOLUTION|>--- conflicted
+++ resolved
@@ -40,14 +40,9 @@
     OPTION_SWEGEN_SV,
     OPTION_TUMOR_SAMPLE_NAME,
     OPTION_UMI_MIN_READS,
-<<<<<<< HEAD
-    OPTION_WHITELIST_SNVS,
-)
-=======
     OPTION_RESCUE_SNVS,
 )
 from BALSAMIC.utils.references import add_reference_metadata
->>>>>>> 54ef7a24
 from BALSAMIC.constants.analysis import (
     BIOINFO_TOOL_ENV,
     AnalysisWorkflow,
@@ -76,10 +71,6 @@
 from BALSAMIC.utils.io import read_json, write_json
 from BALSAMIC.utils.utils import get_absolute_paths_dict
 from BALSAMIC.utils.logging import add_file_logging
-<<<<<<< HEAD
-from BALSAMIC.utils.references import merge_reference_metadata
-=======
->>>>>>> 54ef7a24
 
 LOG = logging.getLogger(__name__)
 
@@ -116,11 +107,7 @@
 @OPTION_SWEGEN_SV
 @OPTION_TUMOR_SAMPLE_NAME
 @OPTION_UMI_MIN_READS
-<<<<<<< HEAD
-@OPTION_WHITELIST_SNVS
-=======
 @OPTION_RESCUE_SNVS
->>>>>>> 54ef7a24
 @click.pass_context
 def case_config(
     context: click.Context,
@@ -155,11 +142,7 @@
     swegen_sv: Path,
     tumor_sample_name: str,
     umi_min_reads: str | None,
-<<<<<<< HEAD
-    whitelist_snvs: Path,
-=======
     rescue_snvs: Path,
->>>>>>> 54ef7a24
 ):
     """Configure BALSAMIC workflow based on input arguments."""
 
@@ -173,13 +156,7 @@
     add_file_logging(log_file, logger_name=__name__)
 
     LOG.info(f"Running BALSAMIC version {balsamic_version} -- CONFIG CASE")
-<<<<<<< HEAD
-    LOG.info(f"BALSAMIC started with log level {context.obj['log_level']}.")
-
-    LOG.info("Collecting reference and annotation file paths.")
-=======
-
->>>>>>> 54ef7a24
+
     references_path: Path = Path(balsamic_cache, cache_version, genome_version)
     references: Dict[str, Path] = get_absolute_paths_dict(
         base_path=references_path,
@@ -216,15 +193,6 @@
         "swegen_snv_frequency": swegen_snv,
         "swegen_sv_frequency": swegen_sv,
     }
-<<<<<<< HEAD
-
-    references = merge_reference_metadata(
-        existing_refs=references,
-        observation_paths=variants_observations,
-    )
-
-    LOG.info(f"Collected references: {references}")
-=======
     references.update(
         {
             variant_observation_file: path
@@ -237,7 +205,6 @@
     references = add_reference_metadata(
         references=references,
     )
->>>>>>> 54ef7a24
 
     analysis_fastq_dir: str = get_analysis_fastq_files_directory(
         case_dir=Path(analysis_dir, case_id).as_posix(), fastq_path=fastq_path
@@ -279,11 +246,7 @@
             "sequencing_type": "targeted" if panel_bed else "wgs",
             "analysis_workflow": analysis_workflow,
             "config_creation_date": datetime.now().strftime("%Y-%m-%d %H:%M"),
-<<<<<<< HEAD
-            "whitelist_snvs": whitelist_snvs,
-=======
             "rescue_snvs": rescue_snvs if rescue_snvs else RESCUE_SNVS.as_posix(),
->>>>>>> 54ef7a24
         },
         custom_filters={"umi_min_reads": umi_min_reads if umi_min_reads else None},
         reference=references,
