import re
import json
import logging
import click
import BALSAMIC

from pathlib import Path
from BALSAMIC.utils.models import BalsamicConfigModel
from BALSAMIC.utils.cli import (CaptureStdout, get_snakefile, get_sample_dict,
                                get_panel_chrom, get_bioinfo_tools_list,
                                create_fastq_symlink, generate_graph)
from BALSAMIC.utils.constants import (CONDA_ENV_PATH, CONDA_ENV_YAML,
                                      RULE_DIRECTORY)

LOG = logging.getLogger(__name__)


<<<<<<< HEAD
def merge_json(*args):
    """
    Take a list of json files and merges them together

    Input: list of json file
    Output: dictionary of merged json
    """

    json_out = dict()
    for json_file in args:
        try:
            if isinstance(json_file, dict):
                json_out = {**json_out, **json_file}
            else:
                with open(json_file) as fn:
                    json_out = {**json_out, **json.load(fn)}
        except OSError as error:
            raise error

    return json_out


def set_panel_bed(json_out, panel_bed):
    """
    Set panel path in config file
    """
    try:
        json_out["panel"] = {"capture_kit": os.path.abspath(panel_bed)}
        json_out["panel"]["chrom"] = get_chrom(panel_bed)

    except OSError as error:
        raise error

    return json_out


def check_exist(path):
    """
    Checks if fastq file readable and accessable.
    """

    try:
        f = open(path, "r")
        f.close()
    except (IOError, FileNotFoundError) as error:
        raise error

    return True


def get_analysis_type(normal, umi):
    """ return analysis type """

    return "paired" if normal else "single"


def get_output_config(config, case_id):
    """ return output config json file"""
    if not config:
        return case_id + "_" + datetime.now().strftime("%Y%m%d") + ".json"
    else:
        return config


def get_sample_config(sample_config, case_id, analysis_dir, analysis_type):
    """
    creating sample config to run the analysis
    """
    with open(sample_config) as sample_json:
        sample_config = json.load(sample_json)

    sample_config["analysis"]["case_id"] = case_id
    sample_config["analysis"]["config_creation_date"] = datetime.now(
    ).strftime("%Y-%m-%d %H:%M")
    sample_config["analysis"]["analysis_dir"] = analysis_dir + "/"
    sample_config["analysis"]["log"] = os.path.join(analysis_dir, case_id,
                                                    'logs/')
    sample_config["analysis"]["script"] = os.path.join(analysis_dir, case_id,
                                                       'scripts/')
    sample_config["analysis"]["result"] = os.path.join(analysis_dir, case_id,
                                                       'analysis')
    sample_config["analysis"]["benchmark"] = os.path.join(
        analysis_dir, case_id, 'benchmarks/')
    sample_config["analysis"]["analysis_type"] = analysis_type
    sample_config["samples"] = {}

    return sample_config


def link_fastq(src_files, des_path):
    """
    Creating fastq copy in given destination
    """
    for src_file in src_files:
        basename = os.path.basename(src_file)
        des_file = os.path.join(des_path, basename)
        try:
            shutil.copyfile(Path(src_file).resolve(), des_file)
        except shutil.SameFileError as e:
            LOG.warning(e)
            LOG.warning(
                f"Desitination file {des_file} exists. No copy link was created."
            )


def get_fastq_path(fq_file, fq_pattern):
    # check the fastq if exists
    fq_file = os.path.abspath(fq_file)
    if Path(fq_file).exists():
        file_basename = os.path.basename(fq_file)
        try:
            # extracting file prefix
            file_str = file_basename[0:(
                fq_pattern.search(file_basename).span()[0] + 1)]
        except AttributeError as error:
            LOG.error(
                f"File name is invalid, fastq file should be sample_R_1.fastq.gz"
            )
            raise click.Abort()
    else:
        LOG.error(f"{fq_file} is not found, update correct file path")
        raise click.Abort()

    return file_str, os.path.split(fq_file)[0]


def configure_fastq(fq_path, sample, fastq_prefix):
    """
    Configure the fastq files for analysis
    """

    fq_pattern = re.compile(r"R_[12]" + fastq_prefix + ".fastq.gz$")
    paths = list()

    # get a list of fq files
    sample_str, sample_path = get_fastq_path(sample, fq_pattern)
    paths.append(sample_path)

    fq_files = set()
    for path in paths:
        for fq_file in os.listdir(path):
            if fq_pattern.search(fq_file):
                fq_files.add(os.path.join(path, fq_file))

    # create symlink
    link_fastq(fq_files, fq_path)

    # return file prefix
    return sample_str


=======
>>>>>>> 2fb4a67f
@click.command("case",
               short_help="Create a sample config file from input sample data")
@click.option("--case-id",
              required=True,
              help="Sample id that is used for reporting, \
              naming the analysis jobs, and analysis path")
@click.option("--umi/--no-umi",
              default=True,
              show_default=True,
              is_flag=True,
              help="UMI processing steps for samples with UMI tags")
@click.option("--umi-trim-length",
              default=5,
              show_default=True,
              type=int,
              help="Trim N bases from reads in fastq")
@click.option("--quality-trim/--no-quality-trim",
              default=True,
              show_default=True,
              is_flag=True,
              help="Trim low quality reads in fastq")
@click.option("--adapter-trim/--no-adapter-trim",
              default=False,
              show_default=True,
              is_flag=True,
              help="Trim adapters from reads in fastq")
@click.option("-r",
              "--reference-config",
              required=True,
              type=click.Path(exists=True, resolve_path=True),
              help="Reference config file.")
@click.option("-p",
              "--panel-bed",
              type=click.Path(exists=True, resolve_path=True),
              required=False,
              help="Panel bed file for variant calling.")
@click.option("--singularity",
              type=click.Path(exists=True, resolve_path=True),
              required=True,
              help="Download singularity image for BALSAMIC")
@click.option("--analysis-dir",
              type=click.Path(exists=True, resolve_path=True),
              required=True,
              help="Root analysis path to store analysis logs and results. \
                                     The final path will be analysis-dir/sample-id")
@click.option("-t",
              "--tumor",
              type=click.Path(exists=True, resolve_path=True),
              required=True,
              multiple=True,
              help="Fastq files for tumor sample.")
@click.option("-n",
              "--normal",
              type=click.Path(exists=True, resolve_path=True),
              required=False,
              multiple=True,
              help="Fastq files for normal sample.")
@click.option("-f",
              "--format",
              required=False,
              type=click.Choice(["fastq", "vcf", "bam"]),
              default="fastq",
              show_default=True)
@click.pass_context
def case_config(context, case_id, umi, umi_trim_length, adapter_trim,
                quality_trim, reference_config, panel_bed, singularity,
                analysis_dir, tumor, normal, format):

    try:
        samples = get_sample_dict(tumor, normal)
    except AttributeError:
        LOG.error(
            f"File name is invalid, use convention [SAMPLE_ID]_R_[1,2].fastq.gz"
        )
        raise click.Abort()

    try:
        reference_dict = json.load(open(reference_config))["reference"]
    except Exception as e:
        LOG.error(
            f"Reference config {reference_config} does not follow correct format: {e}"
        )
        raise click.Abort()

    bioinfo_tools = get_bioinfo_tools_list(CONDA_ENV_PATH)

    config_collection_dict = BalsamicConfigModel(
        QC={
            "quality_trim": quality_trim,
            "adapter_trim": adapter_trim,
            "umi_trim": umi,
            "umi_trim_length": umi_trim_length,
        },
        analysis={
            "case_id": case_id,
            "analysis_dir": analysis_dir,
            "analysis_type": "paired" if normal else "single",
            "sequencing_type": "targeted" if panel_bed else "wgs",
        },
        panel={
            "capture_kit": panel_bed,
            "chrom": get_panel_chrom(panel_bed),
        } if panel_bed else {},
        bioinfo_tools=bioinfo_tools,
        reference=reference_dict,
        singularity=singularity,
        samples=samples,
        vcf={},
    ).dict(by_alias=True)
    
    LOG.info("Config file generated successfully")

    Path.mkdir(Path(config_collection_dict["analysis"]["fastq_path"]),
               parents=True,
               exist_ok=True)
    LOG.info("Directories created successfully")

    create_fastq_symlink(casefiles=(tumor + normal),
                         symlink_dir=Path(
                             config_collection_dict["analysis"]["fastq_path"]))
    LOG.info(f"Symlinks generated successfully")

    config_path = Path(analysis_dir) / case_id / (case_id + ".json")
    with open(config_path, "w+") as fh:
        fh.write(json.dumps(config_collection_dict, indent=4))
    LOG.info(f"Config file saved successfully - {config_path}")

    try:
        generate_graph(config_collection_dict, config_path)
        LOG.info(f'BALSAMIC Workflow has been configured successfully!')
    except ValueError as e:
        LOG.error(
            f'BALSAMIC dag graph generation failed - {config_collection_dict["analysis"]["dag"]}',
        )
        raise click.Abort()<|MERGE_RESOLUTION|>--- conflicted
+++ resolved
@@ -15,160 +15,6 @@
 LOG = logging.getLogger(__name__)
 
 
-<<<<<<< HEAD
-def merge_json(*args):
-    """
-    Take a list of json files and merges them together
-
-    Input: list of json file
-    Output: dictionary of merged json
-    """
-
-    json_out = dict()
-    for json_file in args:
-        try:
-            if isinstance(json_file, dict):
-                json_out = {**json_out, **json_file}
-            else:
-                with open(json_file) as fn:
-                    json_out = {**json_out, **json.load(fn)}
-        except OSError as error:
-            raise error
-
-    return json_out
-
-
-def set_panel_bed(json_out, panel_bed):
-    """
-    Set panel path in config file
-    """
-    try:
-        json_out["panel"] = {"capture_kit": os.path.abspath(panel_bed)}
-        json_out["panel"]["chrom"] = get_chrom(panel_bed)
-
-    except OSError as error:
-        raise error
-
-    return json_out
-
-
-def check_exist(path):
-    """
-    Checks if fastq file readable and accessable.
-    """
-
-    try:
-        f = open(path, "r")
-        f.close()
-    except (IOError, FileNotFoundError) as error:
-        raise error
-
-    return True
-
-
-def get_analysis_type(normal, umi):
-    """ return analysis type """
-
-    return "paired" if normal else "single"
-
-
-def get_output_config(config, case_id):
-    """ return output config json file"""
-    if not config:
-        return case_id + "_" + datetime.now().strftime("%Y%m%d") + ".json"
-    else:
-        return config
-
-
-def get_sample_config(sample_config, case_id, analysis_dir, analysis_type):
-    """
-    creating sample config to run the analysis
-    """
-    with open(sample_config) as sample_json:
-        sample_config = json.load(sample_json)
-
-    sample_config["analysis"]["case_id"] = case_id
-    sample_config["analysis"]["config_creation_date"] = datetime.now(
-    ).strftime("%Y-%m-%d %H:%M")
-    sample_config["analysis"]["analysis_dir"] = analysis_dir + "/"
-    sample_config["analysis"]["log"] = os.path.join(analysis_dir, case_id,
-                                                    'logs/')
-    sample_config["analysis"]["script"] = os.path.join(analysis_dir, case_id,
-                                                       'scripts/')
-    sample_config["analysis"]["result"] = os.path.join(analysis_dir, case_id,
-                                                       'analysis')
-    sample_config["analysis"]["benchmark"] = os.path.join(
-        analysis_dir, case_id, 'benchmarks/')
-    sample_config["analysis"]["analysis_type"] = analysis_type
-    sample_config["samples"] = {}
-
-    return sample_config
-
-
-def link_fastq(src_files, des_path):
-    """
-    Creating fastq copy in given destination
-    """
-    for src_file in src_files:
-        basename = os.path.basename(src_file)
-        des_file = os.path.join(des_path, basename)
-        try:
-            shutil.copyfile(Path(src_file).resolve(), des_file)
-        except shutil.SameFileError as e:
-            LOG.warning(e)
-            LOG.warning(
-                f"Desitination file {des_file} exists. No copy link was created."
-            )
-
-
-def get_fastq_path(fq_file, fq_pattern):
-    # check the fastq if exists
-    fq_file = os.path.abspath(fq_file)
-    if Path(fq_file).exists():
-        file_basename = os.path.basename(fq_file)
-        try:
-            # extracting file prefix
-            file_str = file_basename[0:(
-                fq_pattern.search(file_basename).span()[0] + 1)]
-        except AttributeError as error:
-            LOG.error(
-                f"File name is invalid, fastq file should be sample_R_1.fastq.gz"
-            )
-            raise click.Abort()
-    else:
-        LOG.error(f"{fq_file} is not found, update correct file path")
-        raise click.Abort()
-
-    return file_str, os.path.split(fq_file)[0]
-
-
-def configure_fastq(fq_path, sample, fastq_prefix):
-    """
-    Configure the fastq files for analysis
-    """
-
-    fq_pattern = re.compile(r"R_[12]" + fastq_prefix + ".fastq.gz$")
-    paths = list()
-
-    # get a list of fq files
-    sample_str, sample_path = get_fastq_path(sample, fq_pattern)
-    paths.append(sample_path)
-
-    fq_files = set()
-    for path in paths:
-        for fq_file in os.listdir(path):
-            if fq_pattern.search(fq_file):
-                fq_files.add(os.path.join(path, fq_file))
-
-    # create symlink
-    link_fastq(fq_files, fq_path)
-
-    # return file prefix
-    return sample_str
-
-
-=======
->>>>>>> 2fb4a67f
 @click.command("case",
                short_help="Create a sample config file from input sample data")
 @click.option("--case-id",
