--- conflicted
+++ resolved
@@ -2,12 +2,7 @@
 import click
 
 from BALSAMIC.commands.config.sample import sample as sample_command
-<<<<<<< HEAD
- 
-=======
 
-
->>>>>>> 2400b9ec
 @click.group()
 @click.pass_context
 
@@ -16,8 +11,5 @@
     "create config files required for running the pipeline."
     pass
 
-<<<<<<< HEAD
-=======
 
->>>>>>> 2400b9ec
 config.add_command(sample_command)