import re
import logging
import subprocess
from pathlib import Path
import click

from BALSAMIC import __version__ as balsamic_version
from BALSAMIC.utils.constants import BALSAMIC_DOCKER_PATH, VALID_CONTAINER_CONDA_NAME

LOG = logging.getLogger(__name__)


@click.command("container",
               short_help="Download matching version for container")
@click.option("-d",
              "--dry",
              show_default=True,
              default=False,
              is_flag=True,
              help="Dry run mode.")
@click.option("-v",
              "--container-version",
              show_default=True,
              default=balsamic_version,
              type=click.Choice(["develop", "master", balsamic_version]),
              help="Container for BALSAMIC version to download")
@click.option('-f',
              '--force',
              show_default=True,
              default=False,
              is_flag=True,
              help="Force re-downloading all containers")
@click.pass_context
def container(context, container_version, force, dry):
    """
    Pull container(s) for BALSAMIC according to matching version
    """
    LOG.info("BALSAMIC started with log level %s" % context.obj['loglevel'])
    # resolve out_dir to absolute path
    out_dir = Path(context.obj["outdir"]).resolve()

    pattern = re.compile(r"^(\d+\.)?(\d+\.)?(\*|\d+)$")
    if pattern.findall(container_version):
        docker_image_base_name = "release_v{}".format(container_version)
    else:
        docker_image_base_name = container_version

    for image_suffix in VALID_CONTAINER_CONDA_NAME:

        container_stub_url = "{}:{}-{}".format(
            BALSAMIC_DOCKER_PATH, docker_image_base_name, image_suffix)

        # Pull container
        LOG.info("Singularity image source: {}".format(container_stub_url))

        # Set container name according to above docker image name
        Path(out_dir).mkdir(exist_ok=True)
        image_name = Path(out_dir, "{}.sif".format(image_suffix)).as_posix()
        LOG.info("Image will be downloaded to {}".format(image_name))
        LOG.info("Starting download. This process can take some time...")
<<<<<<< HEAD

        cmd = ["singularity", "pull", "--name", f"{image_name}"]
        if force:
            cmd.append("--force")
        cmd.append(container_stub_url)

        try:
            if dry:
                LOG.info(
                    "Dry run mode, The following command will run: {}".format(
                        " ".join(cmd)))
            else:
                subprocess.run(" ".join(cmd), shell=True)

        except:
            LOG.error("Failed to pull singularity image "
                      "from {}".format(container_stub_url))
            raise click.Abort()
=======

        cmd = ["singularity", "pull", "--name", f"{image_name}"]
        if force:
            cmd.append("--force")
        cmd.append(container_stub_url)

        if dry:
            LOG.info(
                "Dry run mode, The following command will run: {}".format(
                    " ".join(cmd)))
        else:
            subprocess.run(" ".join(cmd), shell=True)
>>>>>>> 3254d855
<|MERGE_RESOLUTION|>--- conflicted
+++ resolved
@@ -58,26 +58,6 @@
         image_name = Path(out_dir, "{}.sif".format(image_suffix)).as_posix()
         LOG.info("Image will be downloaded to {}".format(image_name))
         LOG.info("Starting download. This process can take some time...")
-<<<<<<< HEAD
-
-        cmd = ["singularity", "pull", "--name", f"{image_name}"]
-        if force:
-            cmd.append("--force")
-        cmd.append(container_stub_url)
-
-        try:
-            if dry:
-                LOG.info(
-                    "Dry run mode, The following command will run: {}".format(
-                        " ".join(cmd)))
-            else:
-                subprocess.run(" ".join(cmd), shell=True)
-
-        except:
-            LOG.error("Failed to pull singularity image "
-                      "from {}".format(container_stub_url))
-            raise click.Abort()
-=======
 
         cmd = ["singularity", "pull", "--name", f"{image_name}"]
         if force:
@@ -89,5 +69,4 @@
                 "Dry run mode, The following command will run: {}".format(
                     " ".join(cmd)))
         else:
-            subprocess.run(" ".join(cmd), shell=True)
->>>>>>> 3254d855
+            subprocess.run(" ".join(cmd), shell=True)