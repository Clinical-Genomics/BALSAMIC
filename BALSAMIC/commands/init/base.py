"""Balsamic init command."""
import json
import logging
import subprocess
import sys
from datetime import datetime
from pathlib import Path
from typing import List, Optional, Union

import click

from BALSAMIC.commands.options import (
    OPTION_WORKFLOW_PARTITION,
    OPTION_HEADJOB_PARTITION,
    OPTION_CACHE_VERSION,
    OPTION_CLUSTER_ACCOUNT,
<<<<<<< HEAD
    OPTION_CACHE_PROFILE,
    OPTION_CLUSTER_PROFILE,
=======
    OPTION_MAX_RUN_HOURS,
    OPTION_CACHE_PROFILE,
>>>>>>> a250c9ff
    OPTION_CLUSTER_QOS,
    OPTION_COSMIC_KEY,
    OPTION_FORCE_ALL,
    OPTION_GENOME_VERSION,
    OPTION_OUT_DIR,
    OPTION_QUIET,
    OPTION_RUN_ANALYSIS,
    OPTION_RUN_MODE,
    OPTION_RUN_INTERACTIVELY,
    OPTION_SNAKEFILE,
    OPTION_SNAKEMAKE_OPT,
)
from BALSAMIC.constants.analysis import BIOINFO_TOOL_ENV, RunMode
from BALSAMIC.constants.cache import REFERENCE_FILES, GenomeVersion
from BALSAMIC.constants.cluster import (
    QOS,
)
from BALSAMIC.models.cache import CacheConfig, ReferencesCanFam, ReferencesHg
from BALSAMIC.models.snakemake import SnakemakeExecutable
from BALSAMIC.models.sbatchsubmitter import SbatchSubmitter
from BALSAMIC.utils.analysis import get_cache_singularity_bind_paths
from BALSAMIC.utils.rule import get_script_path
from BALSAMIC.utils.cache import get_containers
<<<<<<< HEAD
from BALSAMIC.utils.cli import get_snakefile
from BALSAMIC.utils.io import generate_workflow_graph, write_json
from BALSAMIC.utils.rule import get_script_path
=======
from BALSAMIC.utils.cli import get_snakefile, generate_graph
from BALSAMIC.utils.io import write_json
>>>>>>> a250c9ff

LOG = logging.getLogger(__name__)


@click.command(
    "init", short_help="Download singularity containers and build the reference cache"
)
@OPTION_OUT_DIR
@OPTION_WORKFLOW_PARTITION
@OPTION_HEADJOB_PARTITION
@OPTION_CACHE_VERSION
@OPTION_CLUSTER_ACCOUNT
<<<<<<< HEAD
@OPTION_CLUSTER_PROFILE
=======
@OPTION_MAX_RUN_HOURS
>>>>>>> a250c9ff
@OPTION_CACHE_PROFILE
@OPTION_CLUSTER_QOS
@OPTION_COSMIC_KEY
@OPTION_FORCE_ALL
@OPTION_GENOME_VERSION
@OPTION_QUIET
@OPTION_RUN_ANALYSIS
@OPTION_RUN_MODE
@OPTION_RUN_INTERACTIVELY
@OPTION_SNAKEFILE
@OPTION_SNAKEMAKE_OPT
@click.pass_context
def initialize(
    context: click.Context,
    account: Optional[str],
    cache_version: str,
    cosmic_key: str,
    force_all: bool,
    genome_version: GenomeVersion,
    out_dir: str,
<<<<<<< HEAD
    cluster_profile: Path,
=======
>>>>>>> a250c9ff
    cache_profile: Path,
    qos: QOS,
    quiet: bool,
    run_analysis: bool,
    run_interactively: bool,
    run_mode: RunMode,
    snakefile: Path,
    snakemake_opt: List[str],
    workflow_partition: str,
    headjob_partition: str,
    max_run_hours: int,
) -> None:
    """Validate inputs and download reference caches and containers."""
    LOG.info(f"BALSAMIC started with log level {context.obj['log_level']}")

    if run_mode == RunMode.CLUSTER and not run_analysis:
        LOG.info("Changing run-mode to local on dry-run")
        run_mode: RunMode = RunMode.LOCAL

    if run_mode == RunMode.CLUSTER and not account:
        LOG.error("A cluster account is required for cluster run mode")
        raise click.Abort()

    if genome_version in [GenomeVersion.HG19, GenomeVersion.HG38] and not cosmic_key:
        LOG.error(
            f"No COSMIC authentication key specified. It is required when using {genome_version} reference"
        )
        raise click.Abort()

    out_dir: Path = Path(out_dir, cache_version).absolute()
    references_dir: Path = Path(out_dir, genome_version)
    genome_dir = Path(references_dir, "genome")
    variants_dir = Path(references_dir, "variants")
    vep_dir = Path(references_dir, "vep")
    containers_dir: Path = Path(out_dir, "containers")
    config_path: Path = Path(references_dir, "config.json")
    log_dir: Path = Path(references_dir, "logs")
    script_dir: Path = Path(references_dir, "scripts")
    for dir_path in [references_dir, log_dir, script_dir]:
        dir_path.mkdir(parents=True, exist_ok=True)

    references: Union[ReferencesHg, ReferencesCanFam] = REFERENCE_FILES[genome_version]
    cache_config: CacheConfig = CacheConfig(
        analysis={"case_id": f"reference.{genome_version}.{cache_version}"},
        references_dir=references_dir.as_posix(),
        genome_dir=genome_dir.as_posix(),
        variants_dir=variants_dir.as_posix(),
        vep_dir=vep_dir.as_posix(),
        containers_dir=containers_dir.as_posix(),
        genome_version=genome_version,
        cosmic_key=cosmic_key,
        bioinfo_tools=BIOINFO_TOOL_ENV,
        containers=get_containers(cache_version),
        references=references,
        references_date=datetime.now().strftime("%Y-%m-%d %H:%M"),
    )
    write_json(
        json_obj=json.loads(cache_config.model_dump_json(exclude_none=True)),
        path=config_path.as_posix(),
    )
    LOG.info(f"Reference workflow configured successfully ({config_path.as_posix()})")

    snakefile: Path = (
        snakefile if snakefile else get_snakefile("generate_ref", "balsamic")
    )

    generate_graph(
        config_collection_dict=cache_config.model_dump(
            by_alias=True, exclude_none=True
        ),
        config_path=config_path,
        snakefile=snakefile,
        init_workflow=True,
    )

    LOG.info("Starting reference generation workflow...")
    snakemake_executable: SnakemakeExecutable = SnakemakeExecutable(
        account=account,
        case_id=cache_config.analysis.case_id,
        config_path=config_path,
        force=force_all,
        workflow_partition=workflow_partition,
        log_dir=log_dir,
<<<<<<< HEAD
        cluster_profile=cluster_profile,
        cluster_job_status_script=get_script_path("cluster_job_status.py"),
=======
>>>>>>> a250c9ff
        workflow_profile=cache_profile,
        qos=qos,
        quiet=quiet,
        run_analysis=run_analysis,
        run_mode=run_mode,
        script_dir=script_dir,
        snakemake_options=snakemake_opt,
        singularity_bind_paths=get_cache_singularity_bind_paths(cache_config),
        snakefile=snakefile,
        working_dir=references_dir,
    )

    if not run_interactively:
        LOG.info("Submitting balsamic reference workflow to cluster.")
        submitter = SbatchSubmitter(
            case_id=cache_config.analysis.case_id,
            script_path=Path(script_dir),
            result_path=Path(references_dir),
            scan_finished_jobid_status=get_script_path("scan_finished_jobid_status.py"),
            log_path=Path(log_dir),
            account=account,
            qos=qos,
            headjob_partition=headjob_partition,
            max_run_hours=max_run_hours,
            snakemake_executable=snakemake_executable,
            logger=LOG,
        )
        submitter.create_sbatch_script()
        job_id = submitter.submit_job()

        if job_id:
            submitter.write_job_id_yaml(job_id)
        else:
            LOG.warning("Could not retrieve job id from SLURM.")

    else:
        LOG.info("Starting reference workflow interactively.")
        subprocess.run(
            f"{sys.executable} -m {snakemake_executable.get_command()}",
            shell=True,
        )<|MERGE_RESOLUTION|>--- conflicted
+++ resolved
@@ -14,13 +14,8 @@
     OPTION_HEADJOB_PARTITION,
     OPTION_CACHE_VERSION,
     OPTION_CLUSTER_ACCOUNT,
-<<<<<<< HEAD
-    OPTION_CACHE_PROFILE,
-    OPTION_CLUSTER_PROFILE,
-=======
     OPTION_MAX_RUN_HOURS,
     OPTION_CACHE_PROFILE,
->>>>>>> a250c9ff
     OPTION_CLUSTER_QOS,
     OPTION_COSMIC_KEY,
     OPTION_FORCE_ALL,
@@ -44,14 +39,8 @@
 from BALSAMIC.utils.analysis import get_cache_singularity_bind_paths
 from BALSAMIC.utils.rule import get_script_path
 from BALSAMIC.utils.cache import get_containers
-<<<<<<< HEAD
-from BALSAMIC.utils.cli import get_snakefile
-from BALSAMIC.utils.io import generate_workflow_graph, write_json
-from BALSAMIC.utils.rule import get_script_path
-=======
 from BALSAMIC.utils.cli import get_snakefile, generate_graph
 from BALSAMIC.utils.io import write_json
->>>>>>> a250c9ff
 
 LOG = logging.getLogger(__name__)
 
@@ -64,11 +53,7 @@
 @OPTION_HEADJOB_PARTITION
 @OPTION_CACHE_VERSION
 @OPTION_CLUSTER_ACCOUNT
-<<<<<<< HEAD
-@OPTION_CLUSTER_PROFILE
-=======
 @OPTION_MAX_RUN_HOURS
->>>>>>> a250c9ff
 @OPTION_CACHE_PROFILE
 @OPTION_CLUSTER_QOS
 @OPTION_COSMIC_KEY
@@ -89,10 +74,6 @@
     force_all: bool,
     genome_version: GenomeVersion,
     out_dir: str,
-<<<<<<< HEAD
-    cluster_profile: Path,
-=======
->>>>>>> a250c9ff
     cache_profile: Path,
     qos: QOS,
     quiet: bool,
@@ -176,11 +157,6 @@
         force=force_all,
         workflow_partition=workflow_partition,
         log_dir=log_dir,
-<<<<<<< HEAD
-        cluster_profile=cluster_profile,
-        cluster_job_status_script=get_script_path("cluster_job_status.py"),
-=======
->>>>>>> a250c9ff
         workflow_profile=cache_profile,
         qos=qos,
         quiet=quiet,
