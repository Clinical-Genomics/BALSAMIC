"""Balsamic command options."""
import click

from BALSAMIC import __version__ as balsamic_version
from BALSAMIC.constants.analysis import (
    RunMode,
    RUN_MODES,
    ANALYSIS_WORKFLOWS,
    AnalysisWorkflow,
    Gender,
    RULE_DELIVERY_MODES,
    RuleDeliveryMode,
)
from BALSAMIC.constants.cache import GenomeVersion, CacheVersion, GENOME_VERSIONS
from BALSAMIC.constants.cluster import (
    ClusterProfile,
    QOS,
    CLUSTER_PROFILES,
    QOS_OPTIONS,
    CLUSTER_MAIL_TYPES,
)
from BALSAMIC.constants.constants import LogLevel, LOG_LEVELS
from BALSAMIC.constants.rules import DELIVERY_RULES
from BALSAMIC.constants.workflow_params import VCF_DICT
from BALSAMIC.utils.cli import validate_cache_version


OPTION_ADAPTER_TRIM = click.option(
    "--adapter-trim/--no-adapter-trim",
    default=True,
    show_default=True,
    is_flag=True,
    help="Trim adapters from reads in FASTQ file",
)

OPTION_ANALYSIS_DIR = click.option(
    "--analysis-dir",
    type=click.Path(exists=True, resolve_path=True),
    required=True,
    help="Path to store the analysis results",
)

OPTION_ANALYSIS_WORKFLOW = click.option(
    "-w",
    "--analysis-workflow",
    default=AnalysisWorkflow.BALSAMIC.value,
    show_default=True,
    type=click.Choice(ANALYSIS_WORKFLOWS),
    help="Balsamic analysis workflow to be executed",
)

OPTION_BACKGROUND_VARIANTS = click.option(
    "-b",
    "--background-variants",
    type=click.Path(exists=True, resolve_path=True),
    required=False,
    help="Background set of valid variants for UMI",
)

OPTION_BALSAMIC_CACHE = click.option(
    "--balsamic-cache",
    type=click.Path(exists=True, resolve_path=True),
    required=True,
    help="Path to BALSAMIC cache",
)

OPTION_BENCHMARK = click.option(
    "--benchmark",
    default=False,
    is_flag=True,
    help="Profile slurm jobs. Make sure you have slurm profiler enabled in your HPC.",
)

OPTION_CACHE_VERSION = click.option(
    "--cache-version",
    show_default=True,
    default=balsamic_version,
    type=click.STRING,
    callback=validate_cache_version,
    help=f"Cache version to be used for init or analysis. Use '{CacheVersion.DEVELOP}' or 'X.X.X'.",
)

OPTION_CADD_ANNOTATIONS = click.option(
    "--cadd-annotations",
    type=click.Path(exists=True, resolve_path=True),
    required=False,
    help="Path of CADD annotations",
)

OPTION_CANCER_GERMLINE_SNV_OBSERVATIONS = click.option(
    "--cancer-germline-snv-observations",
    type=click.Path(exists=True, resolve_path=True),
    required=False,
    help="VCF path of cancer germline SNV normal observations (WGS analysis workflow)",
)

OPTION_CANCER_SOMATIC_SNV_OBSERVATIONS = click.option(
    "--cancer-somatic-snv-observations",
    type=click.Path(exists=True, resolve_path=True),
    required=False,
    help="VCF path of cancer SNV tumor observations (WGS analysis workflow)",
)

OPTION_CANCER_SOMATIC_SV_OBSERVATIONS = click.option(
    "--cancer-somatic-sv-observations",
    type=click.Path(exists=True, resolve_path=True),
    required=False,
    help="VCF path of cancer SV observations (WGS analysis workflow)",
)

OPTION_CASE_ID = click.option(
    "--case-id",
    required=True,
    help="Sample ID for reporting, naming the analysis jobs, and analysis path",
)

OPTION_CLINICAL_SNV_OBSERVATIONS = click.option(
    "--clinical-snv-observations",
    type=click.Path(exists=True, resolve_path=True),
    required=False,
    help="VCF path of clinical SNV observations (WGS analysis workflow)",
)

OPTION_CLINICAL_SV_OBSERVATIONS = click.option(
    "--clinical-sv-observations",
    type=click.Path(exists=True, resolve_path=True),
    required=False,
    help="VCF path of clinical SV observations (WGS analysis workflow)",
)

OPTION_CLUSTER_ACCOUNT = click.option(
    "--account",
    type=click.STRING,
    help="Cluster account to run jobs",
)

OPTION_CLUSTER_CONFIG = click.option(
    "--cluster-config",
    type=click.Path(),
    help="Cluster configuration JSON file path",
)

OPTION_CLUSTER_MAIL = click.option(
    "--mail-user",
    type=click.STRING,
    help="User email to receive notifications from the cluster",
)

OPTION_CLUSTER_MAIL_TYPE = click.option(
    "--mail-type",
    type=click.Choice(CLUSTER_MAIL_TYPES),
    help="The mail type triggering cluster emails",
)

OPTION_CLUSTER_PROFILE = click.option(
    "-p",
    "--profile",
    show_default=True,
    default=ClusterProfile.SLURM,
    type=click.Choice(CLUSTER_PROFILES),
    help="Cluster profile to submit jobs",
)

OPTION_CLUSTER_QOS = click.option(
    "--qos",
    show_default=True,
    default=QOS.LOW,
    type=click.Choice(QOS_OPTIONS),
    help="QOS for cluster jobs",
)

<<<<<<< HEAD
OPTION_COSMIC_KEY = click.option(
    "-c",
    "--cosmic-key",
    required=False,
    type=click.STRING,
    help="Cosmic DB authentication key",
)

OPTION_DELIVERY_MODE = click.option(
    "-m",
    "--delivery-mode",
    type=click.Choice(RULE_DELIVERY_MODES),
    default=RuleDeliveryMode.APPEND.value,
    show_default=True,
    help=f"Append rules to deliver to the current delivery option ({RuleDeliveryMode.APPEND.value}) or deliver only "
    f"the ones specified ({RuleDeliveryMode.RESET.value})",
)

OPTION_DISABLE_VARIANT_CALLER = click.option(
    "--disable-variant-caller",
    help=f"Run workflow with selected variant caller(s) disable. Use comma to remove multiple variant callers. Valid "
    f"values are: {list(VCF_DICT.keys())}",
)

=======
OPTION_CONTAINER_VERSION = click.option(
    "--container-version",
    show_default=True,
    default=balsamic_version,
    type=click.Choice(["develop", "master", balsamic_version]),
    help="Container for BALSAMIC version to download",
)

OPTION_COSMIC_KEY = click.option(
    "-c",
    "--cosmic-key",
    required=False,
    type=click.STRING,
    help="Cosmic DB authentication key",
)

OPTION_DELIVERY_MODE = click.option(
    "-m",
    "--delivery-mode",
    type=click.Choice(RULE_DELIVERY_MODES),
    default=RuleDeliveryMode.APPEND.value,
    show_default=True,
    help=f"Append rules to deliver to the current delivery option ({RuleDeliveryMode.APPEND.value}) or deliver only "
    f"the ones specified ({RuleDeliveryMode.RESET.value})",
)

OPTION_DISABLE_VARIANT_CALLER = click.option(
    "--disable-variant-caller",
    help=f"Run workflow with selected variant caller(s) disable. Use comma to remove multiple variant callers. Valid "
    f"values are: {list(VCF_DICT.keys())}",
)

>>>>>>> 0bf8cbd5
OPTION_DRAGEN = click.option(
    "--dragen",
    is_flag=True,
    default=False,
    help="Enable dragen variant caller",
)

OPTION_FASTQ_PATH = click.option(
    "--fastq-path",
    type=click.Path(exists=True, resolve_path=True),
    required=True,
    help="Path to directory containing unconcatenated FASTQ files",
)

OPTION_FORCE_ALL = click.option(
    "--force-all",
    show_default=True,
    default=False,
    is_flag=True,
    help="Force execution. This is equivalent to Snakemake --forceall.",
)

OPTION_GENDER = click.option(
    "--gender",
    required=False,
    type=click.Choice([Gender.FEMALE, Gender.MALE]),
    default=Gender.FEMALE.value,
    show_default=True,
    help="Sample associated gender",
)

OPTION_GENOME_VERSION = click.option(
    "-g",
    "--genome-version",
    show_default=True,
    default=GenomeVersion.HG19,
    type=click.Choice(GENOME_VERSIONS),
    help="Type and build version of the reference genome",
)

OPTION_LOG_LEVEL = click.option(
    "--log-level",
    default=LogLevel.INFO.value,
    type=click.Choice(LOG_LEVELS),
    help="Logging level in terms of urgency",
    show_default=True,
)

OPTION_NORMAL_SAMPLE_NAME = click.option(
    "--normal-sample-name",
    required=False,
    type=click.STRING,
    help="Normal sample name",
)

OPTION_OUT_DIR = click.option(
    "-o",
    "--out-dir",
    required=True,
    type=click.Path(exists=True),
    help="Output directory for singularity containers and reference files",
)

OPTION_PANEL_BED = click.option(
    "-p",
    "--panel-bed",
    type=click.Path(exists=True, resolve_path=True),
    required=False,
    help="Panel bed file of target regions",
)

OPTION_PON_CNN = click.option(
    "--pon-cnn",
    type=click.Path(exists=True, resolve_path=True),
    required=False,
    help="Panel of normal reference (.cnn) for CNVkit",
)

OPTION_PON_VERSION = click.option(
    "-v",
    "--version",
    default="v1",
<<<<<<< HEAD
    type=str,
=======
    type=click.STRING,
>>>>>>> 0bf8cbd5
    help="Version of the PON file to be generated",
)

OPTION_PRINT_FILES = click.option(
    "-p",
    "--print-files",
    is_flag=True,
    default=False,
    show_default=True,
    help="Print list of analysis files. Otherwise only final count will be printed.",
)

OPTION_QUALITY_TRIM = click.option(
    "--quality-trim/--no-quality-trim",
    default=True,
    show_default=True,
    is_flag=True,
    help="Trim low quality reads in FASTQ file",
)

OPTION_QUIET = click.option(
    "-q",
    "--quiet",
    default=False,
    is_flag=True,
    help="Instruct Snakemake to not output any progress or rule information",
)

OPTION_RULES_TO_DELIVER = click.option(
    "-r",
    "--rules-to-deliver",
    multiple=True,
    type=click.Choice(DELIVERY_RULES),
    help="Specify the rules to deliver. The delivery mode selected via the --delivery-mode option.",
)

OPTION_RUN_ANALYSIS = click.option(
    "-r",
    "--run-analysis",
    show_default=True,
    default=False,
    is_flag=True,
    help="Flag to run the actual analysis",
)

OPTION_RUN_MODE = click.option(
    "--run-mode",
    show_default=True,
    default=RunMode.CLUSTER,
    type=click.Choice(RUN_MODES),
    help="Run mode to execute Balsamic workflows",
)

OPTION_SAMPLE_CONFIG = click.option(
    "-s",
    "--sample-config",
    required=True,
    type=click.Path(),
    help="Sample configuration file",
)

OPTION_SHOW_ONLY_MISSING_FILES = click.option(
    "-m",
    "--show-only-missing",
    is_flag=True,
    default=False,
    show_default=True,
    help="Only show missing analysis files.",
)

OPTION_SNAKEFILE = click.option(
    "-S",
    "--snakefile",
    type=click.Path(),
    help="Custom Snakefile for internal testing",
)

OPTION_SNAKEMAKE_OPT = click.option(
    "--snakemake-opt",
    multiple=True,
    help="Options to be passed to Snakemake",
)

OPTION_SWEGEN_SNV = click.option(
    "--swegen-snv",
    type=click.Path(exists=True, resolve_path=True),
    required=False,
<<<<<<< HEAD
    help="VCF path of Swegen SNV frequency database (WGS analysis workflow)",
=======
    help="VCF path of Swegen SNV frequency database",
>>>>>>> 0bf8cbd5
)

OPTION_SWEGEN_SV = click.option(
    "--swegen-sv",
    type=click.Path(exists=True, resolve_path=True),
    required=False,
<<<<<<< HEAD
    help="VCF path of Swegen SV frequency database (WGS analysis workflow)",
=======
    help="VCF path of Swegen SV frequency database",
>>>>>>> 0bf8cbd5
)

OPTION_TUMOR_SAMPLE_NAME = click.option(
    "--tumor-sample-name",
    required=True,
    type=click.STRING,
    help="Tumor sample name",
)

OPTION_UMI = click.option(
    "--umi/--no-umi",
    default=True,
    show_default=True,
    is_flag=True,
    help="UMI processing steps for samples with UMI tags. For WGS cases, UMI is always disabled.",
)

OPTION_UMI_TRIM_LENGTH = click.option(
    "--umi-trim-length",
    default=5,
    show_default=True,
    type=click.INT,
    help="Trim N bases from reads in FASTQ file",
)<|MERGE_RESOLUTION|>--- conflicted
+++ resolved
@@ -24,7 +24,6 @@
 from BALSAMIC.constants.workflow_params import VCF_DICT
 from BALSAMIC.utils.cli import validate_cache_version
 
-
 OPTION_ADAPTER_TRIM = click.option(
     "--adapter-trim/--no-adapter-trim",
     default=True,
@@ -169,7 +168,6 @@
     help="QOS for cluster jobs",
 )
 
-<<<<<<< HEAD
 OPTION_COSMIC_KEY = click.option(
     "-c",
     "--cosmic-key",
@@ -194,40 +192,6 @@
     f"values are: {list(VCF_DICT.keys())}",
 )
 
-=======
-OPTION_CONTAINER_VERSION = click.option(
-    "--container-version",
-    show_default=True,
-    default=balsamic_version,
-    type=click.Choice(["develop", "master", balsamic_version]),
-    help="Container for BALSAMIC version to download",
-)
-
-OPTION_COSMIC_KEY = click.option(
-    "-c",
-    "--cosmic-key",
-    required=False,
-    type=click.STRING,
-    help="Cosmic DB authentication key",
-)
-
-OPTION_DELIVERY_MODE = click.option(
-    "-m",
-    "--delivery-mode",
-    type=click.Choice(RULE_DELIVERY_MODES),
-    default=RuleDeliveryMode.APPEND.value,
-    show_default=True,
-    help=f"Append rules to deliver to the current delivery option ({RuleDeliveryMode.APPEND.value}) or deliver only "
-    f"the ones specified ({RuleDeliveryMode.RESET.value})",
-)
-
-OPTION_DISABLE_VARIANT_CALLER = click.option(
-    "--disable-variant-caller",
-    help=f"Run workflow with selected variant caller(s) disable. Use comma to remove multiple variant callers. Valid "
-    f"values are: {list(VCF_DICT.keys())}",
-)
-
->>>>>>> 0bf8cbd5
 OPTION_DRAGEN = click.option(
     "--dragen",
     is_flag=True,
@@ -310,11 +274,7 @@
     "-v",
     "--version",
     default="v1",
-<<<<<<< HEAD
-    type=str,
-=======
-    type=click.STRING,
->>>>>>> 0bf8cbd5
+    type=click.STRING,
     help="Version of the PON file to be generated",
 )
 
@@ -402,22 +362,14 @@
     "--swegen-snv",
     type=click.Path(exists=True, resolve_path=True),
     required=False,
-<<<<<<< HEAD
-    help="VCF path of Swegen SNV frequency database (WGS analysis workflow)",
-=======
     help="VCF path of Swegen SNV frequency database",
->>>>>>> 0bf8cbd5
 )
 
 OPTION_SWEGEN_SV = click.option(
     "--swegen-sv",
     type=click.Path(exists=True, resolve_path=True),
     required=False,
-<<<<<<< HEAD
-    help="VCF path of Swegen SV frequency database (WGS analysis workflow)",
-=======
     help="VCF path of Swegen SV frequency database",
->>>>>>> 0bf8cbd5
 )
 
 OPTION_TUMOR_SAMPLE_NAME = click.option(
