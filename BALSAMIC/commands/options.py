"""Balsamic command options."""

import click
from BALSAMIC import __version__ as balsamic_version
from BALSAMIC.constants.analysis import (
    SubmitSnakemake,
    ANALYSIS_WORKFLOWS,
    PON_WORKFLOWS,
    RUN_MODES,
    AnalysisWorkflow,
    Gender,
    PONWorkflow,
    RunMode,
)
from BALSAMIC.constants.cache import GENOME_VERSIONS, CacheVersion, GenomeVersion
from BALSAMIC.constants.cluster import (
<<<<<<< HEAD
=======
    Partition,
>>>>>>> 54ef7a24
    QOS,
    QOS_OPTIONS,
)
from BALSAMIC.constants.constants import LOG_LEVELS, LogLevel
from BALSAMIC.constants.rules import DELIVERY_RULES
<<<<<<< HEAD
from BALSAMIC.constants.paths import CONSTANTS_DIR, WORKFLOW_PROFILE, CACHE_PROFILE
=======
from BALSAMIC.constants.paths import WORKFLOW_PROFILE, CACHE_PROFILE
>>>>>>> 54ef7a24
from BALSAMIC.utils.cli import (
    validate_cache_version,
    validate_exome_option,
    validate_umi_min_reads,
)

OPTION_ANALYSIS_DIR = click.option(
    "--analysis-dir",
    type=click.Path(exists=True, resolve_path=True),
    required=True,
    help="Path to store the analysis results",
)

OPTION_ANALYSIS_WORKFLOW = click.option(
    "-w",
    "--analysis-workflow",
    default=AnalysisWorkflow.BALSAMIC,
    show_default=True,
    type=click.Choice(ANALYSIS_WORKFLOWS),
    help="Balsamic analysis workflow to be executed",
)
OPTION_ARTEFACT_SNV_OBSERVATIONS = click.option(
    "--artefact-snv-observations",
    type=click.Path(exists=True, resolve_path=True),
    required=False,
    help="VCF path of somatic SNVs called in high coverage normal samples (used in all workflows)",
)
OPTION_BACKGROUND_VARIANTS = click.option(
    "-b",
    "--background-variants",
    type=click.Path(exists=True, resolve_path=True),
    required=False,
    help="Background set of valid variants for UMI",
)

OPTION_BALSAMIC_CACHE = click.option(
    "--balsamic-cache",
    type=click.Path(exists=True, resolve_path=True),
    required=True,
    help="Path to BALSAMIC cache",
)

OPTION_CACHE_VERSION = click.option(
    "--cache-version",
    show_default=True,
    default=balsamic_version,
    type=click.STRING,
    callback=validate_cache_version,
    help=f"Cache version to be used for init or analysis. Use '{CacheVersion.DEVELOP}' or 'X.X.X'.",
)

OPTION_CADD_ANNOTATIONS = click.option(
    "--cadd-annotations",
    type=click.Path(exists=True, resolve_path=True),
    required=False,
    help="Path of CADD annotations",
)

OPTION_CANCER_GERMLINE_SNV_OBSERVATIONS = click.option(
    "--cancer-germline-snv-observations",
    type=click.Path(exists=True, resolve_path=True),
    required=False,
    help="VCF path of cancer germline SNV normal observations (WGS analysis workflow)",
)

OPTION_CANCER_SOMATIC_SNV_OBSERVATIONS = click.option(
    "--cancer-somatic-snv-observations",
    type=click.Path(exists=True, resolve_path=True),
    required=False,
    help="VCF path of cancer SNV tumor observations (WGS analysis workflow)",
)

OPTION_CANCER_SOMATIC_SNV_PANEL_OBSERVATIONS = click.option(
    "--cancer-somatic-snv-panel-observations",
    type=click.Path(exists=True, resolve_path=True),
    required=False,
    help="VCF path of cancer SNV tumor observations from matching gene panel",
)

OPTION_CANCER_SOMATIC_SV_OBSERVATIONS = click.option(
    "--cancer-somatic-sv-observations",
    type=click.Path(exists=True, resolve_path=True),
    required=False,
    help="VCF path of cancer SV observations (WGS analysis workflow)",
)

OPTION_CASE_ID = click.option(
    "--case-id",
    required=True,
    help="Sample ID for reporting, naming the analysis jobs, and analysis path",
)

OPTION_CLINICAL_SNV_OBSERVATIONS = click.option(
    "--clinical-snv-observations",
    type=click.Path(exists=True, resolve_path=True),
    required=False,
    help="VCF path of clinical SNV observations (WGS analysis workflow)",
)

OPTION_CLINICAL_SV_OBSERVATIONS = click.option(
    "--clinical-sv-observations",
    type=click.Path(exists=True, resolve_path=True),
    required=False,
    help="VCF path of clinical SV observations (WGS analysis workflow)",
)

OPTION_CLUSTER_ACCOUNT = click.option(
    "--account",
    type=click.STRING,
    help="Cluster account to run jobs",
)

OPTION_RUN_INTERACTIVELY = click.option(
    "--run-interactively",
    is_flag=True,
    default=False,
    help="Run Snakemake job submission interactively instead of submitting the submitter to cluster.",
)

OPTION_SOFT_FILTER_NORMAL = click.option(
    "--soft-filter-normal",
    is_flag=True,
    default=False,
    help="Flag to disable hard-filtering on presence of variants in matched normal sample",
)

<<<<<<< HEAD
OPTION_CLUSTER_PROFILE = click.option(
    "-p",
    "--cluster-profile",
    show_default=True,
    type=click.Path(exists=True, resolve_path=True),
    default=CONSTANTS_DIR,
    help="Directory containing snakemake cluster profile",
)

OPTION_MAX_RUN_HOURS = click.option(
    "--max-run-hours",
    required=False,
    show_default=True,
    default=SubmitSnakemake.MAX_RUN_HOURS,
    type=click.INT,
    help="The maximum number of hours that the sbatch script for snakemake is allowed to run on the cluster.",
)

OPTION_WORKFLOW_PROFILE = click.option(
    "--workflow-profile",
    show_default=True,
    type=click.Path(exists=True, resolve_path=True),
    default=WORKFLOW_PROFILE,
    help="Directory containing snakemake workflow profile specifying rule resources",
)

OPTION_CACHE_PROFILE = click.option(
    "--cache-profile",
    show_default=True,
    type=click.Path(exists=True, resolve_path=True),
=======
OPTION_WORKFLOW_PARTITION = click.option(
    "--workflow-partition",
    show_default=True,
    type=click.STRING,
    default=Partition.CORE,
    help="Cluster node partition to run Snakemake jobs",
)

OPTION_HEADJOB_PARTITION = click.option(
    "--headjob-partition",
    type=str,
    required=False,
    default=None,
    help="Cluster node partition to run Snakemake head-job",
)

OPTION_MAX_RUN_HOURS = click.option(
    "--max-run-hours",
    required=False,
    show_default=True,
    default=SubmitSnakemake.MAX_RUN_HOURS,
    type=click.INT,
    help="The maximum number of hours that the sbatch script for snakemake is allowed to run on the cluster.",
)

OPTION_WORKFLOW_PROFILE = click.option(
    "--workflow-profile",
    show_default=True,
    type=click.Path(exists=True, resolve_path=True),
    default=WORKFLOW_PROFILE,
    help="Directory containing snakemake workflow profile specifying rule resources",
)

OPTION_CACHE_PROFILE = click.option(
    "--cache-profile",
    show_default=True,
    type=click.Path(exists=True, resolve_path=True),
>>>>>>> 54ef7a24
    default=CACHE_PROFILE,
    help="Directory containing snakemake cache profile specifying rule resources for cache workflow",
)

OPTION_CLUSTER_QOS = click.option(
    "--qos",
    show_default=True,
    default=QOS.LOW,
    type=click.Choice(QOS_OPTIONS),
    help="QOS for cluster jobs",
)

OPTION_COSMIC_KEY = click.option(
    "-c",
    "--cosmic-key",
    required=False,
    type=click.STRING,
    help="Cosmic DB authentication key",
)

OPTION_DRAGEN = click.option(
    "--dragen",
    is_flag=True,
    default=False,
    help="Enable dragen variant caller",
)

OPTION_EXOME = click.option(
    "--exome",
    is_flag=True,
    default=False,
    help="Assign exome parameters to TGA workflow",
    callback=validate_exome_option,
)

OPTION_FASTQ_PATH = click.option(
    "--fastq-path",
    type=click.Path(exists=True, resolve_path=True),
    required=True,
    help="Path to directory containing unconcatenated FASTQ files",
)

OPTION_FORCE_ALL = click.option(
    "--force-all",
    show_default=True,
    default=False,
    is_flag=True,
    help="Force execution. This is equivalent to Snakemake --forceall.",
)

OPTION_GENDER = click.option(
    "--gender",
    required=False,
    type=click.Choice([Gender.FEMALE, Gender.MALE, Gender.UNKNOWN]),
    default=Gender.UNKNOWN,
    show_default=True,
    help="Case associated Gender",
)

OPTION_GENOME_VERSION = click.option(
    "-g",
    "--genome-version",
    show_default=True,
    default=GenomeVersion.HG19,
    type=click.Choice(GENOME_VERSIONS),
    help="Type and build version of the reference genome",
)

OPTION_GENOME_INTERVAL = click.option(
    "--genome-interval",
    required=False,
    type=click.Path(exists=True, resolve_path=True),
    help="Genome 100 bp interval-file (created with gatk PreprocessIntervals), used for GENS pre-processing.",
)

OPTION_GENS_COV_PON = click.option(
    "--gens-coverage-pon",
    required=False,
    type=click.Path(exists=True, resolve_path=True),
    help="GENS PON file, either male or female (created with gatk CreateReadCountPanelOfNormals), used for GENS pre-processing.",
)

OPTION_GNOMAD_AF5 = click.option(
    "--gnomad-min-af5",
    required=False,
    type=click.Path(exists=True, resolve_path=True),
    help="Gnomad VCF filtered to keep >= 0.05 AF, used for GENS pre-processing.",
)

OPTION_LOG_LEVEL = click.option(
    "--log-level",
    default=LogLevel.INFO,
    type=click.Choice(LOG_LEVELS),
    help="Logging level in terms of urgency",
    show_default=True,
)

OPTION_NORMAL_SAMPLE_NAME = click.option(
    "--normal-sample-name",
    required=False,
    type=click.STRING,
    help="Normal sample name",
)

OPTION_OUT_DIR = click.option(
    "-o",
    "--out-dir",
    required=True,
    type=click.Path(exists=True),
    help="Output directory for singularity containers and reference files",
)

OPTION_PANEL_BED = click.option(
    "-p",
    "--panel-bed",
    type=click.Path(exists=True, resolve_path=True),
    required=False,
    help="Panel bed file of target regions",
)

OPTION_PON_CNN = click.option(
    "--pon-cnn",
    type=click.Path(exists=True, resolve_path=True),
    required=False,
    help="Panel of normal reference (.cnn) for CNVkit",
)

OPTION_PON_WORKFLOW = click.option(
    "--pon-workflow",
    type=click.Choice(PON_WORKFLOWS),
    default=PONWorkflow.CNVKIT,
    required=True,
    help="Specify which PON to create.",
)

OPTION_PON_VERSION = click.option(
    "-v",
    "--version",
    default="v1",
    type=click.STRING,
    help="Version of the PON file to be generated",
)

OPTION_PRINT_FILES = click.option(
    "-p",
    "--print-files",
    is_flag=True,
    default=False,
    show_default=True,
    help="Print list of analysis files. Otherwise only final count will be printed.",
)

OPTION_QUIET = click.option(
    "-q",
    "--quiet",
    default=False,
    is_flag=True,
    help="Instruct Snakemake to not output any progress or rule information",
)

OPTION_RULES_TO_DELIVER = click.option(
    "-r",
    "--rules-to-deliver",
    multiple=True,
    default=DELIVERY_RULES,
    show_default=False,
    type=click.Choice(DELIVERY_RULES),
    help="Specify the rules to deliver. The delivery mode selected via the --delivery-mode option.",
)

OPTION_RUN_ANALYSIS = click.option(
    "-r",
    "--run-analysis",
    show_default=True,
    default=False,
    is_flag=True,
    help="Flag to run the actual analysis",
)

OPTION_RUN_MODE = click.option(
    "--run-mode",
    show_default=True,
    default=RunMode.CLUSTER,
    type=click.Choice(RUN_MODES),
    help="Run mode to execute Balsamic workflows",
)

OPTION_SAMPLE_CONFIG = click.option(
    "-s",
    "--sample-config",
    required=True,
    type=click.Path(),
    help="Sample configuration file",
)

OPTION_SENTIEON_INSTALL_DIR = click.option(
    "--sentieon-install-dir",
    type=click.Path(exists=True, resolve_path=True),
    required=True,
    help="Path to Sentieon install directory",
)

OPTION_SENTIEON_LICENSE = click.option(
    "--sentieon-license",
    required=True,
    type=click.STRING,
    help="Sentieon license in format IP:Port",
)

OPTION_SHOW_ONLY_MISSING_FILES = click.option(
    "-m",
    "--show-only-missing",
    is_flag=True,
    default=False,
    show_default=True,
    help="Only show missing analysis files.",
)

OPTION_SNAKEFILE = click.option(
    "-S",
    "--snakefile",
    type=click.Path(),
    help="Custom Snakefile for internal testing",
)

OPTION_SNAKEMAKE_OPT = click.option(
    "--snakemake-opt",
    multiple=True,
    help="Options to be passed to Snakemake",
)

OPTION_SWEGEN_SNV = click.option(
    "--swegen-snv",
    type=click.Path(exists=True, resolve_path=True),
    required=False,
    help="VCF path of Swegen SNV frequency database",
)

OPTION_SWEGEN_SV = click.option(
    "--swegen-sv",
    type=click.Path(exists=True, resolve_path=True),
    required=False,
    help="VCF path of Swegen SV frequency database",
)

OPTION_TUMOR_SAMPLE_NAME = click.option(
    "--tumor-sample-name",
    required=True,
    type=click.STRING,
    help="Tumor sample name",
)

OPTION_UMI_MIN_READS = click.option(
    "--umi-min-reads",
    type=click.STRING,
    callback=validate_umi_min_reads,
    help="Minimum raw reads supporting each UMI group. Format: 'x,y,z'.",
)

<<<<<<< HEAD
OPTION_WHITELIST_SNVS = click.option(
    "--whitelist-snvs",
    type=click.Path(exists=True, resolve_path=True),
    help="Path to whitelist file for SNVs, see read-the-docs for format.",
=======
OPTION_RESCUE_SNVS = click.option(
    "--rescue-snvs",
    type=click.Path(exists=True, resolve_path=True),
    help="Path to rescue file for SNVs, see read-the-docs for format.",
>>>>>>> 54ef7a24
)<|MERGE_RESOLUTION|>--- conflicted
+++ resolved
@@ -14,20 +14,13 @@
 )
 from BALSAMIC.constants.cache import GENOME_VERSIONS, CacheVersion, GenomeVersion
 from BALSAMIC.constants.cluster import (
-<<<<<<< HEAD
-=======
     Partition,
->>>>>>> 54ef7a24
     QOS,
     QOS_OPTIONS,
 )
 from BALSAMIC.constants.constants import LOG_LEVELS, LogLevel
 from BALSAMIC.constants.rules import DELIVERY_RULES
-<<<<<<< HEAD
-from BALSAMIC.constants.paths import CONSTANTS_DIR, WORKFLOW_PROFILE, CACHE_PROFILE
-=======
 from BALSAMIC.constants.paths import WORKFLOW_PROFILE, CACHE_PROFILE
->>>>>>> 54ef7a24
 from BALSAMIC.utils.cli import (
     validate_cache_version,
     validate_exome_option,
@@ -154,14 +147,20 @@
     help="Flag to disable hard-filtering on presence of variants in matched normal sample",
 )
 
-<<<<<<< HEAD
-OPTION_CLUSTER_PROFILE = click.option(
-    "-p",
-    "--cluster-profile",
-    show_default=True,
-    type=click.Path(exists=True, resolve_path=True),
-    default=CONSTANTS_DIR,
-    help="Directory containing snakemake cluster profile",
+OPTION_WORKFLOW_PARTITION = click.option(
+    "--workflow-partition",
+    show_default=True,
+    type=click.STRING,
+    default=Partition.CORE,
+    help="Cluster node partition to run Snakemake jobs",
+)
+
+OPTION_HEADJOB_PARTITION = click.option(
+    "--headjob-partition",
+    type=str,
+    required=False,
+    default=None,
+    help="Cluster node partition to run Snakemake head-job",
 )
 
 OPTION_MAX_RUN_HOURS = click.option(
@@ -185,45 +184,6 @@
     "--cache-profile",
     show_default=True,
     type=click.Path(exists=True, resolve_path=True),
-=======
-OPTION_WORKFLOW_PARTITION = click.option(
-    "--workflow-partition",
-    show_default=True,
-    type=click.STRING,
-    default=Partition.CORE,
-    help="Cluster node partition to run Snakemake jobs",
-)
-
-OPTION_HEADJOB_PARTITION = click.option(
-    "--headjob-partition",
-    type=str,
-    required=False,
-    default=None,
-    help="Cluster node partition to run Snakemake head-job",
-)
-
-OPTION_MAX_RUN_HOURS = click.option(
-    "--max-run-hours",
-    required=False,
-    show_default=True,
-    default=SubmitSnakemake.MAX_RUN_HOURS,
-    type=click.INT,
-    help="The maximum number of hours that the sbatch script for snakemake is allowed to run on the cluster.",
-)
-
-OPTION_WORKFLOW_PROFILE = click.option(
-    "--workflow-profile",
-    show_default=True,
-    type=click.Path(exists=True, resolve_path=True),
-    default=WORKFLOW_PROFILE,
-    help="Directory containing snakemake workflow profile specifying rule resources",
-)
-
-OPTION_CACHE_PROFILE = click.option(
-    "--cache-profile",
-    show_default=True,
-    type=click.Path(exists=True, resolve_path=True),
->>>>>>> 54ef7a24
     default=CACHE_PROFILE,
     help="Directory containing snakemake cache profile specifying rule resources for cache workflow",
 )
@@ -483,15 +443,8 @@
     help="Minimum raw reads supporting each UMI group. Format: 'x,y,z'.",
 )
 
-<<<<<<< HEAD
-OPTION_WHITELIST_SNVS = click.option(
-    "--whitelist-snvs",
-    type=click.Path(exists=True, resolve_path=True),
-    help="Path to whitelist file for SNVs, see read-the-docs for format.",
-=======
 OPTION_RESCUE_SNVS = click.option(
     "--rescue-snvs",
     type=click.Path(exists=True, resolve_path=True),
     help="Path to rescue file for SNVs, see read-the-docs for format.",
->>>>>>> 54ef7a24
 )