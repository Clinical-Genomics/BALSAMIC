--- conflicted
+++ resolved
@@ -1,15 +1,11 @@
 import json
 import os
 
-<<<<<<< HEAD
 from BALSAMIC.constants.quality_check_reporting import (
     METRICS,
     METRICS_TO_DELIVER,
 )
-from BALSAMIC.utils.models import QCCheckModel, DeliveryMetricModel
-=======
-from BALSAMIC.constants.quality_check_reporting import METRICS
-from BALSAMIC.utils.models import QCValidationModel
+from BALSAMIC.utils.models import QCValidationModel, DeliveryMetricModel
 
 
 def get_qc_available_panel_beds(metrics):
@@ -36,7 +32,6 @@
                 merged_dict[key] = d[key]
 
     return merged_dict
->>>>>>> b1b0f7b8
 
 
 def read_metrics(analysis_path, file_name):
@@ -108,8 +103,7 @@
         {"metrics": get_qc_metrics_dict(analysis_path, metrics)}
     )
 
-<<<<<<< HEAD
-    return qc_check_model.get_json
+    return qc_model.get_json
 
 
 def get_multiqc_data_source(data, sample, source_name):
@@ -165,7 +159,4 @@
 
         return output_metrics
 
-    return extract(raw_data["report_saved_raw_data"], [])
-=======
-    return qc_model.get_json
->>>>>>> b1b0f7b8
+    return extract(raw_data["report_saved_raw_data"], [])