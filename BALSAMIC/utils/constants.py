--- conflicted
+++ resolved
@@ -466,7 +466,6 @@
     "umiextract": {
         "read_structure": "-d '3M2S+T,3M2S+T'"
     },
-<<<<<<< HEAD
     "tnscope": {
         "algo": "TNscope",
         "min_tumorLOD": 0.5,
@@ -510,7 +509,6 @@
     "strelka": "varcall_py27",
     "manta": "varcall_py27",
     "cnvkit": "varcall_cnvkit",
-=======
 }
 
 REPORT_MODEL = {
@@ -563,5 +561,4 @@
             "as_percent": True,
         }
     }
->>>>>>> f05b8989
 }