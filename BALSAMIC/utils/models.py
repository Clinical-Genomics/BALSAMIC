--- conflicted
+++ resolved
@@ -767,8 +767,7 @@
             for metric in metrics:
                 metrics_json[sample_name].update({metric.name: metric.value})
 
-<<<<<<< HEAD
-        return json.dumps(metrics_json, indent=4, sort_keys=True)
+        return metrics_json
 
 
 class MetricsModel(BaseModel):
@@ -788,7 +787,4 @@
     input: str
     name: str
     step: str
-    value: float
-=======
-        return metrics_json
->>>>>>> c1b11ceb
+    value: float