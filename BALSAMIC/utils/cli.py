--- conflicted
+++ resolved
@@ -508,30 +508,7 @@
         yaml.dump({case_name: jobid_list}, jobid_out)
 
 
-<<<<<<< HEAD
-def get_fastq_files_directory(directory: str) -> str:
-=======
-def get_md5(filename):
-    with open(filename, "rb") as fh:
-        hashed = 0
-        while True:
-            s = fh.read(65536)
-            if not s:
-                break
-            hashed = zlib.crc32(s, hashed)
-    return "%08X" % (hashed & 0xFFFFFFFF)
-
-
-def create_md5(reference, check_md5):
-    """create a md5 file for all reference data"""
-    with open(check_md5, "w") as fh:
-        for key, value in reference.items():
-            if os.path.isfile(value):
-                fh.write(get_md5(value) + " " + value + "\n")
-
-
 def get_resolved_fastq_files_directory(directory: str) -> str:
->>>>>>> 67063c37
     """Return the absolute path for the directory containing the input fastq files."""
     input_files: List[Path] = [
         file.absolute() for file in Path(directory).glob("*.fastq.gz")
