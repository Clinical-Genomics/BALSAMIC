--- conflicted
+++ resolved
@@ -288,33 +288,11 @@
         raise FileNotFoundError(f"Config for {config_name} was not found.")
 
 
-<<<<<<< HEAD
 def get_config_path(config_type: ConfigType) -> Path:
     """Return a config path given its type."""
     return Path(get_config_dir(), config_type + ".json")
 
 
-def recursive_default_dict():
-    """
-    Recursivly create defaultdict.
-    """
-    return collections.defaultdict(recursive_default_dict)
-
-
-def convert_defaultdict_to_regular_dict(inputdict: dict):
-    """
-    Recursively convert defaultdict to dict.
-    """
-    if isinstance(inputdict, collections.defaultdict):
-        inputdict = {
-            key: convert_defaultdict_to_regular_dict(value)
-            for key, value in inputdict.items()
-        }
-    return inputdict
-
-
-=======
->>>>>>> 239006f3
 def find_file_index(file_path):
     indexible_files = {
         ".bam": [".bam.bai", ".bai"],
