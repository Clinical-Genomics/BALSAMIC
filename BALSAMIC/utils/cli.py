import os
import json
import yaml
import sys
import collections
import BALSAMIC
import snakemake
import re
import shutil
import logging
import click
import graphviz

from pathlib import Path
from colorclass import Color
from io import StringIO
from itertools import chain
from collections import defaultdict
from BALSAMIC.utils.constants import CONDA_ENV_PATH

LOG = logging.getLogger(__name__)

from BALSAMIC.utils.exc import BalsamicError



class CaptureStdout(list):
    '''
    Captures stdout.
    '''

    def __enter__(self):
        self._stdout = sys.stdout
        sys.stdout = self._stringio = StringIO()
        return self

    def __exit__(self, *args):
        self.extend(self._stringio.getvalue().splitlines())
        del self._stringio  # free up some memory
        sys.stdout = self._stdout


class SnakeMake:
    """
    To build a snakemake command using cli options

    Params:
    
    case_name       - analysis case name
    working_dir     - working directory for snakemake
    configfile      - sample configuration file (json) output of balsamic-config-sample
    run_mode        - run mode - cluster or local shell run
    cluster_config  - cluster config json file
    scheduler       - slurm command constructor
    log_path        - log file path
    script_path     - file path for slurm scripts
    result_path     - result directory
    qos             - QOS for sbatch jobs
    account         - scheduler(e.g. slurm) account
    mail_user       - email to account to send job run status
    forceall        - To add '--forceall' option for snakemake
    run_analysis    - To run pipeline
    use_singularity - To use singularity
    singularity_bind- Singularity bind path
    singularity_arg - Singularity arguments to pass to snakemake
    sm_opt          - snakemake additional options
    """

    def __init__(self):
<<<<<<< HEAD
        self.case_name = str()
        self.working_dir = str()
        self.snakefile = str()
        self.configfile = str()
        self.run_mode = str()
        self.profile = str()
        self.cluster_config = str()
        self.scheduler = str()
        self.log_path = str()
        self.script_path = str()
        self.result_path = str()
        self.qos = str()
        self.account = str()
        self.mail_type = str()
        self.mail_user = str()
=======
        self.case_name = None
        self.working_dir = None
        self.snakefile = None
        self.configfile = None
        self.run_mode = None
        self.profile = None
        self.cluster_config = str()
        self.scheduler = None
        self.log_path = None
        self.script_path = None
        self.result_path = None
        self.qos = None
        self.account = None
        self.mail_type = None
        self.mail_user = None
>>>>>>> 934c132e
        self.forceall = False
        self.run_analysis = False
        self.report = str()
        self.use_singularity = True
        self.singularity_bind = str()
        self.singularity_arg = str()
        self.sm_opt = str()

    def build_cmd(self):
        forceall = ''
        sm_opt = ''
        cluster_cmd = ''
        dryrun = ''

        if self.forceall:
            forceall = "--forceall"

        if self.report:
            report = "--report {}".format(self.report)

        if self.sm_opt:
            sm_opt = " ".join(self.sm_opt)

        if not self.run_analysis:
            dryrun = "--dryrun"

        if self.use_singularity:
            self.singularity_arg = "--use-singularity --singularity-args '"
            for bind_path in self.singularity_bind:
                self.singularity_arg += " --bind {}:{}".format(
                    bind_path, bind_path)
            self.singularity_arg += "' "

        if self.run_mode == 'cluster':
            sbatch_cmd += " '{} {} " \
                          " --sample-config {} --profile {} " \
                          " --account {} --qos {} " \
                          " --log-dir {} --script-dir {} " \
                          " --result-dir {} ".format(sys.executable, self.scheduler, self.configfile, self.profile, self.account, self.qos, self.log_path, self.script_path, self.result_path)

            if self.mail_user:
                sbatch_cmd += " --mail-user {} ".format(self.mail_user)

            if self.mail_type:
                sbatch_cmd += " --mail-type {} ".format(self.mail_type)

            sbatch_cmd += " {dependencies} '"

<<<<<<< HEAD
            cluster_cmd = " --immediate-submit -j 999 " \
                          "--jobname BALSAMIC.{}.{{rulename}}.{{jobid}}.sh " \
                          "--cluster-config {} --cluster {} ".format(self.case_name, self.cluster_config, sbatch_cmd)

        sm_cmd = " snakemake --notemp -p " \
            " --directory {} --snakefile {} --configfiles {} " \
            " {} {} {} {} {} {} {} ".format(self.working_dir, self.snakefile, self.configfile, self.cluster_config, self.singularity_arg, forceall, dryrun, cluster_cmd, report, sm_opt)
=======
            cluster_cmd = " --immediate-submit -j 999 " + \
                " --jobname BALSAMIC." + self.case_name + ".{rulename}.{jobid}.sh" + \
                " --cluster-config " + self.cluster_config + \
                " --cluster " + sbatch_cmd

        sm_cmd = " snakemake --notemp -p " + \
            " --directory " + self.working_dir + \
            " --snakefile " + self.snakefile + \
            " --configfiles " + self.configfile + " " + self.cluster_config + \
            self.singularity_arg + \
            " " + forceall + " " + dryrun + \
            " " + cluster_cmd + " " + sm_opt
>>>>>>> 934c132e

        return sm_cmd


def add_doc(docstring):
    """
    A decorator for adding docstring. Taken shamelessly from stackexchange.
    """

    def document(func):
        func.__doc__ = docstring
        return func

    return document


def createDir(path, interm_path=[]):
    '''
    Creates directories by recursively checking if it exists,
    otherwise increments the number
    '''
    if os.path.isdir(os.path.abspath(path)):
        basepath = os.path.basename(os.path.abspath(path))
        basepath_number = 0
        if "." in basepath:
            basepath_number = int(basepath.split(".")[1])
        basepath_string = basepath.split(".")[0]
        basepath_number += 1
        path = os.path.join(os.path.dirname(os.path.abspath(path)),
                            ".".join([basepath_string,
                                      str(basepath_number)]))
        interm_path.append(path)
        createDir(path, interm_path)
        return os.path.abspath(interm_path[-1])
    else:
        os.makedirs(os.path.abspath(path), exist_ok=True)
        return os.path.abspath(path)


def write_json(json_out, output_config):

    try:
        with open(output_config, "w") as fn:
            json.dump(json_out, fn, indent=4)
    except OSError as error:
        raise error


def iterdict(dic):
    """ dictionary iteration - returns generator"""
    for key, value in dic.items():
        if isinstance(value, dict):
            yield from iterdict(value)
        else:
            yield key, value


def get_schedulerpy():
    """
    Returns a string path for scheduler.py
    """

    p = Path(__file__).parents[1]
    scheduler = str(Path(p, 'commands/run/scheduler.py'))

    return scheduler


def get_snakefile(analysis_type, sequencing_type="targeted"):
    """
    Return a string path for variant calling snakefile.
    """

    p = Path(__file__).parents[1]
    if analysis_type == "qc":
        snakefile = Path(p, 'workflows', 'Alignment')
    elif analysis_type in ["single", "paired"]:
        snakefile = Path(p, 'workflows', 'VariantCalling')
        if sequencing_type == "wgs":
            snakefile = Path(p, 'workflows', 'VariantCalling_sentieon')
    elif analysis_type == "generate_ref":
        snakefile = Path(p, 'workflows', 'GenerateRef')

    return str(snakefile)


def get_config(config_name):
    """
    Return a string path for config file.
    """

    p = Path(__file__).parents[1]
    config_file = str(Path(p, 'config', config_name + ".json"))
    if Path(config_file).exists():
        return config_file
    else:
        raise FileNotFoundError(f'Config for {config_name} was not found.')


def recursive_default_dict():
    '''
    Recursivly create defaultdict.
    '''
    return collections.defaultdict(recursive_default_dict)


def convert_defaultdict_to_regular_dict(inputdict: dict):
    '''
    Recursively convert defaultdict to dict.
    '''
    if isinstance(inputdict, collections.defaultdict):
        inputdict = {
            key: convert_defaultdict_to_regular_dict(value)
            for key, value in inputdict.items()
        }
    return inputdict


def merge_dict_on_key(dict_1, dict_2, by_key):
    '''
    Merge two list of dictionaries based on key
    '''
    merged_dict = defaultdict(dict)
    for interm_list in (dict_1, dict_2):
        for item in interm_list:
            merged_dict[item[by_key]].update(item)
    merged_dict_list = merged_dict.values()
    return merged_dict_list


def find_file_index(file_path):
    indexible_files = {
        ".bam": [".bam.bai", ".bai"],
        ".cram": [".cram.cai", ".cai"],
        ".vcf.gz": [".vcf.gz.tbi"],
        ".vcf": [".vcf.tbi"],
    }

    file_path_index = set()
    for file_extension, file_index_extensions in indexible_files.items():
        if file_path.endswith(file_extension):
            for file_index_extension in file_index_extensions:
                new_file_path = file_path.replace(file_extension,
                                                  file_index_extension)
                if os.path.isfile(new_file_path):
                    file_path_index.add(new_file_path)

    return list(file_path_index)


def get_file_extension(file_path):
    known_multi_extensions = [
        '.vcf.gz', '.vcf.gz.tbi', '.vcf.tbi', '.fastq.gz'
    ]
    file_extension = ""
    for known_ext in known_multi_extensions:
        if file_path.endswith(known_ext):
            file_extension = known_ext
            break

    if not file_extension:
        _, file_extension = os.path.splitext(file_path)

    return file_extension


def get_from_two_key(input_dict, from_key, by_key, by_value, default=None):
    '''
    Given two keys with list of values of same length, find matching index of by_value in from_key from by_key.
    
    from_key and by_key should both exist
    '''

    matching_value = default
    if from_key in input_dict and by_key in input_dict and by_value in input_dict[
            from_key]:
        idx = input_dict[from_key].index(by_value)
        matching_value = input_dict[by_key][idx]

    return matching_value


def get_file_status_string(file_to_check):
    """
      Checks if file exsits. and returns a string with checkmark or redcorss mark
      if it exists or doesn't exist respectively.
      Always assume file doesn't exist, unless proven otherwise.
    """
    return_str = Color(u"[{red}\u2717{/red}] File missing: ") + file_to_check

    file_status = os.path.isfile(file_to_check)
    if file_status:
        return_str = Color(u"[{green}\u2713{/green}] Found: ") + file_to_check

    return return_str, file_status


def singularity(sif_path: str, cmd: str, bind_paths: list) -> str:
    """Run within container

    Excutes input command string via Singularity container image

    Args:
        sif_path: Path to singularity image file (sif)
        cmd: A string for series of commands to run
        bind_path: a path to bind within container

    Returns:
        A sanitized Singularity cmd

    Raises:
        BalsamicError: An error occured while creating cmd
    """

    singularity_cmd = shutil.which("singularity")
    if not singularity_cmd:
        raise BalsamicError("singularity command does not exist")

    if not Path(sif_path).is_file():
        raise BalsamicError("container file does not exist")

    singularity_bind_path = ""
    for bind_path in bind_paths:
        singularity_bind_path += '--bind {} '.format(bind_path)

    shellcmd = 'singularity exec {} {}'.format(singularity_bind_path, cmd)

    return ' '.join(shellcmd.split())


def merge_json(*args):
    """
    Take a list of json files and merges them together
    Input: list of json file
    Output: dictionary of merged json
    """

    json_out = dict()
    for json_file in args:
        try:
            if isinstance(json_file, dict):
                json_out = {**json_out, **json_file}
            else:
                with open(json_file) as fn:
                    json_out = {**json_out, **json.load(fn)}
        except OSError as error:
            raise error
    return json_out


def validate_fastq_pattern(sample):
    """Finds the correct filename prefix from file path, and returns it.
    An error is raised if sample name has invalid pattern """

    fq_pattern = re.compile(r"R_[12]" + ".fastq.gz$")
    sample_basename = Path(sample).name

    file_str = sample_basename[0:(
        fq_pattern.search(sample_basename).span()[0] + 1)]
    return file_str


def get_panel_chrom(panel_bed) -> list:
    """Returns a set of chromosomes present in PANEL BED"""

    lines = [line.rstrip('\n') for line in open(panel_bed, 'r')]
    return {s.split('\t')[0] for s in lines}


def get_bioinfo_tools_list(conda_env_path) -> dict:
    """Parses the names and versions of bioinfo tools 
    used by BALSAMIC from config YAML into a dict """

    bioinfo_tools = {}
    for yaml_file in Path(conda_env_path).rglob('*.yaml'):
        with open(yaml_file, "r") as f:
            packages = yaml.safe_load(f).get("dependencies")
            for p in packages:
                try:
                    name, version = p.split("=")
                except ValueError:
                    name, version = p, None
                finally:
                    bioinfo_tools[name] = version
    return bioinfo_tools


def get_sample_dict(tumor, normal) -> dict:
    """Concatenates sample dicts for all provided files"""
    samples = {}
    if normal:
        for sample in normal:
            key, val = get_sample_names(sample, "normal")
            samples[key] = val

    for sample in tumor:
        key, val = get_sample_names(sample, "tumor")
        samples[key] = val
    return samples


def get_sample_names(filename, sample_type):
    """Creates a dict with sample prefix, sample type, and readpair suffix"""
    file_str = validate_fastq_pattern(filename)
    if file_str:
        return file_str, {
            "file_prefix": file_str,
            "type": sample_type,
            "readpair_suffix": ["1", "2"]
        }


def create_fastq_symlink(casefiles, symlink_dir: Path):
    """Creates symlinks for provided files in analysis/fastq directory.
    Identifies file prefix pattern, and also creates symlinks for the 
    second read file, if needed"""

    for filename in casefiles:
        parent_dir = Path(filename).parents[0]
        file_str = validate_fastq_pattern(filename)
        for f in parent_dir.rglob(f'*{file_str}*.fastq.gz'):
            try:
                LOG.info(
                    f"Creating symlink {f} -> {Path(symlink_dir, f.name)}")
                Path(symlink_dir, f.name).symlink_to(f)
            except FileExistsError:
                LOG.info(f"File {symlink_dir / f.name} exists, skipping")


def generate_graph(config_collection_dict, config_path):
    """Generate DAG graph using snakemake stdout output"""

    with CaptureStdout() as graph_dot:
        snakemake.snakemake(snakefile=get_snakefile(
            analysis_type=config_collection_dict["analysis"]["analysis_type"],
            sequencing_type=config_collection_dict["analysis"]
            ["sequencing_type"]),
                            dryrun=True,
                            configfiles=[config_path],
                            printrulegraph=True)

    graph_title = "_".join([
        'BALSAMIC', BALSAMIC.__version__,
        config_collection_dict["analysis"]["case_id"]
    ])
    graph_dot = "".join(graph_dot).replace(
        'snakemake_dag {',
        'BALSAMIC { label="' + graph_title + '";labelloc="t";')
    graph_obj = graphviz.Source(
        graph_dot,
        filename=".".join(
            config_collection_dict["analysis"]["dag"].split(".")[:-1]),
        format="pdf",
        engine="dot")
    graph_obj.render(cleanup=True)


def get_fastq_bind_path(fastq_path: Path) -> list():
    """Takes a path with symlinked fastq files. 
    Returns unique paths to parent directories for singulatiry bind
    """
    parents = set()
    for fastq_file_path in Path(fastq_path).iterdir():
        parents.add(Path(fastq_file_path).resolve().parent.as_posix())
    return list(parents)<|MERGE_RESOLUTION|>--- conflicted
+++ resolved
@@ -67,7 +67,6 @@
     """
 
     def __init__(self):
-<<<<<<< HEAD
         self.case_name = str()
         self.working_dir = str()
         self.snakefile = str()
@@ -83,23 +82,6 @@
         self.account = str()
         self.mail_type = str()
         self.mail_user = str()
-=======
-        self.case_name = None
-        self.working_dir = None
-        self.snakefile = None
-        self.configfile = None
-        self.run_mode = None
-        self.profile = None
-        self.cluster_config = str()
-        self.scheduler = None
-        self.log_path = None
-        self.script_path = None
-        self.result_path = None
-        self.qos = None
-        self.account = None
-        self.mail_type = None
-        self.mail_user = None
->>>>>>> 934c132e
         self.forceall = False
         self.run_analysis = False
         self.report = str()
@@ -148,7 +130,6 @@
 
             sbatch_cmd += " {dependencies} '"
 
-<<<<<<< HEAD
             cluster_cmd = " --immediate-submit -j 999 " \
                           "--jobname BALSAMIC.{}.{{rulename}}.{{jobid}}.sh " \
                           "--cluster-config {} --cluster {} ".format(self.case_name, self.cluster_config, sbatch_cmd)
@@ -156,20 +137,6 @@
         sm_cmd = " snakemake --notemp -p " \
             " --directory {} --snakefile {} --configfiles {} " \
             " {} {} {} {} {} {} {} ".format(self.working_dir, self.snakefile, self.configfile, self.cluster_config, self.singularity_arg, forceall, dryrun, cluster_cmd, report, sm_opt)
-=======
-            cluster_cmd = " --immediate-submit -j 999 " + \
-                " --jobname BALSAMIC." + self.case_name + ".{rulename}.{jobid}.sh" + \
-                " --cluster-config " + self.cluster_config + \
-                " --cluster " + sbatch_cmd
-
-        sm_cmd = " snakemake --notemp -p " + \
-            " --directory " + self.working_dir + \
-            " --snakefile " + self.snakefile + \
-            " --configfiles " + self.configfile + " " + self.cluster_config + \
-            self.singularity_arg + \
-            " " + forceall + " " + dryrun + \
-            " " + cluster_cmd + " " + sm_opt
->>>>>>> 934c132e
 
         return sm_cmd
 
