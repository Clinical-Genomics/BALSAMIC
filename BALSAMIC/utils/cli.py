<<<<<<< HEAD
import os
=======
>>>>>>> 3248b883
import logging
import os
import re
import subprocess
import sys
import zlib
from distutils.spawn import find_executable
from io import StringIO
from pathlib import Path
from typing import Dict, Optional, List

import graphviz
import snakemake
import yaml
from colorclass import Color

from BALSAMIC import __version__ as balsamic_version
<<<<<<< HEAD
from BALSAMIC.constants.cluster import ClusterConfigType
from BALSAMIC.constants.paths import CONSTANTS_DIR
=======
>>>>>>> 3248b883

LOG = logging.getLogger(__name__)


class CaptureStdout(list):
    """
    Captures stdout.
    """

    def __enter__(self):
        self._stdout = sys.stdout
        sys.stdout = self._stringio = StringIO()
        return self

    def __exit__(self, *args):
        self.extend(self._stringio.getvalue().splitlines())
        del self._stringio  # free up some memory
        sys.stdout = self._stdout


class SnakeMake:
    """
    To build a snakemake command using cli options

    Params:
    case_name       - analysis case name
    working_dir     - working directory for snakemake
    configfile      - sample configuration file (json) output of balsamic-config-sample
    run_mode        - run mode - cluster or local shell run
    cluster_config  - cluster config json file
    scheduler       - slurm command constructor
    log_path        - log file path
    script_path     - file path for slurm scripts
    result_path     - result directory
    qos             - QOS for sbatch jobs
    account         - scheduler(e.g. slurm) account
    mail_user       - email to account to send job run status
    forceall        - To add '--forceall' option for snakemake
    run_analysis    - To run pipeline
    use_singularity - To use singularity
    singularity_bind- Singularity bind path
    quiet           - Quiet mode for snakemake
    singularity_arg - Singularity arguments to pass to snakemake
    sm_opt          - snakemake additional options
    disable_variant_caller - Disable variant caller
    dragen          - enable/disable dragen suite
    slurm_profiler  - enable slurm profiler
    """

    def __init__(self):
        self.case_name = str()
        self.working_dir = str()
        self.snakefile = str()
        self.configfile = str()
        self.run_mode = str()
        self.profile = str()
        self.cluster_config = str()
        self.scheduler = str()
        self.log_path = str()
        self.script_path = str()
        self.result_path = str()
        self.qos = str()
        self.account = str()
        self.mail_type = str()
        self.mail_user = str()
        self.forceall = False
        self.run_analysis = False
        self.quiet = False
        self.report = str()
        self.use_singularity = True
        self.singularity_bind = str()
        self.singularity_arg = str()
        self.sm_opt = str()
        self.disable_variant_caller = str()
        self.dragen = False
        self.slurm_profiler = str()

    def build_cmd(self):
        forceall = str()
        quiet_mode = str()
        sm_opt = str()
        cluster_cmd = str()
        dryrun = str()
        report = str()
        snakemake_config_key_value = list()

        if self.forceall:
            forceall = "--forceall"

        if self.report:
            report = "--report {}".format(self.report)

        if self.quiet:
            quiet_mode = " --quiet "

        if self.sm_opt:
            sm_opt = " ".join(self.sm_opt)

        if not self.run_analysis:
            dryrun = "--dryrun"

        if self.disable_variant_caller:
            snakemake_config_key_value.append(
                f"disable_variant_caller={self.disable_variant_caller}"
            )

        if self.dragen:
            snakemake_config_key_value.append("dragen=True")

        if snakemake_config_key_value:
            snakemake_config_key_value.insert(0, "--config")

        if self.use_singularity:
            self.singularity_arg = "--use-singularity --singularity-args ' --cleanenv "
            for bind_path in self.singularity_bind:
                self.singularity_arg += " --bind {}:{}".format(bind_path, bind_path)
            self.singularity_arg += "' "

        if self.run_mode == "cluster":
            sbatch_cmd = (
                " '{} {} "
                " --sample-config {} --profile {} "
                " --account {} --qos {} "
                " --log-dir {} --script-dir {} "
                " --result-dir {} ".format(
                    sys.executable,
                    self.scheduler,
                    self.configfile,
                    self.profile,
                    self.account,
                    self.qos,
                    self.log_path,
                    self.script_path,
                    self.result_path,
                )
            )

            if self.slurm_profiler:
                sbatch_cmd += " --slurm-profiler {}".format(self.slurm_profiler)

            if self.mail_user:
                sbatch_cmd += " --mail-user {} ".format(self.mail_user)

            if self.mail_type:
                sbatch_cmd += " --mail-type {} ".format(self.mail_type)

            sbatch_cmd += " {dependencies} '"

            cluster_cmd = (
                " --immediate-submit -j 999 "
                "--jobname BALSAMIC.{}.{{rulename}}.{{jobid}}.sh "
                "--cluster-config {} --cluster {} ".format(
                    self.case_name, self.cluster_config, sbatch_cmd
                )
            )

        # Merge snakmake config key value list
        snakemake_config_key_value = " ".join(snakemake_config_key_value)

        sm_cmd = (
            f" snakemake --notemp -p "
            f" --directory {self.working_dir} --snakefile {self.snakefile} --configfiles {self.configfile} "
            f" {self.cluster_config} {self.singularity_arg} {quiet_mode} "
            f" {forceall} {dryrun} {cluster_cmd} "
            f" {report} {snakemake_config_key_value} {sm_opt}"
        )
        return sm_cmd


def add_doc(docstring):
    """
    A decorator for adding docstring. Taken shamelessly from stackexchange.
    """

    def document(func):
        func.__doc__ = docstring
        return func

    return document


def createDir(path, interm_path=[]):
    """
    Creates directories by recursively checking if it exists,
    otherwise increments the number
    """
    if os.path.isdir(os.path.abspath(path)):
        basepath = os.path.basename(os.path.abspath(path))
        basepath_number = 0
        if "." in basepath:
            basepath_number = int(basepath.split(".")[1])
        basepath_string = basepath.split(".")[0]
        basepath_number += 1
        path = os.path.join(
            os.path.dirname(os.path.abspath(path)),
            ".".join([basepath_string, str(basepath_number)]),
        )
        interm_path.append(path)
        createDir(path, interm_path)
        return os.path.abspath(interm_path[-1])
    else:
        os.makedirs(os.path.abspath(path), exist_ok=True)
        return os.path.abspath(path)


def iterdict(dic):
    """dictionary iteration - returns generator"""
    for key, value in dic.items():
        if isinstance(value, dict):
            yield from iterdict(value)
        else:
            yield key, value


def get_schedulerpy():
    """
    Returns a string path for scheduler.py
    """

    p = Path(__file__).parents[1]
    scheduler = str(Path(p, "utils", "scheduler.py"))

    return scheduler


def get_snakefile(analysis_type, analysis_workflow="balsamic", reference_genome="hg19"):
    """
    Return a string path for variant calling snakefile.
    """

    p = Path(__file__).parents[1]
    snakefile = Path(p, "workflows", "balsamic.smk")

    if analysis_type == "generate_ref":
        snakefile = Path(p, "workflows", "reference.smk")
        if "canfam3" in reference_genome:
            snakefile = Path(p, "workflows", "reference-canfam3.smk")
            return str(snakefile)

    if analysis_type == "pon":
        snakefile = Path(p, "workflows", "PON.smk")

    if "balsamic-qc" in analysis_workflow:
        snakefile = Path(p, "workflows", "QC.smk")

    return str(snakefile)


def get_config_path(config_type: ClusterConfigType) -> Path:
    """Return a config path given its type."""
    return Path(CONSTANTS_DIR, config_type + ".json")


def find_file_index(file_path):
    indexible_files = {
        ".bam": [".bam.bai", ".bai"],
        ".cram": [".cram.crai", ".crai"],
        ".vcf.gz": [".vcf.gz.tbi"],
        ".vcf": [".vcf.tbi"],
    }

    file_path_index = set()
    for file_extension, file_index_extensions in indexible_files.items():
        if file_path.endswith(file_extension):
            for file_index_extension in file_index_extensions:
                new_file_path = file_path.replace(file_extension, file_index_extension)
                if os.path.isfile(new_file_path):
                    file_path_index.add(new_file_path)

    return list(file_path_index)


def get_file_extension(file_path):
    known_multi_extensions = [".vcf.gz", ".vcf.gz.tbi", ".vcf.tbi", ".fastq.gz"]
    file_extension = ""
    for known_ext in known_multi_extensions:
        if file_path.endswith(known_ext):
            file_extension = known_ext
            break

    if not file_extension:
        _, file_extension = os.path.splitext(file_path)

    return file_extension[1:]


def get_file_status_string(file_to_check):
    """
    Checks if file exsits. and returns a string with checkmark or redcorss mark
    if it exists or doesn't exist respectively.
    Always assume file doesn't exist, unless proven otherwise.
    """
    return_str = Color("[{red}\u2717{/red}] File missing: ") + file_to_check

    file_status = os.path.isfile(file_to_check)
    if file_status:
        return_str = Color("[{green}\u2713{/green}] Found: ") + file_to_check

    return return_str, file_status


def get_panel_chrom(panel_bed) -> list:
    """Returns a set of chromosomes present in PANEL BED"""

    lines = [line.rstrip("\n") for line in open(panel_bed, "r")]
    return {s.split("\t")[0] for s in lines}


def bioinfo_tool_version_non_conda(packages: dict, bioinfo_tools: dict) -> dict:
    """Parses a non-conda bioinfo tool dictionary

    Args:
        packages: dict. Dictionary of bioinfo tools in tool_name=version format
        bioinfo_tools: dict. Bioinfo tools with key as tool name

    Returns:
        non_conda_bioinfo_version: dict. A dictionary of tools as key and version as list in value
    """
    bioinfo_version = {}
    for p in packages:
        name = p.split("=")[0]
        version = "=".join(p.split("=")[1:])
        if name in bioinfo_tools:
            bioinfo_version[name] = list([version])

    return bioinfo_version


def bioinfo_tool_version_conda(
    packages: list, bioinfo_tools: dict, current_bioinfo_tool_version: dict
) -> dict:
    """Parses conda environment dictionary and extracts dependencies as version

    Args:
        packages: list. List of bioinfo tools in channel::tool_name=version format
        bioinfo_tools: dict. Bioinfo tools with key as tool name
        current_bioinfo_tool_version: dict. Current list of bioinfo tool versions.

    Returns:
        conda_bioinfo_version: dict. A dictionary of tools as key and version as list in value
    """
    conda_bioinfo_version = current_bioinfo_tool_version
    for package in packages:
        if isinstance(package, dict):
            # Extraction of pip specific packages
            bioinfo_tool_version_conda(
                package[list(package.keys())[0]],
                bioinfo_tools,
                current_bioinfo_tool_version,
            )
            continue
        name_version: List[str] = list(
            filter(None, re.split("=|==", package))
        )  # Supporting PIP versioning (double equal sign)
        name, version = name_version[0], name_version[1]
        if name not in bioinfo_tools:
            continue
        if name in conda_bioinfo_version:
            conda_bioinfo_version[name].append(version)
            conda_bioinfo_version[name] = list(set(conda_bioinfo_version[name]))
        else:
            conda_bioinfo_version[name] = list([version])

    return conda_bioinfo_version


def get_bioinfo_tools_version(
    bioinfo_tools: dict, container_conda_env_path: os.PathLike
) -> dict:
    """Parses the names and versions of bioinfo tools
    used by BALSAMIC from config YAML into a dict.

    Args:
        bioinfo_tools: dict. A dictionary with bioinfo tools as keys and container as value
        container_conda_env_path: path. Path to all container and conda yaml

    Returns:
        bioinfo_tools_version: dict. Dictionary of bioinfo tools as key and version as value
    """

    bioinfo_tools_version = {}
    for container_conda_env_name in set(bioinfo_tools.values()):
        yaml_file = Path(
            container_conda_env_path,
            container_conda_env_name,
            container_conda_env_name + ".yaml",
        )
        with open(yaml_file, "r") as f:
            conda_yaml = yaml.safe_load(f)
            if isinstance(conda_yaml, dict):
                packages = conda_yaml.get("dependencies")
                bioinfo_tools_version = {
                    **bioinfo_tools_version,
                    **bioinfo_tool_version_conda(
                        packages, bioinfo_tools, bioinfo_tools_version
                    ),
                }
            else:
                bioinfo_tools_version = {
                    **bioinfo_tools_version,
                    **bioinfo_tool_version_non_conda(conda_yaml, bioinfo_tools),
                }
    return bioinfo_tools_version


def get_sample_dict(
    tumor_sample_name: str, normal_sample_name: Optional[str]
) -> Dict[str, dict]:
    """Returns a sample dictionary given the names of the tumor and/or normal samples."""
    sample_dict: Dict[str, dict] = {tumor_sample_name: {"type": "tumor"}}
    if normal_sample_name:
        sample_dict.update({normal_sample_name: {"type": "normal"}})
    return sample_dict


def get_pon_sample_dict(directory: str) -> Dict[str, dict]:
    """Returns a PON sample dictionary."""
    sample_dict: Dict[str, dict] = {}
    for file in Path(directory).glob("*.fastq.gz"):
        sample_name: str = file.name.split("_")[-4]
        sample_dict.update({sample_name: {"type": "normal"}})
    return sample_dict


def generate_graph(config_collection_dict, config_path):
    """Generate DAG graph using snakemake stdout output."""

    with CaptureStdout() as graph_dot:
        snakemake.snakemake(
            snakefile=get_snakefile(
                analysis_type=config_collection_dict["analysis"]["analysis_type"],
                analysis_workflow=config_collection_dict["analysis"][
                    "analysis_workflow"
                ],
                reference_genome=config_collection_dict["reference"][
                    "reference_genome"
                ],
            ),
            dryrun=True,
            configfiles=[config_path],
            printrulegraph=True,
        )

    graph_title = "_".join(
        [
            "BALSAMIC",
            balsamic_version,
            config_collection_dict["analysis"]["case_id"],
        ]
    )
    graph_dot = "".join(graph_dot).replace(
        "snakemake_dag {", 'BALSAMIC { label="' + graph_title + '";labelloc="t";'
    )
    graph_obj = graphviz.Source(
        graph_dot,
        filename=".".join(config_collection_dict["analysis"]["dag"].split(".")[:-1]),
        format="pdf",
        engine="dot",
    )
    graph_obj.render(cleanup=True)


def convert_deliverables_tags(delivery_json: dict, sample_config_dict: dict) -> dict:
    """Replaces values of sample_type with sample_name in deliverables dict."""

    for delivery_file in delivery_json["files"]:
        file_tags = delivery_file["tag"].split(",")
        for sample in sample_config_dict["samples"]:
            sample_type = sample_config_dict["samples"][sample]["type"]
            if sample == delivery_file["id"]:
                for tag_index, tag in enumerate(file_tags):
                    if tag == sample or tag == sample.replace("_", "-"):
                        file_tags[tag_index] = sample
                if sample not in file_tags:
                    file_tags.append(sample)
            if sample_type == delivery_file["id"]:
                delivery_file["id"] = sample
            if sample_type in file_tags:
                file_tags.remove(sample_type)
        delivery_file["tag"] = list(set(file_tags))
    return delivery_json


def check_executable(exe_name: str) -> bool:
    """Checks for executable exe_name in PATH"""
    exe_exist = True

    if find_executable(exe_name) is None:
        exe_exist = False

    return exe_exist


def generate_h5(job_name: str, job_id: str, file_path: str) -> str:
    """Generates H5 file for a finished job. Returns None if it cannot generate H5 file"""
    h5_file_name = Path(file_path, job_name + ".h5")
    sh5util_output = subprocess.check_output(
        ["sh5util", "-o", h5_file_name.as_posix(), "-S", "-j", job_id],
        stderr=subprocess.STDOUT,
    )

    if "sh5util: No node-step files found for jobid" in sh5util_output.decode("utf-8"):
        h5_file_name = None

    return h5_file_name


def job_id_dump_to_yaml(job_id_dump: Path, job_id_yaml: Path, case_name: str):
    """Write an input job_id_sacct_file to yaml output"""
    with open(job_id_dump, "r") as jobid_in, open(job_id_yaml, "w") as jobid_out:
        jobid_list = jobid_in.read().splitlines()
        yaml.dump({case_name: jobid_list}, jobid_out)


def get_md5(filename):
    with open(filename, "rb") as fh:
        hashed = 0
        while True:
            s = fh.read(65536)
            if not s:
                break
            hashed = zlib.crc32(s, hashed)
    return "%08X" % (hashed & 0xFFFFFFFF)


def create_md5(reference, check_md5):
    """create a md5 file for all reference data"""
    with open(check_md5, "w") as fh:
        for key, value in reference.items():
            if os.path.isfile(value):
                fh.write(get_md5(value) + " " + value + "\n")


def get_resolved_fastq_files_directory(directory: str) -> str:
    """Return the absolute path for the directory containing the input fastq files."""
    input_files: List[Path] = [
        file.absolute() for file in Path(directory).glob("*.fastq.gz")
    ]
    if not input_files or not input_files[0].is_symlink():
        return directory
    return os.path.commonpath([file.resolve().as_posix() for file in input_files])


def get_analysis_fastq_files_directory(case_dir: str, fastq_path: str) -> str:
    """Return analysis fastq directory, linking the fastq files if necessary."""
    analysis_fastq_path: Path = Path(case_dir, "fastq")
    analysis_fastq_path.mkdir(parents=True, exist_ok=True)
    if Path(case_dir) not in Path(fastq_path).parents:
        for fastq in Path(fastq_path).glob("*.fastq.gz"):
            try:
                Path(analysis_fastq_path, fastq.name).symlink_to(fastq)
                LOG.info(f"Created link for {fastq} in {analysis_fastq_path}")
            except FileExistsError:
                LOG.warning(
                    f"File {Path(analysis_fastq_path, fastq.name)} exists. Skipping linking."
                )

        return analysis_fastq_path.as_posix()
    return fastq_path<|MERGE_RESOLUTION|>--- conflicted
+++ resolved
@@ -1,7 +1,3 @@
-<<<<<<< HEAD
-import os
-=======
->>>>>>> 3248b883
 import logging
 import os
 import re
@@ -19,11 +15,8 @@
 from colorclass import Color
 
 from BALSAMIC import __version__ as balsamic_version
-<<<<<<< HEAD
 from BALSAMIC.constants.cluster import ClusterConfigType
 from BALSAMIC.constants.paths import CONSTANTS_DIR
-=======
->>>>>>> 3248b883
 
 LOG = logging.getLogger(__name__)
 
