import logging
import os
import re
import subprocess
import sys
from distutils.spawn import find_executable
from io import StringIO
from pathlib import Path
from typing import Dict, List, Optional

import click
import graphviz
import snakemake
import yaml
from colorclass import Color

from BALSAMIC import __version__ as balsamic_version
from BALSAMIC.constants.analysis import FASTQ_SUFFIXES, FastqName, PonParams, SampleType
from BALSAMIC.constants.cache import CacheVersion
from BALSAMIC.constants.cluster import ClusterConfigType
from BALSAMIC.constants.constants import FileType
from BALSAMIC.constants.paths import CONSTANTS_DIR
from BALSAMIC.models.config import FastqInfoModel, SampleInstanceModel
from BALSAMIC.utils.exc import BalsamicError

LOG = logging.getLogger(__name__)


class CaptureStdout(list):
    """
    Captures stdout.
    """

    def __enter__(self):
        self._stdout = sys.stdout
        sys.stdout = self._stringio = StringIO()
        return self

    def __exit__(self, *args):
        self.extend(self._stringio.getvalue().splitlines())
        del self._stringio  # free up some memory
        sys.stdout = self._stdout


def add_doc(docstring):
    """
    A decorator for adding docstring. Taken shamelessly from stackexchange.
    """

    def document(func):
        func.__doc__ = docstring
        return func

    return document


def createDir(path, interm_path=[]):
    """
    Creates directories by recursively checking if it exists,
    otherwise increments the number
    """
    if os.path.isdir(os.path.abspath(path)):
        basepath = os.path.basename(os.path.abspath(path))
        basepath_number = 0
        if "." in basepath:
            basepath_number = int(basepath.split(".")[1])
        basepath_string = basepath.split(".")[0]
        basepath_number += 1
        path = os.path.join(
            os.path.dirname(os.path.abspath(path)),
            ".".join([basepath_string, str(basepath_number)]),
        )
        interm_path.append(path)
        createDir(path, interm_path)
        return os.path.abspath(interm_path[-1])
    else:
        os.makedirs(os.path.abspath(path), exist_ok=True)
        return os.path.abspath(path)


def get_snakefile(analysis_type, analysis_workflow="balsamic") -> str:
    """Return a string path for the specific snakemake file."""

    p = Path(__file__).parents[1]
    snakefile = Path(p, "workflows", "balsamic.smk")

    if analysis_type == "generate_ref":
        snakefile = Path(p, "workflows", "reference.smk")

    if analysis_type == "pon":
        snakefile = Path(p, "workflows", "PON.smk")

    if "balsamic-qc" in analysis_workflow:
        snakefile = Path(p, "workflows", "QC.smk")

    return str(snakefile)


def get_config_path(config_type: ClusterConfigType) -> Path:
    """Return a config path given its type."""
    return Path(CONSTANTS_DIR, f"{config_type}.{FileType.JSON}")


def find_file_index(file_path):
    indexible_files = {
        ".bam": [".bam.bai", ".bai"],
        ".cram": [".cram.crai", ".crai"],
        ".vcf.gz": [".vcf.gz.tbi"],
        ".vcf": [".vcf.tbi"],
        ".bed.gz": [".bed.gz.tbi"],
    }

    file_path_index = set()
    for file_extension, file_index_extensions in indexible_files.items():
        if file_path.endswith(file_extension):
            for file_index_extension in file_index_extensions:
                new_file_path = file_path.replace(file_extension, file_index_extension)
                if os.path.isfile(new_file_path):
                    file_path_index.add(new_file_path)

    return list(file_path_index)


def get_file_extension(file_path):
    known_multi_extensions = [".vcf.gz", ".vcf.gz.tbi", ".vcf.tbi", ".fastq.gz"]
    file_extension = ""
    for known_ext in known_multi_extensions:
        if file_path.endswith(known_ext):
            file_extension = known_ext
            break

    if not file_extension:
        _, file_extension = os.path.splitext(file_path)

    return file_extension[1:]


def get_file_status_string(file_to_check):
    """
    Checks if file exsits. and returns a string with checkmark or redcorss mark
    if it exists or doesn't exist respectively.
    Always assume file doesn't exist, unless proven otherwise.
    """
    return_str = Color("[{red}\u2717{/red}] File missing: ") + file_to_check

    file_status = os.path.isfile(file_to_check)
    if file_status:
        return_str = Color("[{green}\u2713{/green}] Found: ") + file_to_check

    return return_str, file_status


def get_panel_chrom(panel_bed) -> list:
    """Returns a set of chromosomes present in PANEL BED"""

    lines = [line.rstrip("\n") for line in open(panel_bed, "r")]
    return {s.split("\t")[0] for s in lines}


def bioinfo_tool_version_non_conda(packages: dict, bioinfo_tools: dict) -> dict:
    """Parses a non-conda bioinfo tool dictionary

    Args:
        packages: dict. Dictionary of bioinfo tools in tool_name=version format
        bioinfo_tools: dict. Bioinfo tools with key as tool name

    Returns:
        non_conda_bioinfo_version: dict. A dictionary of tools as key and version as list in value
    """
    bioinfo_version = {}
    for p in packages:
        name = p.split("=")[0]
        version = "=".join(p.split("=")[1:])
        if name in bioinfo_tools:
            bioinfo_version[name] = list([version])

    return bioinfo_version


def bioinfo_tool_version_conda(
    packages: list, bioinfo_tools: dict, current_bioinfo_tool_version: dict
) -> dict:
    """Parses conda environment dictionary and extracts dependencies as version

    Args:
        packages: list. List of bioinfo tools in channel::tool_name=version format
        bioinfo_tools: dict. Bioinfo tools with key as tool name
        current_bioinfo_tool_version: dict. Current list of bioinfo tool versions.

    Returns:
        conda_bioinfo_version: dict. A dictionary of tools as key and version as list in value
    """
    conda_bioinfo_version = current_bioinfo_tool_version
    for package in packages:
        if isinstance(package, dict):
            # Extraction of pip specific packages
            bioinfo_tool_version_conda(
                package[list(package.keys())[0]],
                bioinfo_tools,
                current_bioinfo_tool_version,
            )
            continue
        name_version: List[str] = list(
            filter(None, re.split("=|==", package))
        )  # Supporting PIP versioning (double equal sign)
        name, version = name_version[0], name_version[1]
        if name not in bioinfo_tools:
            continue
        if name in conda_bioinfo_version:
            conda_bioinfo_version[name].append(version)
            conda_bioinfo_version[name] = list(set(conda_bioinfo_version[name]))
        else:
            conda_bioinfo_version[name] = list([version])

    return conda_bioinfo_version


def get_bioinfo_tools_version(
    bioinfo_tools: dict, container_conda_env_path: Path
) -> dict:
    """Parses the names and versions of bioinfo tools
    used by BALSAMIC from config YAML into a dict.

    Args:
        bioinfo_tools: dict. A dictionary with bioinfo tools as keys and container as value
        container_conda_env_path: path. Path to all container and conda yaml

    Returns:
        bioinfo_tools_version: dict. Dictionary of bioinfo tools as key and version as value
    """

    bioinfo_tools_version = {}
    for container_conda_env_name in set(bioinfo_tools.values()):
        yaml_file = Path(
            container_conda_env_path,
            container_conda_env_name,
            container_conda_env_name + ".yaml",
        )
        with open(yaml_file, "r") as f:
            conda_yaml = yaml.safe_load(f)
            if isinstance(conda_yaml, dict):
                packages = conda_yaml.get("dependencies")
                bioinfo_tools_version = {
                    **bioinfo_tools_version,
                    **bioinfo_tool_version_conda(
                        packages, bioinfo_tools, bioinfo_tools_version
                    ),
                }
            else:
                bioinfo_tools_version = {
                    **bioinfo_tools_version,
                    **bioinfo_tool_version_non_conda(conda_yaml, bioinfo_tools),
                }
    return bioinfo_tools_version


def get_fastq_info(sample_name: str, fastq_path: str) -> Dict[str, FastqInfoModel]:
    """Returns a dictionary of fastq-pattern/s and FastqInfoModel instance/s for a sample.

    Args:
        sample_name: (str). The name of the sample for which fastq-files will be searched for in the fastq_path.
        fastq_path: (str). Path to where the fastq-files should be found for the supplied sample_name.

    Returns:
        fastq_dict: (Dict) with format:
            "[fastq_patternX]" (str): FastqInfoModel.
    """
    fastq_dict: Dict[str, Dict] = {}

    for suffix_id, suffix_values in FASTQ_SUFFIXES.items():
        suffix_fwd = suffix_values[FastqName.FWD]
        suffix_rev = suffix_values[FastqName.REV]

        fastq_fwd_regex = re.compile(
            r"(^|.*_)" + sample_name + r"_.*" + suffix_fwd + r"$"
        )

        fwd_fastqs = [
            f"{fastq_path}/{fastq}"
            for fastq in os.listdir(fastq_path)
            if fastq_fwd_regex.match(fastq)
        ]

        for fwd_fastq in fwd_fastqs:
            fastq_pair_pattern = Path(fwd_fastq).name.replace(suffix_fwd, "")
            if fastq_pair_pattern in fastq_dict:
                error_message = (
                    f"Fastq name conflict. Fastq pair pattern {fastq_pair_pattern}"
                    f" already assigned to dictionary for sample: {sample_name}"
                )
                LOG.error(error_message)
                raise BalsamicError(error_message)

            rev_fastq: str = fwd_fastq.replace(suffix_fwd, suffix_rev)
            fastq_dict[fastq_pair_pattern] = {
                "fwd": fwd_fastq,
                "rev": rev_fastq,
            }
            fastq_dict[fastq_pair_pattern].update(
                {
                    "fwd_resolved": Path(fwd_fastq).resolve().as_posix(),
                    "rev_resolved": Path(rev_fastq).resolve().as_posix(),
                }
            ) if Path(fwd_fastq).is_symlink() or Path(rev_fastq).is_symlink() else None

    if not fastq_dict:
        error_message = f"No fastqs found for: {sample_name} in {fastq_path}"
        LOG.error(error_message)
        raise BalsamicError(error_message)

    return fastq_dict


def get_sample_list(
    tumor_sample_name: str, normal_sample_name: Optional[str], fastq_path: str
) -> List[Dict]:
    """Returns a list of SampleInstanceModel/s given the names of the tumor and/or normal samples.
    Args:
        tumor_sample_name (str). The sample_name of the tumor.
        normal_sample_name (str). The sample_name of the normal, if it exists.
        fastq_path: (str). The path to the fastq-files for the supplied samples.

    Returns:
        sample_list: List containing SampleInstanceModel/s.
    """
    sample_list: List[Dict] = [
        {
            "name": tumor_sample_name,
            "type": SampleType.TUMOR,
            "fastq_info": get_fastq_info(tumor_sample_name, fastq_path),
        }
    ]

    if normal_sample_name:
        sample_list.append(
            {
                "name": normal_sample_name,
                "type": SampleType.NORMAL,
                "fastq_info": get_fastq_info(normal_sample_name, fastq_path),
            }
        )

    return sample_list


<<<<<<< HEAD
def get_pon_sample_list(fastq_path: str) -> Dict[str, dict]:
=======
def get_pon_sample_list(fastq_path: str) -> List[SampleInstanceModel]:
>>>>>>> ae1788a6
    """Returns a list of SampleInstanceModels to be used in PON generation."""
    sample_list: List[SampleInstanceModel] = []
    sample_names = set()

<<<<<<< HEAD
    for fastq in Path(fastq_path).glob("*.fastq.gz"):
=======
    for fastq in Path(fastq_path).glob(f"*.{FileType.FASTQ}.{FileType.GZ}"):
>>>>>>> ae1788a6
        sample_names.add(fastq.name.split("_")[-4])

    if len(sample_names) < PonParams.MIN_PON_SAMPLES:
        error_message = (
            f"Number of samples detected in supplied fastq path ({len(sample_names)}),"
            f"not sufficient for PON generation. Sample names detected: {sample_names}"
        )
        LOG.error(error_message)
        raise BalsamicError(error_message)

    for sample_name in sample_names:
        sample_list.append(
            {
                "name": sample_name,
                "type": SampleType.NORMAL,
                "fastq_info": get_fastq_info(sample_name, fastq_path),
            }
        )

    return sample_list


def generate_graph(config_collection_dict, config_path):
    """Generate DAG graph using snakemake stdout output."""

    with CaptureStdout() as graph_dot:
        snakemake.snakemake(
            snakefile=get_snakefile(
                analysis_type=config_collection_dict["analysis"]["analysis_type"],
                analysis_workflow=config_collection_dict["analysis"][
                    "analysis_workflow"
                ],
            ),
            dryrun=True,
            configfiles=[config_path],
            printrulegraph=True,
        )

    graph_title = "_".join(
        [
            "BALSAMIC",
            balsamic_version,
            config_collection_dict["analysis"]["case_id"],
        ]
    )
    graph_dot = "".join(graph_dot).replace(
        "snakemake_dag {", 'BALSAMIC { label="' + graph_title + '";labelloc="t";'
    )
    graph_obj = graphviz.Source(
        graph_dot,
        filename=".".join(config_collection_dict["analysis"]["dag"].split(".")[:-1]),
        format="pdf",
        engine="dot",
    )
    graph_obj.render(cleanup=True)


def convert_deliverables_tags(delivery_json: dict, sample_config_dict: dict) -> dict:
    """Replaces values of sample_type with sample_name in deliverables dict."""

    for delivery_file in delivery_json["files"]:
        file_tags = delivery_file["tag"].split(",")
        sample_list = sample_config_dict["samples"]
        for sample_dict in sample_list:
            sample_type = sample_dict["type"]
            sample_name = sample_dict["name"]
            if sample_name == delivery_file["id"]:
                if sample_name not in file_tags:
                    file_tags.append(sample_name)
            if sample_type == delivery_file["id"]:
                delivery_file["id"] = sample_name
            if sample_type in file_tags:
                file_tags.remove(sample_type)
        delivery_file["tag"] = list(set(file_tags))
    return delivery_json


def check_executable(exe_name: str) -> bool:
    """Checks for executable exe_name in PATH"""
    exe_exist = True

    if find_executable(exe_name) is None:
        exe_exist = False

    return exe_exist


def generate_h5(job_name: str, job_id: str, file_path: str) -> str:
    """Generates H5 file for a finished job. Returns None if it cannot generate H5 file"""
    h5_file_name = Path(file_path, job_name + ".h5")
    sh5util_output = subprocess.check_output(
        ["sh5util", "-o", h5_file_name.as_posix(), "-S", "-j", job_id],
        stderr=subprocess.STDOUT,
    )

    if "sh5util: No node-step files found for jobid" in sh5util_output.decode("utf-8"):
        h5_file_name = None

    return h5_file_name


def job_id_dump_to_yaml(job_id_dump: Path, job_id_yaml: Path, case_name: str):
    """Write an input job_id_sacct_file to yaml output"""
    with open(job_id_dump, "r") as jobid_in, open(job_id_yaml, "w") as jobid_out:
        jobid_list = jobid_in.read().splitlines()
        yaml.dump({case_name: jobid_list}, jobid_out)


def get_resolved_fastq_files_directory(directory: str) -> str:
    """Return the absolute path for the directory containing the input fastq files."""
    input_files: List[Path] = [
<<<<<<< HEAD
        file.absolute() for file in Path(directory).glob("*.fastq.gz")
=======
        file.absolute()
        for file in Path(directory).glob(f"*.{FileType.FASTQ}.{FileType.GZ}")
>>>>>>> ae1788a6
    ]
    if not input_files or not input_files[0].is_symlink():
        return directory
    return os.path.commonpath([file.resolve().as_posix() for file in input_files])


def get_analysis_fastq_files_directory(case_dir: str, fastq_path: str) -> str:
    """Return analysis fastq directory, linking the fastq files if necessary."""
    analysis_fastq_path: Path = Path(case_dir, "fastq")
    analysis_fastq_path.mkdir(parents=True, exist_ok=True)
    if Path(case_dir) not in Path(fastq_path).parents:
<<<<<<< HEAD
        for fastq in Path(fastq_path).glob("*.fastq.gz"):
=======
        for fastq in Path(fastq_path).glob(f"*.{FileType.FASTQ}.{FileType.GZ}"):
>>>>>>> ae1788a6
            try:
                Path(analysis_fastq_path, fastq.name).symlink_to(fastq)
                LOG.info(f"Created link for {fastq} in {analysis_fastq_path}")
            except FileExistsError:
                LOG.warning(
                    f"File {Path(analysis_fastq_path, fastq.name)} exists. Skipping linking."
                )

        return analysis_fastq_path.as_posix()
    return Path(fastq_path).as_posix()


def validate_cache_version(
    _ctx: click.Context, _param: click.Parameter, version: str
) -> str:
    """Validate the provided cache version."""
    version_parts: List[str] = version.split(".")
    if (
        version == CacheVersion.DEVELOP
        or len(version_parts) == 3
        and all(part.isdigit() for part in version_parts)
    ):
        return version
    raise click.BadParameter(
        f"Invalid cache version format. Use '{CacheVersion.DEVELOP}' or 'X.X.X'."
    )<|MERGE_RESOLUTION|>--- conflicted
+++ resolved
@@ -343,20 +343,12 @@
     return sample_list
 
 
-<<<<<<< HEAD
-def get_pon_sample_list(fastq_path: str) -> Dict[str, dict]:
-=======
 def get_pon_sample_list(fastq_path: str) -> List[SampleInstanceModel]:
->>>>>>> ae1788a6
     """Returns a list of SampleInstanceModels to be used in PON generation."""
     sample_list: List[SampleInstanceModel] = []
     sample_names = set()
 
-<<<<<<< HEAD
-    for fastq in Path(fastq_path).glob("*.fastq.gz"):
-=======
     for fastq in Path(fastq_path).glob(f"*.{FileType.FASTQ}.{FileType.GZ}"):
->>>>>>> ae1788a6
         sample_names.add(fastq.name.split("_")[-4])
 
     if len(sample_names) < PonParams.MIN_PON_SAMPLES:
@@ -468,12 +460,8 @@
 def get_resolved_fastq_files_directory(directory: str) -> str:
     """Return the absolute path for the directory containing the input fastq files."""
     input_files: List[Path] = [
-<<<<<<< HEAD
-        file.absolute() for file in Path(directory).glob("*.fastq.gz")
-=======
         file.absolute()
         for file in Path(directory).glob(f"*.{FileType.FASTQ}.{FileType.GZ}")
->>>>>>> ae1788a6
     ]
     if not input_files or not input_files[0].is_symlink():
         return directory
@@ -485,11 +473,7 @@
     analysis_fastq_path: Path = Path(case_dir, "fastq")
     analysis_fastq_path.mkdir(parents=True, exist_ok=True)
     if Path(case_dir) not in Path(fastq_path).parents:
-<<<<<<< HEAD
-        for fastq in Path(fastq_path).glob("*.fastq.gz"):
-=======
         for fastq in Path(fastq_path).glob(f"*.{FileType.FASTQ}.{FileType.GZ}"):
->>>>>>> ae1788a6
             try:
                 Path(analysis_fastq_path, fastq.name).symlink_to(fastq)
                 LOG.info(f"Created link for {fastq} in {analysis_fastq_path}")
