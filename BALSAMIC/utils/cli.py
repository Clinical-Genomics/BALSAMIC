import logging
import os
import re
import subprocess
import sys
from distutils.spawn import find_executable
from io import StringIO
from pathlib import Path
from typing import Any, Dict, List, Optional, Final

import click
import graphviz
import yaml
from colorclass import Color
import shutil

from BALSAMIC import __version__ as balsamic_version
from BALSAMIC.constants.analysis import FASTQ_SUFFIXES, FastqName, PonParams, SampleType
from BALSAMIC.constants.analysis import SnakemakeDAG as SD
from BALSAMIC.constants.cache import CacheVersion
from BALSAMIC.constants.constants import FileType
from BALSAMIC.models.config import FastqInfoModel, SampleInstanceModel
from BALSAMIC.utils.exc import BalsamicError

LOG = logging.getLogger(__name__)


class CaptureStdout(list):
    """
    Captures stdout.
    """

    def __enter__(self):
        self._stdout = sys.stdout
        sys.stdout = self._stringio = StringIO()
        return self

    def __exit__(self, *args):
        self.extend(self._stringio.getvalue().splitlines())
        del self._stringio  # free up some memory
        sys.stdout = self._stdout


def add_doc(docstring):
    """
    A decorator for adding docstring. Taken shamelessly from stackexchange.
    """

    def document(func):
        func.__doc__ = docstring
        return func

    return document


def createDir(path, interm_path=[]):
    """
    Creates directories by recursively checking if it exists,
    otherwise increments the number
    """
    if os.path.isdir(os.path.abspath(path)):
        basepath = os.path.basename(os.path.abspath(path))
        basepath_number = 0
        if "." in basepath:
            basepath_number = int(basepath.split(".")[1])
        basepath_string = basepath.split(".")[0]
        basepath_number += 1
        path = os.path.join(
            os.path.dirname(os.path.abspath(path)),
            ".".join([basepath_string, str(basepath_number)]),
        )
        interm_path.append(path)
        createDir(path, interm_path)
        return os.path.abspath(interm_path[-1])
    else:
        os.makedirs(os.path.abspath(path), exist_ok=True)
        return os.path.abspath(path)


def get_snakefile(analysis_type, analysis_workflow="balsamic") -> str:
    """Return a string path for the specific snakemake file."""

    p = Path(__file__).parents[1]
    snakefile = Path(p, "workflows", "balsamic.smk")

    if analysis_type == "generate_ref":
        snakefile = Path(p, "workflows", "reference.smk")

    if analysis_type == "pon":
        snakefile = Path(p, "workflows", "PON.smk")

    if "balsamic-qc" in analysis_workflow:
        snakefile = Path(p, "workflows", "QC.smk")

    return str(snakefile)


def find_file_index(file_path):
    indexible_files = {
        ".bam": [".bam.bai", ".bai"],
        ".cram": [".cram.crai", ".crai"],
        ".vcf.gz": [".vcf.gz.tbi"],
        ".vcf": [".vcf.tbi"],
        ".bed.gz": [".bed.gz.tbi"],
    }

    file_path_index = set()
    for file_extension, file_index_extensions in indexible_files.items():
        if file_path.endswith(file_extension):
            for file_index_extension in file_index_extensions:
                new_file_path = file_path.replace(file_extension, file_index_extension)
                if os.path.isfile(new_file_path):
                    file_path_index.add(new_file_path)

    return list(file_path_index)


def get_file_extension(file_path):
    known_multi_extensions = [".vcf.gz", ".vcf.gz.tbi", ".vcf.tbi", ".fastq.gz"]
    file_extension = ""
    for known_ext in known_multi_extensions:
        if file_path.endswith(known_ext):
            file_extension = known_ext
            break

    if not file_extension:
        _, file_extension = os.path.splitext(file_path)

    return file_extension[1:]


def get_file_status_string(file_to_check):
    """
    Checks if file exsits. and returns a string with checkmark or redcorss mark
    if it exists or doesn't exist respectively.
    Always assume file doesn't exist, unless proven otherwise.
    """
    return_str = Color("[{red}\u2717{/red}] File missing: ") + file_to_check

    file_status = os.path.isfile(file_to_check)
    if file_status:
        return_str = Color("[{green}\u2713{/green}] Found: ") + file_to_check

    return return_str, file_status


def get_panel_chrom(panel_bed) -> list:
    """Returns a set of chromosomes present in PANEL BED"""

    lines = [line.rstrip("\n") for line in open(panel_bed, "r")]
    return {s.split("\t")[0] for s in lines}


def bioinfo_tool_version_non_conda(packages: dict, bioinfo_tools: dict) -> dict:
    """Parses a non-conda bioinfo tool dictionary

    Args:
        packages: dict. Dictionary of bioinfo tools in tool_name=version format
        bioinfo_tools: dict. Bioinfo tools with key as tool name

    Returns:
        non_conda_bioinfo_version: dict. A dictionary of tools as key and version as list in value
    """
    bioinfo_version = {}
    for p in packages:
        name = p.split("=")[0]
        version = "=".join(p.split("=")[1:])
        if name in bioinfo_tools:
            bioinfo_version[name] = list([version])

    return bioinfo_version


def bioinfo_tool_version_conda(
    packages: list, bioinfo_tools: dict, current_bioinfo_tool_version: dict
) -> dict:
    """Parses conda environment dictionary and extracts dependencies as version

    Args:
        packages: list. List of bioinfo tools in channel::tool_name=version format
        bioinfo_tools: dict. Bioinfo tools with key as tool name
        current_bioinfo_tool_version: dict. Current list of bioinfo tool versions.

    Returns:
        conda_bioinfo_version: dict. A dictionary of tools as key and version as list in value
    """
    conda_bioinfo_version = current_bioinfo_tool_version
    for package in packages:
        if isinstance(package, dict):
            # Extraction of pip specific packages
            bioinfo_tool_version_conda(
                package[list(package.keys())[0]],
                bioinfo_tools,
                current_bioinfo_tool_version,
            )
            continue
        name_version: List[str] = list(
            filter(None, re.split("=|==", package))
        )  # Supporting PIP versioning (double equal sign)
        name, version = name_version[0], name_version[1]
        if name not in bioinfo_tools:
            continue
        if name in conda_bioinfo_version:
            conda_bioinfo_version[name].append(version)
            conda_bioinfo_version[name] = list(set(conda_bioinfo_version[name]))
        else:
            conda_bioinfo_version[name] = list([version])

    return conda_bioinfo_version


def get_gens_references(
    genome_interval: Optional[str],
    gens_coverage_pon: Optional[str],
    gnomad_min_af5: Optional[str],
    panel_bed: Optional[str],
) -> Dict[str, str] | None:
    """
    Assigns reference-files required for GENS if they have been supplied, else exists with error message.

    Args:
        genome_interval: Optional[str] Coverage-regions. (required for WGS GENS)
        gens_coverage_pon: Optional[str] PON for GATK CollectReadCounts. (required for WGS GENS)
        gnomad_min_af5: Optional[str] gnomad VCF filtered to keep variants above 5% VAF (required for WGS and TGA GENS).
        panel_bed: Optional[str] Bedfile supplied for TGA analyses.

    Returns:
         Dict[str, str] with paths to GENS reference files or None
    """

    if panel_bed and gnomad_min_af5:
        return {"gnomad_min_af5": gnomad_min_af5}

    if gnomad_min_af5 and genome_interval and gens_coverage_pon:
        return {
            "genome_interval": genome_interval,
            "gens_coverage_pon": gens_coverage_pon,
            "gnomad_min_af5": gnomad_min_af5,
        }
    if any([gnomad_min_af5, genome_interval, gens_coverage_pon]):
        error_message = "GENS for WGS requires all arguments: genome_interval, gens_coverage_pon, gnomad_min_af5"
        LOG.error(error_message)
        raise BalsamicError(error_message)
    return None


def get_bioinfo_tools_version(
    bioinfo_tools: dict, container_conda_env_path: Path
) -> dict:
    """Parses the names and versions of bioinfo tools
    used by BALSAMIC from config YAML into a dict.

    Args:
        bioinfo_tools: dict. A dictionary with bioinfo tools as keys and container as value
        container_conda_env_path: path. Path to all container and conda yaml

    Returns:
        bioinfo_tools_version: dict. Dictionary of bioinfo tools as key and version as value
    """

    bioinfo_tools_version = {}
    for container_conda_env_name in set(bioinfo_tools.values()):
        yaml_file = Path(
            container_conda_env_path,
            container_conda_env_name,
            container_conda_env_name + ".yaml",
        )
        with open(yaml_file, "r") as f:
            conda_yaml = yaml.safe_load(f)
            if isinstance(conda_yaml, dict):
                packages = conda_yaml.get("dependencies")
                bioinfo_tools_version = {
                    **bioinfo_tools_version,
                    **bioinfo_tool_version_conda(
                        packages, bioinfo_tools, bioinfo_tools_version
                    ),
                }
            else:
                bioinfo_tools_version = {
                    **bioinfo_tools_version,
                    **bioinfo_tool_version_non_conda(conda_yaml, bioinfo_tools),
                }
    return bioinfo_tools_version


def get_fastq_info(sample_name: str, fastq_path: str) -> Dict[str, FastqInfoModel]:
    """Returns a dictionary of fastq-pattern/s and FastqInfoModel instance/s for a sample.

    Args:
        sample_name: (str). The name of the sample for which fastq-files will be searched for in the fastq_path.
        fastq_path: (str). Path to where the fastq-files should be found for the supplied sample_name.

    Returns:
        fastq_dict: (Dict) with format:
            "[fastq_patternX]" (str): FastqInfoModel.
    """
    fastq_dict: Dict[str, Dict] = {}

    for suffix_id, suffix_values in FASTQ_SUFFIXES.items():
        suffix_fwd = suffix_values[FastqName.FWD]
        suffix_rev = suffix_values[FastqName.REV]

        fastq_fwd_regex = re.compile(
            r"(^|.*_)" + sample_name + r"_.*" + suffix_fwd + r"$"
        )

        fwd_fastqs = [
            f"{fastq_path}/{fastq}"
            for fastq in os.listdir(fastq_path)
            if fastq_fwd_regex.match(fastq)
        ]

        for fwd_fastq in fwd_fastqs:
            fastq_pair_pattern = Path(fwd_fastq).name.replace(suffix_fwd, "")
            if fastq_pair_pattern in fastq_dict:
                error_message = (
                    f"Fastq name conflict. Fastq pair pattern {fastq_pair_pattern}"
                    f" already assigned to dictionary for sample: {sample_name}"
                )
                LOG.error(error_message)
                raise BalsamicError(error_message)

            rev_fastq: str = fwd_fastq.replace(suffix_fwd, suffix_rev)
            fastq_dict[fastq_pair_pattern] = {
                "fwd": fwd_fastq,
                "rev": rev_fastq,
            }
            (
                fastq_dict[fastq_pair_pattern].update(
                    {
                        "fwd_resolved": Path(fwd_fastq).resolve().as_posix(),
                        "rev_resolved": Path(rev_fastq).resolve().as_posix(),
                    }
                )
                if Path(fwd_fastq).is_symlink() or Path(rev_fastq).is_symlink()
                else None
            )

    if not fastq_dict:
        error_message = f"No fastqs found for: {sample_name} in {fastq_path}"
        LOG.error(error_message)
        raise BalsamicError(error_message)

    return fastq_dict


def get_sample_list(
    tumor_sample_name: str, normal_sample_name: Optional[str], fastq_path: str
) -> List[Dict]:
    """Returns a list of SampleInstanceModel/s given the names of the tumor and/or normal samples.
    Args:
        tumor_sample_name (str). The sample_name of the tumor.
        normal_sample_name (str). The sample_name of the normal, if it exists.
        fastq_path: (str). The path to the fastq-files for the supplied samples.

    Returns:
        sample_list: List containing SampleInstanceModel/s.
    """
    sample_list: List[Dict] = [
        {
            "name": tumor_sample_name,
            "type": SampleType.TUMOR,
            "fastq_info": get_fastq_info(tumor_sample_name, fastq_path),
        }
    ]

    if normal_sample_name:
        sample_list.append(
            {
                "name": normal_sample_name,
                "type": SampleType.NORMAL,
                "fastq_info": get_fastq_info(normal_sample_name, fastq_path),
            }
        )

    return sample_list


def get_pon_sample_list(fastq_path: str) -> List[SampleInstanceModel]:
    """Returns a list of SampleInstanceModels to be used in PON generation."""
    sample_list: List[SampleInstanceModel] = []
    sample_names = set()

    for fastq in Path(fastq_path).glob(f"*.{FileType.FASTQ}.{FileType.GZ}"):
        sample_names.add(fastq.name.split("_")[-4])

    if len(sample_names) < PonParams.MIN_PON_SAMPLES:
        error_message = (
            f"Number of samples detected in supplied fastq path ({len(sample_names)}),"
            f"not sufficient for PON generation. Sample names detected: {sample_names}"
        )
        LOG.error(error_message)
        raise BalsamicError(error_message)

    for sample_name in sample_names:
        sample_list.append(
            {
                "name": sample_name,
                "type": SampleType.NORMAL,
                "fastq_info": get_fastq_info(sample_name, fastq_path),
            }
        )

    return sample_list


def _extract_dot(text: str) -> str:
    """Extract the DOT graph definition from Snakemake CLI output."""
    start = -1
    for s in (SD.DIGRAPH_HEADER, SD.HEADER):
        start = text.find(s)
        if start != -1:
            break
<<<<<<< HEAD
    if start == -1:
        raise ValueError("Could not find start of DOT graph in Snakemake output.")
    end = text.rfind("}")
    if end == -1 or end < start:
        raise ValueError("Could not find end of DOT graph in Snakemake output.")
=======
    end = text.rfind("}")
>>>>>>> 6d72b4cb
    return text[start : end + 1]


def _inject_title(dot: str, graph_name: str, graph_title: str, label_loc: str) -> str:
    """Inject a custom title into a DOT graph while normalizing the header."""
    dot = dot.strip()
    if dot.startswith("digraph"):
        return dot.replace(
            SD.DIGRAPH_HEADER,
            f'digraph {graph_name} {{ label="{graph_title}";labelloc="{label_loc}";',
            1,
        )


def _run_rulegraph_cli(
    snakefile: str,
    config_path: str,
) -> tuple[str, str]:
    """Invoke `snakemake -n --rulegraph` and return (raw_output, dot)."""
    if not shutil.which("snakemake"):
        raise RuntimeError("Failed to execute 'snakemake': binary not found on PATH.")

    cmd = [
        "snakemake",
        "-n",
        "--rulegraph",
        "--configfile",
        str(config_path),
        "-s",
        str(snakefile),
        "--quiet",
    ]
<<<<<<< HEAD
    try:
        proc = subprocess.run(cmd, text=True, capture_output=True)
    except FileNotFoundError as e:
        raise RuntimeError("Failed to execute 'snakemake'") from e

    raw = (proc.stdout or "") + ("\n" + proc.stderr if proc.stderr else "")
    if proc.returncode != 0:
        raise RuntimeError(f"snakemake exited with {proc.returncode}.\n{raw}")

=======
    proc = subprocess.run(cmd, text=True, capture_output=True)
    raw = (proc.stdout or "") + ("\n" + proc.stderr if proc.stderr else "")
>>>>>>> 6d72b4cb
    dot = _extract_dot(raw)
    return dot


def _render_rulegraph_cli(
    config_path: str,
    snakefile: str,
    graph_title: str,
    dag_filename: str | Path,
) -> Path:
    """Run Snakemake via CLI to get DOT, inject title, and render with Graphviz."""
    dot = _run_rulegraph_cli(
        snakefile=snakefile,
        config_path=config_path,
    )
    dot = _inject_title(dot, SD.GRAPH_NAME, graph_title, SD.GRAPH_LABEL_LOC)

    # Normalize and split the output path
    dag_path = Path(dag_filename)
    outdir: Path = dag_path.parent
    outstem: str = dag_path.stem
    fmt: str = dag_path.suffix.lstrip(".") or SD.GRAPHVIZ_FORMAT

    outdir.mkdir(parents=True, exist_ok=True)

    src = graphviz.Source(
        dot,
        directory=outdir.as_posix(),
        filename=outstem,
        format=fmt,
        engine=SD.GRAPHVIZ_ENGINE,
    )
    rendered = Path(src.render(cleanup=True))
    LOG.info("Workflow graph generated successfully (%s)", rendered.as_posix())
    return rendered


def generate_graph(
    config_collection_dict: Dict,
    config_path: str,
    snakefile: str,
    init_workflow: bool = False,
) -> Path:
    """
    Generate DAG for snakemake workflows.
    - For init workflow: output is `<references_dir>/<GRAPH_NAME>_<version>_reference_graph.pdf`
      (if references_dir is omitted, falls back to config_collection_dict["references_dir"])
    - Otherwise: uses `analysis.dag` as the output filename.
    Returns the rendered Path.
    """
    if init_workflow:
        graph_title = "_".join([SD.GRAPH_NAME, balsamic_version, "reference"])
        ref_dir = config_collection_dict["references_dir"]
        dag_filename = ref_dir / "reference_graph.pdf"
    else:
        graph_title = "_".join(
            [
                SD.GRAPH_NAME,
                balsamic_version,
                config_collection_dict["analysis"]["case_id"],
            ]
        )
        dag_filename = Path(config_collection_dict["analysis"]["dag"])

    return _render_rulegraph_cli(
        config_path=config_path,
        snakefile=snakefile,
        graph_title=graph_title,
        dag_filename=dag_filename,
    )


def convert_deliverables_tags(
    delivery_json: List[Dict[str, Any]], sample_config_dict: dict
) -> List[Dict[str, Any]]:
    """Replaces values of sample_type with sample_name in deliverables dict."""

    for delivery_file in delivery_json:
        file_tags = delivery_file["tag"].split(",")
        sample_list = sample_config_dict["samples"]
        for sample_dict in sample_list:
            sample_type = sample_dict["type"]
            sample_name = sample_dict["name"]
            if sample_name == delivery_file["id"]:
                if sample_name not in file_tags:
                    file_tags.append(sample_name)
            if sample_type == delivery_file["id"]:
                delivery_file["id"] = sample_name
            if sample_type in file_tags:
                file_tags.remove(sample_type)
        delivery_file["tag"] = list(set(file_tags))
    return delivery_json


def check_executable(exe_name: str) -> bool:
    """Checks for executable exe_name in PATH"""
    exe_exist = True

    if find_executable(exe_name) is None:
        exe_exist = False

    return exe_exist


def generate_h5(job_name: str, job_id: str, file_path: str) -> str:
    """Generates H5 file for a finished job. Returns None if it cannot generate H5 file"""
    h5_file_name = Path(file_path, job_name + ".h5")
    sh5util_output = subprocess.check_output(
        ["sh5util", "-o", h5_file_name.as_posix(), "-S", "-j", job_id],
        stderr=subprocess.STDOUT,
    )

    if "sh5util: No node-step files found for jobid" in sh5util_output.decode("utf-8"):
        h5_file_name = None

    return h5_file_name


def get_resolved_fastq_files_directory(directory: str) -> str:
    """Return the absolute path for the directory containing the input fastq files."""
    input_files: List[Path] = [
        file.absolute()
        for file in Path(directory).glob(f"*.{FileType.FASTQ}.{FileType.GZ}")
    ]
    if not input_files or not input_files[0].is_symlink():
        return directory
    return os.path.commonpath([file.resolve().as_posix() for file in input_files])


def get_analysis_fastq_files_directory(case_dir: str, fastq_path: str) -> str:
    """Return analysis fastq directory, linking the fastq files if necessary."""
    analysis_fastq_path: Path = Path(case_dir, "fastq")
    analysis_fastq_path.mkdir(parents=True, exist_ok=True)
    if Path(case_dir) not in Path(fastq_path).parents:
        for fastq in Path(fastq_path).glob(f"*.{FileType.FASTQ}.{FileType.GZ}"):
            try:
                Path(analysis_fastq_path, fastq.name).symlink_to(fastq)
                LOG.info(f"Created link for {fastq} in {analysis_fastq_path}")
            except FileExistsError:
                LOG.warning(
                    f"File {Path(analysis_fastq_path, fastq.name)} exists. Skipping linking."
                )

        return analysis_fastq_path.as_posix()
    return Path(fastq_path).as_posix()


def validate_exome_option(ctx: click.Context, _param: click.Parameter, exome: bool):
    """Validate that a panel-bed has been supplied together with the exome option."""
    if exome and not ctx.params.get("panel_bed"):
        raise click.BadParameter(
            "If --exome is provided, --panel-bed must also be provided."
        )
    return exome


def validate_cache_version(
    _ctx: click.Context, _param: click.Parameter, version: str
) -> str:
    """Validate the provided cache version."""
    version_parts: List[str] = version.split(".")
    if (
        version == CacheVersion.DEVELOP
        or len(version_parts) == 3
        and all(part.isdigit() for part in version_parts)
    ):
        return version
    raise click.BadParameter(
        f"Invalid cache version format. Use '{CacheVersion.DEVELOP}' or 'X.X.X'."
    )


def validate_umi_min_reads(
    _ctx: click.Context, _param: click.Parameter, umi_min_reads: str | None
) -> str:
    """Validate the provided cache version."""
    if umi_min_reads:
        umi_min_reads_parts: List[str] = umi_min_reads.split(",")
        if len(umi_min_reads_parts) == 3 and all(
            part.isdigit() for part in umi_min_reads_parts
        ):
            return umi_min_reads
        raise click.BadParameter("Invalid UMI minimum reads format. Use 'x,y,z'.")<|MERGE_RESOLUTION|>--- conflicted
+++ resolved
@@ -411,15 +411,7 @@
         start = text.find(s)
         if start != -1:
             break
-<<<<<<< HEAD
-    if start == -1:
-        raise ValueError("Could not find start of DOT graph in Snakemake output.")
     end = text.rfind("}")
-    if end == -1 or end < start:
-        raise ValueError("Could not find end of DOT graph in Snakemake output.")
-=======
-    end = text.rfind("}")
->>>>>>> 6d72b4cb
     return text[start : end + 1]
 
 
@@ -452,20 +444,8 @@
         str(snakefile),
         "--quiet",
     ]
-<<<<<<< HEAD
-    try:
-        proc = subprocess.run(cmd, text=True, capture_output=True)
-    except FileNotFoundError as e:
-        raise RuntimeError("Failed to execute 'snakemake'") from e
-
-    raw = (proc.stdout or "") + ("\n" + proc.stderr if proc.stderr else "")
-    if proc.returncode != 0:
-        raise RuntimeError(f"snakemake exited with {proc.returncode}.\n{raw}")
-
-=======
     proc = subprocess.run(cmd, text=True, capture_output=True)
     raw = (proc.stdout or "") + ("\n" + proc.stderr if proc.stderr else "")
->>>>>>> 6d72b4cb
     dot = _extract_dot(raw)
     return dot
 
