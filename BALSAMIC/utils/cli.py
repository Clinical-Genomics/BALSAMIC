--- conflicted
+++ resolved
@@ -437,16 +437,8 @@
         with open(yaml_file, "r") as f:
             packages = yaml.safe_load(f).get("dependencies")
             for p in packages:
-<<<<<<< HEAD
-                try:
-                    name = p.split("=")[0]
-                    version = "=".join(p.split("=")[1:])
-                except ValueError:
-                    name, version = p, None
-=======
                 name = p.split("=")[0]
                 version = "=".join(p.split("=")[1:])
->>>>>>> 3254d855
                 if name not in bioinfo_tools:
                     continue
                 if name in bioinfo_tools_version:
