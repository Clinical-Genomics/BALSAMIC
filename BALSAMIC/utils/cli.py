import os
import json
import shutil
import logging
import sys
import collections
import re
import subprocess
from pathlib import Path
from io import StringIO
from distutils.spawn import find_executable

import yaml
import snakemake
import graphviz
from colorclass import Color

from BALSAMIC import __version__ as balsamic_version
from BALSAMIC.utils.exc import BalsamicError

LOG = logging.getLogger(__name__)


class CaptureStdout(list):
    """
    Captures stdout.
    """

    def __enter__(self):
        self._stdout = sys.stdout
        sys.stdout = self._stringio = StringIO()
        return self

    def __exit__(self, *args):
        self.extend(self._stringio.getvalue().splitlines())
        del self._stringio  # free up some memory
        sys.stdout = self._stdout


class SnakeMake:
    """
    To build a snakemake command using cli options

    Params:
    case_name       - analysis case name
    working_dir     - working directory for snakemake
    configfile      - sample configuration file (json) output of balsamic-config-sample
    run_mode        - run mode - cluster or local shell run
    cluster_config  - cluster config json file
    scheduler       - slurm command constructor
    log_path        - log file path
    script_path     - file path for slurm scripts
    result_path     - result directory
    qos             - QOS for sbatch jobs
    account         - scheduler(e.g. slurm) account
    mail_user       - email to account to send job run status
    forceall        - To add '--forceall' option for snakemake
    run_analysis    - To run pipeline
    use_singularity - To use singularity
    singularity_bind- Singularity bind path
    quiet           - Quiet mode for snakemake
    singularity_arg - Singularity arguments to pass to snakemake
    sm_opt          - snakemake additional options
    disable_variant_caller - Disable variant caller
    dragen          - enable/disable dragen suite
    slurm_profiler  - enable slurm profiler
    """

    def __init__(self):
        self.case_name = str()
        self.working_dir = str()
        self.snakefile = str()
        self.configfile = str()
        self.run_mode = str()
        self.profile = str()
        self.cluster_config = str()
        self.scheduler = str()
        self.log_path = str()
        self.script_path = str()
        self.result_path = str()
        self.qos = str()
        self.account = str()
        self.mail_type = str()
        self.mail_user = str()
        self.forceall = False
        self.run_analysis = False
        self.quiet = False
        self.report = str()
        self.use_singularity = True
        self.singularity_bind = str()
        self.singularity_arg = str()
        self.sm_opt = str()
        self.disable_variant_caller = str()
        self.dragen = False
        self.slurm_profiler = str()

    def build_cmd(self):
        forceall = str()
        quiet_mode = str()
        sm_opt = str()
        cluster_cmd = str()
        dryrun = str()
        report = str()
        snakemake_config_key_value = list()

        if self.forceall:
            forceall = "--forceall"

        if self.report:
            report = "--report {}".format(self.report)

        if self.quiet:
            quiet_mode = " --quiet "

        if self.sm_opt:
            sm_opt = " ".join(self.sm_opt)

        if not self.run_analysis:
            dryrun = "--dryrun"

        if self.disable_variant_caller:
            snakemake_config_key_value.append(
                f"disable_variant_caller={self.disable_variant_caller}"
            )

        if self.dragen:
            snakemake_config_key_value.append("dragen=True")

        if snakemake_config_key_value:
            snakemake_config_key_value.insert(0, "--config")

        if self.use_singularity:
            self.singularity_arg = "--use-singularity --singularity-args ' --cleanenv "
            for bind_path in self.singularity_bind:
                self.singularity_arg += " --bind {}:{}".format(bind_path, bind_path)
            self.singularity_arg += "' "

        if self.run_mode == "cluster":
            sbatch_cmd = (
                " '{} {} "
                " --sample-config {} --profile {} "
                " --account {} --qos {} "
                " --log-dir {} --script-dir {} "
                " --result-dir {} ".format(
                    sys.executable,
                    self.scheduler,
                    self.configfile,
                    self.profile,
                    self.account,
                    self.qos,
                    self.log_path,
                    self.script_path,
                    self.result_path,
                )
            )

            if self.slurm_profiler:
                sbatch_cmd += " --slurm-profiler {}".format(self.slurm_profiler)

            if self.mail_user:
                sbatch_cmd += " --mail-user {} ".format(self.mail_user)

            if self.mail_type:
                sbatch_cmd += " --mail-type {} ".format(self.mail_type)

            sbatch_cmd += " {dependencies} '"

            cluster_cmd = (
                " --immediate-submit -j 999 "
                "--jobname BALSAMIC.{}.{{rulename}}.{{jobid}}.sh "
                "--cluster-config {} --cluster {} ".format(
                    self.case_name, self.cluster_config, sbatch_cmd
                )
            )

        # Merge snakmake config key value list
        snakemake_config_key_value = " ".join(snakemake_config_key_value)

        sm_cmd = (
            f" snakemake --notemp -p "
            f" --directory {self.working_dir} --snakefile {self.snakefile} --configfiles {self.configfile} "
            f" {self.cluster_config} {self.singularity_arg} {quiet_mode} "
            f" {forceall} {dryrun} {cluster_cmd} "
            f" {report} {snakemake_config_key_value} {sm_opt}"
        )
        return sm_cmd


def add_doc(docstring):
    """
    A decorator for adding docstring. Taken shamelessly from stackexchange.
    """

    def document(func):
        func.__doc__ = docstring
        return func

    return document


def createDir(path, interm_path=[]):
    """
    Creates directories by recursively checking if it exists,
    otherwise increments the number
    """
    if os.path.isdir(os.path.abspath(path)):
        basepath = os.path.basename(os.path.abspath(path))
        basepath_number = 0
        if "." in basepath:
            basepath_number = int(basepath.split(".")[1])
        basepath_string = basepath.split(".")[0]
        basepath_number += 1
        path = os.path.join(
            os.path.dirname(os.path.abspath(path)),
            ".".join([basepath_string, str(basepath_number)]),
        )
        interm_path.append(path)
        createDir(path, interm_path)
        return os.path.abspath(interm_path[-1])
    else:
        os.makedirs(os.path.abspath(path), exist_ok=True)
        return os.path.abspath(path)


def write_json(json_out, output_config):
    """Writes JSON format data to an output file"""
    try:
        with open(output_config, "w") as fn:
            json.dump(json_out, fn, indent=4)
    except OSError as error:
        raise error


def iterdict(dic):
    """dictionary iteration - returns generator"""
    for key, value in dic.items():
        if isinstance(value, dict):
            yield from iterdict(value)
        else:
            yield key, value


def get_schedulerpy():
    """
    Returns a string path for scheduler.py
    """

    p = Path(__file__).parents[1]
    scheduler = str(Path(p, "utils", "scheduler.py"))

    return scheduler

def get_snakefile(analysis_type, reference_genome="hg19", sequencing_type="targeted"):
    """
    Return a string path for variant calling snakefile.
    """

    p = Path(__file__).parents[1]
    snakefile = Path(p, "workflows", "balsamic.smk")

    if analysis_type == "generate_ref":
<<<<<<< HEAD
        snakefile = Path(p, "workflows", "reference.smk")
=======
>>>>>>> 9c39f00a
        if "canfam3" in reference_genome:
            snakefile = Path(p, "workflows", "reference-canfam3.smk")
            return str(snakefile)
            
    if analysis_type == "pon":
        snakefile = Path(p, "workflows", "PON.smk")

    return str(snakefile)

def get_config(config_name):
    """
    Return a string path for config file.
    """

    p = Path(__file__).parents[1]
    config_file = str(Path(p, "config", config_name + ".json"))
    if Path(config_file).exists():
        return config_file
    else:
        raise FileNotFoundError(f"Config for {config_name} was not found.")


def recursive_default_dict():
    """
    Recursivly create defaultdict.
    """
    return collections.defaultdict(recursive_default_dict)


def convert_defaultdict_to_regular_dict(inputdict: dict):
    """
    Recursively convert defaultdict to dict.
    """
    if isinstance(inputdict, collections.defaultdict):
        inputdict = {
            key: convert_defaultdict_to_regular_dict(value)
            for key, value in inputdict.items()
        }
    return inputdict


def find_file_index(file_path):
    indexible_files = {
        ".bam": [".bam.bai", ".bai"],
        ".cram": [".cram.crai", ".crai"],
        ".vcf.gz": [".vcf.gz.tbi"],
        ".vcf": [".vcf.tbi"],
    }

    file_path_index = set()
    for file_extension, file_index_extensions in indexible_files.items():
        if file_path.endswith(file_extension):
            for file_index_extension in file_index_extensions:
                new_file_path = file_path.replace(file_extension, file_index_extension)
                if os.path.isfile(new_file_path):
                    file_path_index.add(new_file_path)

    return list(file_path_index)


def get_file_extension(file_path):
    known_multi_extensions = [".vcf.gz", ".vcf.gz.tbi", ".vcf.tbi", ".fastq.gz"]
    file_extension = ""
    for known_ext in known_multi_extensions:
        if file_path.endswith(known_ext):
            file_extension = known_ext
            break

    if not file_extension:
        _, file_extension = os.path.splitext(file_path)

    return file_extension[1:]


def get_from_two_key(input_dict, from_key, by_key, by_value, default=None):
    """
    Given two keys with list of values of same length, find matching index of by_value in from_key from by_key.

    from_key and by_key should both exist
    """

    matching_value = default
    if (
        from_key in input_dict
        and by_key in input_dict
        and by_value in input_dict[from_key]
    ):
        idx = input_dict[from_key].index(by_value)
        matching_value = input_dict[by_key][idx]

    return matching_value


def get_file_status_string(file_to_check):
    """
    Checks if file exsits. and returns a string with checkmark or redcorss mark
    if it exists or doesn't exist respectively.
    Always assume file doesn't exist, unless proven otherwise.
    """
    return_str = Color("[{red}\u2717{/red}] File missing: ") + file_to_check

    file_status = os.path.isfile(file_to_check)
    if file_status:
        return_str = Color("[{green}\u2713{/green}] Found: ") + file_to_check

    return return_str, file_status


def singularity(sif_path: str, cmd: str, bind_paths: list) -> str:
    """Run within container

    Excutes input command string via Singularity container image

    Args:
        sif_path: Path to singularity image file (sif)
        cmd: A string for series of commands to run
        bind_path: a path to bind within container

    Returns:
        A sanitized Singularity cmd

    Raises:
        BalsamicError: An error occured while creating cmd
    """

    singularity_cmd = shutil.which("singularity")
    if not singularity_cmd:
        raise BalsamicError("singularity command does not exist")

    if not Path(sif_path).is_file():
        raise BalsamicError("container file does not exist")

    singularity_bind_path = ""
    for bind_path in bind_paths:
        singularity_bind_path += "--bind {} ".format(bind_path)

    shellcmd = "singularity exec {} {}".format(singularity_bind_path, cmd)

    return " ".join(shellcmd.split())


def merge_json(*args):
    """
    Take a list of json files and merges them together
    Input: list of json file
    Output: dictionary of merged json
    """

    json_out = dict()
    for json_file in args:
        try:
            if isinstance(json_file, dict):
                json_out = {**json_out, **json_file}
            else:
                with open(json_file) as fn:
                    json_out = {**json_out, **json.load(fn)}
        except OSError as error:
            raise error
    return json_out


def validate_fastq_pattern(sample):
    """Finds the correct filename prefix from file path, and returns it.
    An error is raised if sample name has invalid pattern"""

    fq_pattern = re.compile(r"R_[12]" + ".fastq.gz$")
    sample_basename = Path(sample).name

    file_str = sample_basename[0 : (fq_pattern.search(sample_basename).span()[0] + 1)]
    return file_str


def get_panel_chrom(panel_bed) -> list:
    """Returns a set of chromosomes present in PANEL BED"""

    lines = [line.rstrip("\n") for line in open(panel_bed, "r")]
    return {s.split("\t")[0] for s in lines}


def bioinfo_tool_version_non_conda(packages: dict, bioinfo_tools: dict) -> dict:
    """Parses a non-conda bioinfo tool dictionary

    Args:
        packages: dict. Dictionary of bioinfo tools in tool_name=version format
        bioinfo_tools: dict. Bioinfo tools with key as tool name

    Returns:
        non_conda_bioinfo_version: dict. A dictionary of tools as key and version as list in value
    """
    bioinfo_version = {}
    for p in packages:
        name = p.split("=")[0]
        version = "=".join(p.split("=")[1:])
        if name in bioinfo_tools:
            bioinfo_version[name] = list([version])

    return bioinfo_version


def bioinfo_tool_version_conda(
    packages: list, bioinfo_tools: dict, current_bioinfo_tool_version: dict
) -> dict:
    """Parses conda environment dictionary and extracts dependencies as version

    Args:
        packages: list. List of bioinfo tools in channel::tool_name=version format
        bioinfo_tools: dict. Bioinfo tools with key as tool name
        current_bioinfo_tool_version: dict. Current list of bioinfo tool versions.

    Returns:
        conda_bioinfo_version: dict. A dictionary of tools as key and version as list in value
    """
    conda_bioinfo_version = current_bioinfo_tool_version
    for p in packages:
        if isinstance(p, dict):
            continue
        name = p.split("::")[1].split("=")[0]
        version = "=".join(p.split("=")[1:])
        if name not in bioinfo_tools:
            continue
        if name in conda_bioinfo_version:
            conda_bioinfo_version[name].append(version)
            conda_bioinfo_version[name] = list(set(conda_bioinfo_version[name]))
        else:
            conda_bioinfo_version[name] = list([version])

    return conda_bioinfo_version


def get_bioinfo_tools_version(
    bioinfo_tools: dict, container_conda_env_path: os.PathLike
) -> dict:
    """Parses the names and versions of bioinfo tools
    used by BALSAMIC from config YAML into a dict.

    Args:
        bioinfo_tools: dict. A dictionary with bioinfo tools as keys and container as value
        container_conda_env_path: path. Path to all container and conda yaml

    Returns:
        bioinfo_tools_version: dict. Dictionary of bioinfo tools as key and version as value
    """

    bioinfo_tools_version = {}
    for container_conda_env_name in set(bioinfo_tools.values()):
        yaml_file = Path(
            container_conda_env_path,
            container_conda_env_name,
            container_conda_env_name + ".yaml",
        )
        with open(yaml_file, "r") as f:
            conda_yaml = yaml.safe_load(f)
            if isinstance(conda_yaml, dict):
                packages = conda_yaml.get("dependencies")
                bioinfo_tools_version = {
                    **bioinfo_tools_version,
                    **bioinfo_tool_version_conda(
                        packages, bioinfo_tools, bioinfo_tools_version
                    ),
                }
            else:
                bioinfo_tools_version = {
                    **bioinfo_tools_version,
                    **bioinfo_tool_version_non_conda(conda_yaml, bioinfo_tools),
                }
    return bioinfo_tools_version


def get_sample_dict(
    tumor: str,
    normal: str,
    tumor_sample_name: str = None,
    normal_sample_name: str = None,
) -> dict:
    """Concatenates sample dicts for all provided files"""
    samples = {}
    if normal:
        for sample in normal:
            key, val = get_sample_names(sample, "normal")
            samples[key] = val
            samples[key]["sample_name"] = normal_sample_name

    for sample in tumor:
        key, val = get_sample_names(sample, "tumor")
        samples[key] = val
        samples[key]["sample_name"] = tumor_sample_name
    return samples


def get_sample_names(filename, sample_type):
    """Creates a dict with sample prefix, sample type, and readpair suffix"""
    file_str = validate_fastq_pattern(filename)
    if file_str:
        return (
            file_str,
            {
                "file_prefix": file_str,
                "type": sample_type,
                "readpair_suffix": ["1", "2"],
            },
        )


def create_fastq_symlink(casefiles, symlink_dir: Path):
    """Creates symlinks for provided files in analysis/fastq directory.
    Identifies file prefix pattern, and also creates symlinks for the
    second read file, if needed"""

    for filename in casefiles:
        parent_dir = Path(filename).parents[0]
        file_str = validate_fastq_pattern(filename)
        for f in parent_dir.rglob(f"*{file_str}*.fastq.gz"):
            try:
                LOG.info(f"Creating symlink {f} -> {Path(symlink_dir, f.name)}")
                Path(symlink_dir, f.name).symlink_to(f)
            except FileExistsError:
                LOG.info(f"File {symlink_dir / f.name} exists, skipping")


def generate_graph(config_collection_dict, config_path):
    """Generate DAG graph using snakemake stdout output"""

    with CaptureStdout() as graph_dot:
        snakemake.snakemake(
            snakefile=get_snakefile(
                analysis_type=config_collection_dict["analysis"]["analysis_type"],
                reference_genome=config_collection_dict["reference"][
                    "reference_genome"
                ],
                sequencing_type=config_collection_dict["analysis"]["sequencing_type"],
            ),
            dryrun=True,
            configfiles=[config_path],
            printrulegraph=True,
        )

    graph_title = "_".join(
        [
            "BALSAMIC",
            balsamic_version,
            config_collection_dict["analysis"]["case_id"],
        ]
    )
    graph_dot = "".join(graph_dot).replace(
        "snakemake_dag {", 'BALSAMIC { label="' + graph_title + '";labelloc="t";'
    )
    graph_obj = graphviz.Source(
        graph_dot,
        filename=".".join(config_collection_dict["analysis"]["dag"].split(".")[:-1]),
        format="pdf",
        engine="dot",
    )
    graph_obj.render(cleanup=True)


def get_fastq_bind_path(fastq_path: Path) -> list():
    """Takes a path with symlinked fastq files.
    Returns unique paths to parent directories for singulatiry bind
    """
    parents = set()
    for fastq_file_path in Path(fastq_path).iterdir():
        parents.add(Path(fastq_file_path).resolve().parent.as_posix())
    return list(parents)


def convert_deliverables_tags(delivery_json: dict, sample_config_dict: dict) -> dict:
    """Replaces values of file_prefix with sample_name in deliverables dict"""

    for delivery_file in delivery_json["files"]:
        file_tags = delivery_file["tag"].split(",")
        for sample in sample_config_dict["samples"]:
            file_prefix = sample_config_dict["samples"][sample]["file_prefix"]
            sample_name = sample_config_dict["samples"][sample]["sample_name"]
            sample_type = sample_config_dict["samples"][sample]["type"]
            if file_prefix == delivery_file["id"]:
                delivery_file["id"] = sample_name
                for tag_index, tag in enumerate(file_tags):
                    if tag == file_prefix or tag == file_prefix.replace("_", "-"):
                        file_tags[tag_index] = sample_name
                if sample_name not in file_tags:
                    file_tags.append(sample_name)
            if sample_type == delivery_file["id"]:
                delivery_file["id"] = sample_name
            if sample_type in file_tags:
                file_tags.remove(sample_type)
        delivery_file["tag"] = list(set(file_tags))
    return delivery_json


def check_executable(exe_name: str) -> bool:
    """Checks for executable exe_name in PATH"""
    exe_exist = True

    if find_executable(exe_name) is None:
        exe_exist = False

    return exe_exist


def generate_h5(job_name: str, job_id: str, file_path: str) -> str:
    """Generates H5 file for a finished job. Returns None if it cannot generate H5 file"""
    h5_file_name = Path(file_path, job_name + ".h5")
    sh5util_output = subprocess.check_output(
        ["sh5util", "-o", h5_file_name.as_posix(), "-S", "-j", job_id],
        stderr=subprocess.STDOUT,
    )

    if "sh5util: No node-step files found for jobid" in sh5util_output.decode("utf-8"):
        h5_file_name = None

    return h5_file_name


def job_id_dump_to_yaml(job_id_dump: Path, job_id_yaml: Path, case_name: str):
    """Write an input job_id_sacct_file to yaml output"""
    with open(job_id_dump, "r") as jobid_in, open(job_id_yaml, "w") as jobid_out:
        jobid_list = jobid_in.read().splitlines()
        yaml.dump({case_name: jobid_list}, jobid_out)


def create_pon_fastq_symlink(pon_fastqs, symlink_dir):
    for fastq_name in os.listdir(pon_fastqs):
        pon_fastq = Path(pon_fastqs, fastq_name).as_posix()
        pon_sym_file = Path(symlink_dir, fastq_name).as_posix()
        try:
            LOG.info(f"Creating symlink {fastq_name} -> {pon_sym_file}")
            os.symlink(pon_fastq, pon_sym_file)
        except FileExistsError:
            LOG.info(f"File {pon_sym_file} exists, skipping")<|MERGE_RESOLUTION|>--- conflicted
+++ resolved
@@ -250,6 +250,7 @@
 
     return scheduler
 
+
 def get_snakefile(analysis_type, reference_genome="hg19", sequencing_type="targeted"):
     """
     Return a string path for variant calling snakefile.
@@ -259,10 +260,7 @@
     snakefile = Path(p, "workflows", "balsamic.smk")
 
     if analysis_type == "generate_ref":
-<<<<<<< HEAD
         snakefile = Path(p, "workflows", "reference.smk")
-=======
->>>>>>> 9c39f00a
         if "canfam3" in reference_genome:
             snakefile = Path(p, "workflows", "reference-canfam3.smk")
             return str(snakefile)
@@ -271,6 +269,7 @@
         snakefile = Path(p, "workflows", "PON.smk")
 
     return str(snakefile)
+
 
 def get_config(config_name):
     """
