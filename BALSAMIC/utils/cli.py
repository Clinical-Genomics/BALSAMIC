--- conflicted
+++ resolved
@@ -244,11 +244,7 @@
     p = Path(__file__).parents[1]
     snakefile = Path(p, "workflows", "balsamic.smk")
     if analysis_type == "generate_ref":
-<<<<<<< HEAD
         snakefile = Path(p, 'workflows', 'GenerateRef.smk')
-=======
-        snakefile = Path(p, 'workflows', 'GenerateRef')
->>>>>>> f54e9b1b
     elif analysis_type == "umi":
         snakefile = Path(p, 'workflows', 'UMIworkflow.smk')
 
