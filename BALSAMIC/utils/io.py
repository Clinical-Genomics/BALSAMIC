"""Input/Output utility methods."""

import csv
import sys
import gzip
import json
import logging
from datetime import datetime
from io import StringIO
from pathlib import Path
from typing import List, Any

import snakemake
import yaml
from graphviz import Source

from BALSAMIC import __version__ as balsamic_version
from BALSAMIC.utils.exc import BalsamicError

LOG = logging.getLogger(__name__)


<<<<<<< HEAD
class CaptureStdout(list):
    """
    Captures stdout.
    """

    def __enter__(self):
        self._stdout = sys.stdout
        sys.stdout = self._stringio = StringIO()
        return self

    def __exit__(self, *args):
        self.extend(self._stringio.getvalue().splitlines())
        del self._stringio  # free up some memory
        sys.stdout = self._stdout


def generate_workflow_graph(
    config_path: Path, directory_path: Path, snakefile: Path, title: str
) -> None:
    """Generate snakemake workflow graph and save it in a PDF file."""
    with CaptureStdout() as graph_dot:
        snakemake.snakemake(
            snakefile=snakefile,
            dryrun=True,
            configfiles=[config_path.as_posix()],
            printrulegraph=True,
        )
    graph_title: str = "_".join(["BALSAMIC", balsamic_version, title])
    graph_dot: str = "".join(graph_dot).replace(
        "snakemake_dag {", 'BALSAMIC { label="' + graph_title + '";labelloc="t";'
    )
    graph: Source = Source(
        graph_dot,
        directory=directory_path.as_posix(),
        filename=f"{title}_graph",
        format="pdf",
        engine="dot",
    )
    try:
        graph_pdf: Path = Path(graph.render())
        LOG.info(f"Workflow graph generated successfully ({graph_pdf.as_posix()}) ")
    except Exception:
        LOG.error("Workflow graph generation failed")
        raise BalsamicError()


=======
>>>>>>> 6d72b4cb
def read_json(json_path: str) -> dict:
    """Read JSON file and return a dictionary."""
    if Path(json_path).exists():
        with open(json_path, "r") as fn:
            return json.load(fn)
    else:
        raise FileNotFoundError(f"The JSON file {json_path} was not found")


def write_json(json_obj: dict, path: str) -> None:
    """Write JSON format data to an output file."""
    try:
        with open(path, "w") as fn:
            json.dump(json_obj, fn, indent=4)
    except OSError as error:
        raise OSError(f"Error while writing JSON file: {path}, error: {error}")


def read_csv(csv_path: str, delimeter: str = ",") -> List[dict]:
    """Read data from a csv file."""
    with open(csv_path, mode="r") as csv_file:
        csv_reader = csv.DictReader(csv_file, delimiter=delimeter)
        return [row for row in csv_reader]


def write_list_of_strings(list_of_strings: list[str], output_file: str):
    """Writes a list of strings to a file, each on a new line."""
    with open(output_file, "w") as file:
        for string in list_of_strings:
            file.write(f"{string}\n")


def read_yaml(yaml_path: str) -> dict:
    """Read data from a yaml file."""
    if Path(yaml_path).exists():
        with open(yaml_path, "r") as fn:
            return yaml.load(fn, Loader=yaml.SafeLoader)
    else:
        raise FileNotFoundError(f"The YAML file {yaml_path} was not found")


def write_yaml(data: Any, file_path: Path) -> None:
    """Write data to a yaml file."""
    with open(file_path, "w") as file:
        yaml.dump(data, file)


def read_vcf_file(vcf_file_path: str) -> List[str]:
    """
    Reads a VCF file and returns its contents as a list of lines.

    Args:
        vcf_file (str): The path to the VCF file to be read.

    Returns:
        List[str]: A list of strings representing the lines in the VCF file.
    """
    vcf_file_path: Path = Path(vcf_file_path)
    if vcf_file_path.suffix == ".gz":
        with gzip.open(vcf_file_path, "rt") as vcf_file:
            return vcf_file.read().splitlines()
    return vcf_file_path.read_text().splitlines()


def write_finish_file(file_path: str) -> None:
    """Write finish file indicating the analysis completion."""
    with open(file_path, mode="w") as finish_file:
        finish_file.write(f"{datetime.now().strftime('%Y-%m-%d %H:%M')}\n")


def write_sacct_to_yaml(
    case_id: str, sacct_file_path: Path, yaml_file_path: Path
) -> None:
    """Extracts the first element before comma (job ID) from the file content and saves it in a YAML file."""
    with open(sacct_file_path, "r") as file:
        lines: List[str] = file.readlines()
    job_ids: List[str] = [line.strip().split(",")[0] for line in lines]
    with open(yaml_file_path, "w") as yaml_file:
        yaml.dump({case_id: job_ids}, yaml_file)<|MERGE_RESOLUTION|>--- conflicted
+++ resolved
@@ -20,55 +20,6 @@
 LOG = logging.getLogger(__name__)
 
 
-<<<<<<< HEAD
-class CaptureStdout(list):
-    """
-    Captures stdout.
-    """
-
-    def __enter__(self):
-        self._stdout = sys.stdout
-        sys.stdout = self._stringio = StringIO()
-        return self
-
-    def __exit__(self, *args):
-        self.extend(self._stringio.getvalue().splitlines())
-        del self._stringio  # free up some memory
-        sys.stdout = self._stdout
-
-
-def generate_workflow_graph(
-    config_path: Path, directory_path: Path, snakefile: Path, title: str
-) -> None:
-    """Generate snakemake workflow graph and save it in a PDF file."""
-    with CaptureStdout() as graph_dot:
-        snakemake.snakemake(
-            snakefile=snakefile,
-            dryrun=True,
-            configfiles=[config_path.as_posix()],
-            printrulegraph=True,
-        )
-    graph_title: str = "_".join(["BALSAMIC", balsamic_version, title])
-    graph_dot: str = "".join(graph_dot).replace(
-        "snakemake_dag {", 'BALSAMIC { label="' + graph_title + '";labelloc="t";'
-    )
-    graph: Source = Source(
-        graph_dot,
-        directory=directory_path.as_posix(),
-        filename=f"{title}_graph",
-        format="pdf",
-        engine="dot",
-    )
-    try:
-        graph_pdf: Path = Path(graph.render())
-        LOG.info(f"Workflow graph generated successfully ({graph_pdf.as_posix()}) ")
-    except Exception:
-        LOG.error("Workflow graph generation failed")
-        raise BalsamicError()
-
-
-=======
->>>>>>> 6d72b4cb
 def read_json(json_path: str) -> dict:
     """Read JSON file and return a dictionary."""
     if Path(json_path).exists():
