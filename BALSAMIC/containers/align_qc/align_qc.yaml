--- conflicted
+++ resolved
@@ -8,11 +8,7 @@
   - bwa=0.7.15
   - fastqc=0.11.9
   - samtools=1.12
-<<<<<<< HEAD
   - tabix=0.2.6
-=======
-  - tabix=0.2.5
->>>>>>> a3ef086d
   - picard=2.25.0
   - r-base
   - multiqc=1.9
