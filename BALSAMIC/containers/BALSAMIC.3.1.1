--- conflicted
+++ resolved
@@ -3,11 +3,7 @@
 
 %help
     Bioinformatic analysis pipeline for somatic mutations in cancer.
-<<<<<<< HEAD
-    Version 3.1.1 
-=======
     Version 3.1.1
->>>>>>> 071c42ef
 
 %labels
     Maintainer Hassan Foroughi Asl <hassan.foroughi@scilifelab.se>
