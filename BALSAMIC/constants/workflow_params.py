--- conflicted
+++ resolved
@@ -150,8 +150,6 @@
         "wgs_settings": "",
         "tga_settings": "--exome",
     },
-<<<<<<< HEAD
-=======
     "mosdepth": {
         "mapq": 20,
         "samflag": 1796,
@@ -161,13 +159,6 @@
         "min_base_qual": 10,
         "cov_threshold": [50, 100, 150, 200, 250],
     },
-    "vardict": {
-        "allelic_frequency": "0.001",
-        "max_pval": "0.9",
-        "max_mm": "4.5",
-        "column_info": "-c 1 -S 2 -E 3 -g 4",
-    },
->>>>>>> a01dfede
     "vep": {
         "vep_filters": "--compress_output bgzip --vcf --everything --hgvsg --allow_non_variant --dont_skip --buffer_size 30000 --max_sv_size 249250621 --format vcf --offline --variant_class --merged --cache --verbose --force_overwrite"
     },
