--- conflicted
+++ resolved
@@ -76,11 +76,8 @@
             "snakemake_rules/umi/sentieon_consensuscall.rule",
         ],
         "varcall": [
-<<<<<<< HEAD
             "snakemake_rules/variant_calling/extend_bed.rule",
-=======
             "snakemake_rules/variant_calling/cnvkit_preprocess.rule"
->>>>>>> 8d6736ab
             "snakemake_rules/variant_calling/germline_tga.rule",
             "snakemake_rules/variant_calling/split_bed.rule",
             "snakemake_rules/variant_calling/somatic_cnv_tumor_only_tga.rule",
@@ -112,11 +109,8 @@
             "snakemake_rules/umi/umi_sentieon_alignment.rule",
         ],
         "varcall": [
-<<<<<<< HEAD
             "snakemake_rules/variant_calling/extend_bed.rule",
-=======
             "snakemake_rules/variant_calling/cnvkit_preprocess.rule"
->>>>>>> 8d6736ab
             "snakemake_rules/variant_calling/germline_tga.rule",
             "snakemake_rules/variant_calling/split_bed.rule",
             "snakemake_rules/variant_calling/somatic_tumor_normal.rule",
