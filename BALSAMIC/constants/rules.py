"""Snakemake rules constants."""
from typing import Dict, List

from BALSAMIC.constants.cache import GenomeVersion
from BALSAMIC.constants.analysis import (
    AnalysisType,
    AnalysisWorkflow,
    SequencingType,
    WorkflowSolution,
)

common_cache_rules: List[str] = [
    "snakemake_rules/cache/singularity_containers.rule",
    "snakemake_rules/cache/reference_genome_index.rule",
    "snakemake_rules/cache/reference_download.rule",
]

hg_cache_rules: List[str] = common_cache_rules + [
    "snakemake_rules/cache/cadd.rule",
    "snakemake_rules/cache/delly.rule",
    "snakemake_rules/cache/refseq.rule",
    "snakemake_rules/cache/reference_vcf.rule",
    "snakemake_rules/cache/vep.rule",
]

canfam_cache_rules: List[str] = common_cache_rules + [
    "snakemake_rules/cache/refseq_canfam.rule"
]


SNAKEMAKE_RULES: Dict[str, Dict[str, list]] = {
    "common": {
        "misc": ["snakemake_rules/misc/sleep.rule"],
        "qc": [
            "snakemake_rules/quality_control/fastqc.rule",
            "snakemake_rules/quality_control/multiqc.rule",
            "snakemake_rules/quality_control/qc_metrics.rule",
<<<<<<< HEAD
=======
            "snakemake_rules/quality_control/samtools_qc.rule",
            "snakemake_rules/quality_control/sentieon_qc_metrics.rule",
>>>>>>> e348c998
        ],
        "report": [
            "snakemake_rules/report/generate_pdf.rule",
            "snakemake_rules/report/merge_pdfs.rule",
        ],
        "align": [
            "snakemake_rules/align/bam_compress.rule",
        ],
        "varcall": [
            "snakemake_rules/variant_calling/sentieon_quality_filter.rule",
            "snakemake_rules/variant_calling/somatic_sv_quality_filter.rule",
        ],
        "annotate": [
            "snakemake_rules/annotation/somatic_snv_annotation.rule",
            "snakemake_rules/annotation/somatic_sv_annotation.rule",
            "snakemake_rules/annotation/somatic_computations.rule",
            "snakemake_rules/annotation/germline_annotation.rule",
            "snakemake_rules/annotation/varcaller_sv_filter.rule",
            "snakemake_rules/annotation/vcf2cytosure_convert.rule",
            "snakemake_rules/annotation/final_vcf_reheader.rule",
        ],
    },
    "single_targeted": {
        "qc": [
            "snakemake_rules/quality_control/fastp_tga.rule",
            "snakemake_rules/quality_control/picard.rule",
            "snakemake_rules/quality_control/calculate_duplicates.rule",
            "snakemake_rules/quality_control/sambamba_depth.rule",
            "snakemake_rules/quality_control/mosdepth.rule",
            "snakemake_rules/concatenation/concatenation.rule",
            "snakemake_rules/umi/qc_umi.rule",
            "snakemake_rules/umi/mergetype_tumor_umi.rule",
            "snakemake_rules/umi/generate_AF_tables.rule",
            "snakemake_rules/quality_control/samtools_qc_tga.rule",
        ],
        "align": [
            "snakemake_rules/align/tga_sentieon_alignment.rule",
            "snakemake_rules/align/tga_bam_postprocess_and_qc.rule",
            "snakemake_rules/umi/sentieon_umiextract.rule",
            "snakemake_rules/umi/sentieon_consensuscall.rule",
        ],
        "varcall": [
            "snakemake_rules/variant_calling/germline.rule",
            "snakemake_rules/variant_calling/germline_sv_tga.rule",
            "snakemake_rules/variant_calling/somatic_cnv_tumor_only_tga.rule",
            "snakemake_rules/variant_calling/somatic_sv_tumor_only_tga.rule",
            "snakemake_rules/variant_calling/sentieon_split_snv_sv.rule",
            "snakemake_rules/variant_calling/sentieon_tn_varcall_tga.rule",
        ],
        "annotate": [
            "snakemake_rules/annotation/rankscore.rule",
            "snakemake_rules/annotation/varcaller_filter_tumor_only.rule",
            "snakemake_rules/annotation/varcaller_filter_tumor_only_umi.rule",
        ],
    },
    "paired_targeted": {
        "qc": [
            "snakemake_rules/quality_control/fastp_tga.rule",
            "snakemake_rules/quality_control/calculate_duplicates.rule",
            "snakemake_rules/quality_control/picard.rule",
            "snakemake_rules/quality_control/sambamba_depth.rule",
            "snakemake_rules/quality_control/mosdepth.rule",
            "snakemake_rules/umi/qc_umi.rule",
            "snakemake_rules/quality_control/somalier.rule",
            "snakemake_rules/concatenation/concatenation.rule",
            "snakemake_rules/umi/mergetype_tumor_umi.rule",
            "snakemake_rules/umi/mergetype_normal_umi.rule",
            "snakemake_rules/umi/generate_AF_tables.rule",
            "snakemake_rules/quality_control/samtools_qc_tga.rule",
        ],
        "align": [
            "snakemake_rules/align/tga_sentieon_alignment.rule",
            "snakemake_rules/align/tga_bam_postprocess_and_qc.rule",
            "snakemake_rules/umi/sentieon_umiextract.rule",
            "snakemake_rules/umi/sentieon_consensuscall.rule",
        ],
        "varcall": [
            "snakemake_rules/variant_calling/germline.rule",
            "snakemake_rules/variant_calling/germline_sv_tga.rule",
            "snakemake_rules/variant_calling/somatic_sv_tumor_normal_tga.rule",
            "snakemake_rules/variant_calling/somatic_cnv_tumor_normal_tga.rule",
            "snakemake_rules/umi/sentieon_varcall_tnscope_tn.rule",
            "snakemake_rules/variant_calling/sentieon_split_snv_sv.rule",
            "snakemake_rules/variant_calling/sentieon_tn_varcall_tga.rule",
        ],
        "annotate": [
            "snakemake_rules/annotation/rankscore.rule",
            "snakemake_rules/annotation/varcaller_filter_tumor_normal.rule",
            "snakemake_rules/annotation/varcaller_filter_tumor_normal_umi.rule",
            "snakemake_rules/annotation/vcfheader_rename.rule",
        ],
    },
    "single_wgs": {
        "qc": [
            "snakemake_rules/quality_control/fastp_wgs.rule",
            "snakemake_rules/quality_control/picard_wgs.rule",
            "snakemake_rules/quality_control/samtools_qc_wgs.rule",
        ],
        "align": [
            "snakemake_rules/align/wgs_sentieon_bam_postprocess_and_qc.rule",
            "snakemake_rules/align/wgs_sentieon_alignment.rule",
        ],
        "varcall": [
            "snakemake_rules/variant_calling/germline_sv_wgs.rule",
            "snakemake_rules/variant_calling/sentieon_germline.rule",
            "snakemake_rules/variant_calling/sentieon_split_snv_sv.rule",
            "snakemake_rules/variant_calling/sentieon_t_varcall_wgs.rule",
            "snakemake_rules/variant_calling/somatic_sv_tumor_only_wgs.rule",
            "snakemake_rules/dragen_suite/dragen_dna.rule",
        ],
        "annotate": [
            "snakemake_rules/annotation/varcaller_filter_tumor_only.rule",
        ],
    },
    "paired_wgs": {
        "qc": [
            "snakemake_rules/quality_control/fastp_wgs.rule",
            "snakemake_rules/quality_control/picard_wgs.rule",
            "snakemake_rules/quality_control/somalier.rule",
            "snakemake_rules/quality_control/samtools_qc_wgs.rule",
        ],
        "align": [
            "snakemake_rules/align/wgs_sentieon_bam_postprocess_and_qc.rule",
            "snakemake_rules/align/wgs_sentieon_alignment.rule",
        ],
        "varcall": [
            "snakemake_rules/variant_calling/germline_sv_wgs.rule",
            "snakemake_rules/variant_calling/sentieon_germline.rule",
            "snakemake_rules/variant_calling/sentieon_split_snv_sv.rule",
            "snakemake_rules/variant_calling/sentieon_tn_varcall_wgs.rule",
            "snakemake_rules/variant_calling/somatic_sv_tumor_normal_wgs.rule",
        ],
        "annotate": [
            "snakemake_rules/annotation/varcaller_filter_tumor_normal.rule",
            "snakemake_rules/annotation/vcfheader_rename.rule",
        ],
    },
    "cache": {
        GenomeVersion.HG19: hg_cache_rules,
        GenomeVersion.HG38: hg_cache_rules,
        GenomeVersion.CanFam3: canfam_cache_rules,
    },
}

DELIVERY_RULES: List[str] = [
    # QC
    "multiqc",
    "collect_custom_qc_metrics",
    # Alignment
    "mergeBam_tumor_umiconsensus",
    "mergeBam_normal_umiconsensus",
    "bam_compress_tumor",
    "bam_compress_normal",
    # Germline
    "vcfheader_rename_germline",
    "vep_annotate_germlineVAR_tumor",
    "vep_annotate_germlineVAR_normal",
    # SNVs
    "bcftools_view_split_variant",
    "bcftools_filter_tnscope_research_tumor_only",
    "bcftools_filter_tnscope_research_tumor_normal",
    "bcftools_filter_tnscope_clinical_tumor_only",
    "bcftools_filter_tnscope_clinical_tumor_normal",
    "sentieon_tnscope_umi",
    "sentieon_tnscope_umi_tn",
    "bcftools_filter_TNscope_umi_research_tumor_only",
    "bcftools_filter_TNscope_umi_research_tumor_normal",
    "bcftools_filter_TNscope_umi_clinical_tumor_only",
    "bcftools_filter_TNscope_umi_clinical_tumor_normal",
    # SVs
    "svdb_merge_tumor_only",
    "svdb_merge_tumor_normal",
    "bcftools_filter_sv_research",
    "bcftools_filter_sv_clinical",
    "tiddit_sv_tumor_only",
    "tiddit_sv_tumor_normal",
    # CNVs
    "delly_cnv_tumor_only",
    "delly_cnv_tumor_normal",
    "ascat_tumor_normal",
    "cnvpytor_tumor_only",
    "vcf2cytosure_convert_tumor_only",
    "vcf2cytosure_convert_tumor_normal",
    "cnvkit_segment_CNV_research",
    "cnvkit_call_CNV_research",
    "vcf2cytosure_convert",
    "finalize_gens_outputfiles",
    # TMB
    "tmb_calculation",
    # CNV report
    "merge_cnv_pdf_reports",
]<|MERGE_RESOLUTION|>--- conflicted
+++ resolved
@@ -35,11 +35,8 @@
             "snakemake_rules/quality_control/fastqc.rule",
             "snakemake_rules/quality_control/multiqc.rule",
             "snakemake_rules/quality_control/qc_metrics.rule",
-<<<<<<< HEAD
-=======
             "snakemake_rules/quality_control/samtools_qc.rule",
             "snakemake_rules/quality_control/sentieon_qc_metrics.rule",
->>>>>>> e348c998
         ],
         "report": [
             "snakemake_rules/report/generate_pdf.rule",
