--- conflicted
+++ resolved
@@ -79,12 +79,9 @@
             "snakemake_rules/variant_calling/somatic_cnv_tumor_only_tga.rule",
             "snakemake_rules/variant_calling/somatic_sv_tumor_only_tga.rule",
             "snakemake_rules/umi/sentieon_varcall_tnscope.rule",
-<<<<<<< HEAD
             "snakemake_rules/variant_calling/sentieon_split_snv_sv.rule",
             "snakemake_rules/variant_calling/sentieon_t_varcall_tga.rule",
-=======
             "snakemake_rules/variant_calling/somatic_sv_postprocess_and_filter_tumor_only.rule",
->>>>>>> 1268f330
         ],
         "annotate": [
             "snakemake_rules/annotation/rankscore.rule",
@@ -115,12 +112,9 @@
             "snakemake_rules/variant_calling/somatic_sv_tumor_normal_tga.rule",
             "snakemake_rules/variant_calling/somatic_cnv_tumor_normal_tga.rule",
             "snakemake_rules/umi/sentieon_varcall_tnscope_tn.rule",
-<<<<<<< HEAD
             "snakemake_rules/variant_calling/sentieon_split_snv_sv.rule",
             "snakemake_rules/variant_calling/sentieon_tn_varcall_tga.rule",
-=======
             "snakemake_rules/variant_calling/somatic_sv_postprocess_and_filter_tumor_normal.rule",
->>>>>>> 1268f330
         ],
         "annotate": [
             "snakemake_rules/annotation/rankscore.rule",
