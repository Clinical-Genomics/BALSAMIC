"""Snakemake rules constants."""
from typing import Dict, List

from BALSAMIC.constants.cache import GenomeVersion
from BALSAMIC.constants.analysis import (
    AnalysisType,
    AnalysisWorkflow,
    SequencingType,
    WorkflowSolution,
)

common_cache_rules: List[str] = [
    "snakemake_rules/cache/singularity_containers.rule",
    "snakemake_rules/cache/reference_genome_index.rule",
    "snakemake_rules/cache/reference_download.rule",
]

hg_cache_rules: List[str] = common_cache_rules + [
    "snakemake_rules/cache/cadd.rule",
    "snakemake_rules/cache/delly.rule",
    "snakemake_rules/cache/refseq.rule",
    "snakemake_rules/cache/reference_vcf.rule",
    "snakemake_rules/cache/vep.rule",
]

canfam_cache_rules: List[str] = common_cache_rules + [
    "snakemake_rules/cache/refseq_canfam.rule"
]


SNAKEMAKE_RULES: Dict[str, Dict[str, list]] = {
    "common": {
        "misc": ["snakemake_rules/misc/sleep.rule"],
        "qc": [
            "snakemake_rules/quality_control/fastqc.rule",
            "snakemake_rules/quality_control/multiqc.rule",
            "snakemake_rules/quality_control/qc_metrics.rule",
            "snakemake_rules/quality_control/picard_common.rule",
            "snakemake_rules/quality_control/sentieon_qc_metrics.rule",
        ],
        "report": [
            "snakemake_rules/report/generate_pdf.rule",
            "snakemake_rules/report/merge_pdfs.rule",
        ],
        "align": [
            "snakemake_rules/align/bam_compress.rule",
        ],
        "varcall": [
            "snakemake_rules/variant_calling/snv_quality_filter.rule",
            "snakemake_rules/variant_calling/tnscope_post_process.rule",
        ],
        "annotate": [
            "snakemake_rules/annotation/somatic_snv_annotation.rule",
            "snakemake_rules/annotation/somatic_sv_annotation.rule",
            "snakemake_rules/annotation/somatic_computations.rule",
            "snakemake_rules/annotation/germline_annotation.rule",
            "snakemake_rules/annotation/varcaller_sv_filter.rule",
            "snakemake_rules/annotation/vcf2cytosure_convert.rule",
            "snakemake_rules/annotation/final_vcf_reheader.rule",
            "snakemake_rules/annotation/rankscore.rule",
        ],
    },
    "single_targeted": {
        "qc": [
            "snakemake_rules/quality_control/fastp_tga.rule",
            "snakemake_rules/quality_control/picard.rule",
            "snakemake_rules/quality_control/sambamba_depth.rule",
            "snakemake_rules/quality_control/mosdepth.rule",
            "snakemake_rules/concatenation/concatenation.rule",
            "snakemake_rules/umi/qc_umi.rule",
            "snakemake_rules/umi/generate_AF_tables.rule",
            "snakemake_rules/quality_control/samtools_qc_tga.rule",
        ],
        "align": [
            "snakemake_rules/align/tga_sentieon_alignment.rule",
            "snakemake_rules/align/tga_bam_postprocess.rule",
            "snakemake_rules/umi/umi_sentieon_alignment.rule",
            "snakemake_rules/umi/sentieon_consensuscall.rule",
        ],
        "varcall": [
            "snakemake_rules/variant_calling/extend_bed.rule",
            "snakemake_rules/variant_calling/cnvkit_preprocess.rule",
            "snakemake_rules/variant_calling/germline_tga.rule",
            "snakemake_rules/variant_calling/somatic_cnv_tumor_only_tga.rule",
            "snakemake_rules/variant_calling/somatic_sv_tumor_only_tga.rule",
            "snakemake_rules/umi/sentieon_varcall_tnscope.rule",
            "snakemake_rules/umi/modify_tnscope_infofield_umi.rule",
            "snakemake_rules/variant_calling/snv_t_varcall_tga.rule",
            "snakemake_rules/variant_calling/somatic_sv_postprocess_and_filter_tumor_only.rule",
            "snakemake_rules/variant_calling/merge_snv_vcfs.rule",
            "snakemake_rules/variant_calling/vardict_pre_and_postprocessing.rule",
        ],
        "annotate": [
            "snakemake_rules/annotation/varcaller_filter_tumor_only.rule",
            "snakemake_rules/annotation/varcaller_filter_tumor_only_umi.rule",
        ],
    },
    "paired_targeted": {
        "qc": [
            "snakemake_rules/quality_control/fastp_tga.rule",
            "snakemake_rules/quality_control/picard.rule",
            "snakemake_rules/quality_control/sambamba_depth.rule",
            "snakemake_rules/quality_control/mosdepth.rule",
            "snakemake_rules/umi/qc_umi.rule",
            "snakemake_rules/quality_control/somalier.rule",
            "snakemake_rules/concatenation/concatenation.rule",
            "snakemake_rules/umi/generate_AF_tables.rule",
            "snakemake_rules/quality_control/samtools_qc_tga.rule",
        ],
        "align": [
            "snakemake_rules/align/tga_sentieon_alignment.rule",
            "snakemake_rules/align/tga_bam_postprocess.rule",
            "snakemake_rules/umi/sentieon_consensuscall.rule",
            "snakemake_rules/umi/umi_sentieon_alignment.rule",
        ],
        "varcall": [
            "snakemake_rules/variant_calling/extend_bed.rule",
            "snakemake_rules/variant_calling/cnvkit_preprocess.rule",
            "snakemake_rules/variant_calling/germline_tga.rule",
            "snakemake_rules/variant_calling/somatic_sv_tumor_normal_tga.rule",
            "snakemake_rules/variant_calling/somatic_cnv_tumor_normal_tga.rule",
            "snakemake_rules/umi/sentieon_varcall_tnscope_tn.rule",
            "snakemake_rules/umi/modify_tnscope_infofield_umi.rule",
            "snakemake_rules/variant_calling/snv_tn_varcall_tga.rule",
            "snakemake_rules/variant_calling/somatic_sv_postprocess_and_filter_tumor_normal.rule",
            "snakemake_rules/variant_calling/merge_snv_vcfs.rule",
            "snakemake_rules/variant_calling/vardict_pre_and_postprocessing.rule",
        ],
        "annotate": [
            "snakemake_rules/annotation/varcaller_filter_tumor_normal.rule",
            "snakemake_rules/annotation/varcaller_filter_tumor_normal_umi.rule",
            "snakemake_rules/annotation/vcfheader_rename.rule",
            "snakemake_rules/annotation/msi_tumor_normal.rule",
        ],
    },
    "single_wgs": {
        "qc": [
            "snakemake_rules/quality_control/fastp_wgs.rule",
            "snakemake_rules/quality_control/picard_wgs.rule",
            "snakemake_rules/quality_control/samtools_qc_wgs.rule",
        ],
        "align": [
            "snakemake_rules/align/wgs_bam_postprocess.rule",
            "snakemake_rules/align/wgs_sentieon_alignment.rule",
        ],
        "varcall": [
            "snakemake_rules/variant_calling/germline_wgs.rule",
            "snakemake_rules/variant_calling/sentieon_t_varcall_wgs.rule",
            "snakemake_rules/variant_calling/somatic_sv_tumor_only_wgs.rule",
            "snakemake_rules/dragen_suite/dragen_dna.rule",
            "snakemake_rules/variant_calling/somatic_sv_postprocess_and_filter_tumor_only.rule",
        ],
        "annotate": [
            "snakemake_rules/annotation/varcaller_filter_tumor_only_wgs.rule",
        ],
    },
    "paired_wgs": {
        "qc": [
            "snakemake_rules/quality_control/fastp_wgs.rule",
            "snakemake_rules/quality_control/picard_wgs.rule",
            "snakemake_rules/quality_control/somalier.rule",
            "snakemake_rules/quality_control/samtools_qc_wgs.rule",
        ],
        "align": [
            "snakemake_rules/align/wgs_bam_postprocess.rule",
            "snakemake_rules/align/wgs_sentieon_alignment.rule",
        ],
        "varcall": [
            "snakemake_rules/variant_calling/germline_wgs.rule",
            "snakemake_rules/variant_calling/sentieon_tn_varcall_wgs.rule",
            "snakemake_rules/variant_calling/somatic_sv_tumor_normal_wgs.rule",
            "snakemake_rules/variant_calling/somatic_sv_postprocess_and_filter_tumor_normal.rule",
        ],
        "annotate": [
            "snakemake_rules/annotation/varcaller_filter_tumor_normal_wgs.rule",
            "snakemake_rules/annotation/vcfheader_rename.rule",
            "snakemake_rules/annotation/msi_tumor_normal.rule",
        ],
    },
    "cache": {
        GenomeVersion.HG19: hg_cache_rules,
        GenomeVersion.HG38: hg_cache_rules,
        GenomeVersion.CanFam3: canfam_cache_rules,
    },
}

DELIVERY_RULES: List[str] = [
    # QC
    "multiqc",
    "collect_custom_qc_metrics",
    # Alignment
    "bam_compress_tumor_umi",
    "bam_compress_normal_umi",
    "bam_compress_tumor",
    "bam_compress_normal",
    # Germline
    "vcfheader_rename_germline",
    "vep_annotate_germlineVAR_tumor",
    "vep_annotate_germlineVAR_normal",
    # SNVs
    "modify_tnscope_infofield",
    "modify_tnscope_infofield_umi",
    "gatk_update_vcf_sequence_dictionary",
<<<<<<< HEAD
    "bcftools_filter_tnscope_research_tumor_only",
    "bcftools_filter_tnscope_research_tumor_normal",
    "bcftools_filter_tnscope_clinical_tumor_only",
    "bcftools_filter_tnscope_clinical_tumor_normal",
    "bcftools_filter_merged_research_tumor_normal",
    "bcftools_filter_merged_research_tumor_only",
=======
    "bcftools_filter_tnscope_clinical_tumor_only",
    "bcftools_filter_tnscope_clinical_tumor_normal",
>>>>>>> 57bdbe01
    "bcftools_filter_merged_clinical_tumor_only",
    "bcftools_filter_merged_clinical_tumor_normal",
    "sentieon_tnscope_umi",
    "sentieon_tnscope_umi_tn",
    "bcftools_filter_TNscope_umi_clinical_tumor_only",
    "bcftools_filter_TNscope_umi_clinical_tumor_normal",
    "genmod_score_snvs",
    "vep_annotate_somaticSNV_research",
    # SVs
    "svdb_merge_tumor_only",
    "svdb_merge_tumor_normal",
    "bcftools_filter_sv_research",
    "bcftools_filter_sv_clinical",
    "tiddit_sv_tumor_only",
    "tiddit_sv_tumor_normal",
    # CNVs
    "delly_cnv_tumor_only",
    "delly_cnv_tumor_normal",
    "ascat_tumor_normal",
    "cnvpytor_tumor_only",
    "vcf2cytosure_convert_tumor_only",
    "vcf2cytosure_convert_tumor_normal",
    "cnvkit_segment_CNV_research",
    "cnvkit_call_CNV_research",
    "vcf2cytosure_convert",
    "finalize_gens_outputfiles",
    # TMB
    "tmb_calculation",
    "msisensorpro_msi_tumor_normal",
    # CNV report
    "merge_cnv_pdf_reports",
]<|MERGE_RESOLUTION|>--- conflicted
+++ resolved
@@ -201,17 +201,10 @@
     "modify_tnscope_infofield",
     "modify_tnscope_infofield_umi",
     "gatk_update_vcf_sequence_dictionary",
-<<<<<<< HEAD
-    "bcftools_filter_tnscope_research_tumor_only",
-    "bcftools_filter_tnscope_research_tumor_normal",
     "bcftools_filter_tnscope_clinical_tumor_only",
     "bcftools_filter_tnscope_clinical_tumor_normal",
-    "bcftools_filter_merged_research_tumor_normal",
-    "bcftools_filter_merged_research_tumor_only",
-=======
     "bcftools_filter_tnscope_clinical_tumor_only",
     "bcftools_filter_tnscope_clinical_tumor_normal",
->>>>>>> 57bdbe01
     "bcftools_filter_merged_clinical_tumor_only",
     "bcftools_filter_merged_clinical_tumor_normal",
     "sentieon_tnscope_umi",
