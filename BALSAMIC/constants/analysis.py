--- conflicted
+++ resolved
@@ -8,12 +8,7 @@
 class LogFile:
     """Logfile constants"""
 
-<<<<<<< HEAD
-    RUN_LOGNAME: str = "balsamic_run.log"
-    CONFIG_LOGNAME: str = "balsamic_config.log"
-=======
     LOGNAME: str = "balsamic.log"
->>>>>>> 6d72b4cb
 
 
 class SubmitSnakemake:
@@ -22,8 +17,6 @@
     MAX_RUN_HOURS: int = 120
 
 
-<<<<<<< HEAD
-=======
 class SnakemakeDAG:
     """Constants for Snakemake DAG parsing and rendering."""
 
@@ -37,7 +30,6 @@
     GRAPHVIZ_ENGINE: str = "dot"
 
 
->>>>>>> 6d72b4cb
 class RunMode(StrEnum):
     """Balsamic workflow run mode."""
 
