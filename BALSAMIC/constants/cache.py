--- conflicted
+++ resolved
@@ -52,10 +52,7 @@
     GATK: str = "gatk"
     HTSLIB: str = "htslib"
     MULTIQC: str = "multiqc"
-<<<<<<< HEAD
-=======
     MSISENSORPRO: str = "msisensorpro"
->>>>>>> ca53fced
     PURECN: str = "purecn"
     PYTHON_3: str = "varcall_py3"
     PYTHON_27: str = "varcall_py27"
