--- conflicted
+++ resolved
@@ -49,11 +49,8 @@
     "ascatNgs",
     "balsamic",
     "vcf2cytosure",
-<<<<<<< HEAD
+    "cnvpytor",
     "somalier",
-=======
-    "cnvpytor",
->>>>>>> 6f3554f0
 }
 
 BIOINFO_TOOL_ENV = {
