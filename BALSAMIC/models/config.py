--- conflicted
+++ resolved
@@ -2,16 +2,10 @@
 
 import re
 import toml
-<<<<<<< HEAD
+import os
 from glob import glob
 from pathlib import Path
 from typing import Annotated, Dict, List, Optional, Literal
-=======
-import os
-from glob import glob
-from pathlib import Path
-from typing import Annotated, Dict, List, Optional
->>>>>>> 54ef7a24
 
 from pydantic import (
     AfterValidator,
@@ -183,11 +177,7 @@
     config_creation_date: str
     pon_version: Optional[str] = None
     pon_workflow: Optional[PONWorkflow] = None
-<<<<<<< HEAD
-    whitelist_snvs: Optional[Annotated[str, AfterValidator(is_file)]] = None
-=======
     rescue_snvs: Optional[Annotated[str, AfterValidator(is_file)]] = None
->>>>>>> 54ef7a24
 
     @field_validator("pon_version")
     def validate_pon_version(cls, pon_version: Optional[str]):
@@ -223,8 +213,6 @@
 
 
 class ReferenceModel(BaseModel):
-<<<<<<< HEAD
-=======
     """
     Model containing balsamic reference values such as genomic reference file and VCF annotations.
 
@@ -245,7 +233,6 @@
         as_path: Returns the file path for this reference source.
     """
 
->>>>>>> 54ef7a24
     file: Path
     fields: Optional[List[str]] = None
     ops: Optional[List[str]] = None
