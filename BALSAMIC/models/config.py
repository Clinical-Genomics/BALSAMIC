"""Balsamic analysis config case models."""

import re
import toml
from glob import glob
from pathlib import Path
from typing import Annotated, Dict, List, Optional, Literal

from pydantic import (
    AfterValidator,
    BaseModel,
    field_validator,
    model_validator,
    field_serializer,
)

from BALSAMIC import __version__ as balsamic_version
from BALSAMIC.constants.cluster import QOS
from BALSAMIC.constants.analysis import (
    AnalysisType,
    AnalysisWorkflow,
    FastqName,
    Gender,
    MutationOrigin,
    MutationType,
    PONWorkflow,
    SampleType,
    SequencingType,
    WorkflowSolution,
    AnnotationCategory,
)
from BALSAMIC.models.params import QCModel
from BALSAMIC.models.validators import is_dir, is_file


class FastqInfoModel(BaseModel):
    """Holds filepaths for forward and reverse reads for a fastq_pattern."""

    fwd: Annotated[str, AfterValidator(is_file)]
    rev: Annotated[str, AfterValidator(is_file)]
    fwd_resolved: Annotated[Optional[str], AfterValidator(is_file)] = None
    rev_resolved: Annotated[Optional[str], AfterValidator(is_file)] = None


class SampleInstanceModel(BaseModel):
    """Holds attributes for samples used in analysis.

    Attributes:
        type: Field(str): sample type [tumor, normal]
        name: Field(str): sample name
        fastq_info: Field(dict): fastq patterns: paths to forward and reverse fastqs
    """

    type: SampleType
    name: str
    fastq_info: Dict[str, FastqInfoModel]


class PanelModel(BaseModel):
    """Holds attributes of PANEL BED file if provided
    Attributes:
        exome: (bool); optional parameter for targeted analyses to use exome parameters
        capture_kit : Field(str(Path)); string representation of path to PANEL BED file
        chrom : Field(list(str)); list of chromosomes in PANEL BED
        pon_cnn: Field(optional); Path where PON reference .cnn file is stored

    Raises:
        ValueError:
            When capture_kit argument is set, but is not a valid path

    """

    exome: Optional[bool] = False
    capture_kit: Annotated[Optional[str], AfterValidator(is_file)] = None
    chrom: Optional[List[str]] = None
    pon_cnn: Annotated[Optional[str], AfterValidator(is_file)] = None


class VarcallerAttribute(BaseModel):
    """Holds variables for variant caller software
    Attributes:
        mutation: str of mutation class
        mutation_type: str for mutation type
        analysis_type: list of str for analysis types
        workflow_solution: list of str for workflows
        sequencing_type: list of str for workflows

    Raises:
        ValueError:
            When a variable other than [somatic, germline] is passed in mutation field
            When a variable other than [SNV, CNV, SV] is passed in mutation_type field

    """

    mutation: MutationOrigin
    mutation_type: MutationType
    analysis_type: Optional[List[AnalysisType]] = None
    sequencing_type: Optional[List[SequencingType]] = None
    workflow_solution: Optional[List[WorkflowSolution]] = None


class VCFModel(BaseModel):
    """Contains VCF config"""

    tnscope: VarcallerAttribute
    dnascope: VarcallerAttribute
    tnscope_umi: VarcallerAttribute
    manta_germline: VarcallerAttribute
    merged: VarcallerAttribute
    manta: VarcallerAttribute
    vardict: VarcallerAttribute
    vardictsv: VarcallerAttribute
    dellysv: VarcallerAttribute
    cnvkit: VarcallerAttribute
    ascat: VarcallerAttribute
    dellycnv: VarcallerAttribute
    tiddit: VarcallerAttribute
    cnvpytor: VarcallerAttribute
    igh_dux4: VarcallerAttribute
    svdb: VarcallerAttribute


class AnalysisModel(BaseModel):
    """Pydantic model containing workflow variables

    Attributes:

        case_id : Field(required); string case identifier
        soft_filter_normal: (bool); optional parameter to disable hard-filtering on presence in mathed normal sample
        gender: Field(required); string case gender
        analysis_type : Field(required); string literal [single, paired, pon]
            single : if only tumor samples are provided
            paired : if both tumor and normal samples are provided
            pon : panel of normal analysis
        sequencing_type : Field(required); string literal [targeted, wgs]
            targeted : if capture kit was used to enrich specific genomic regions
            wgs : if whole genome sequencing was performed
        analysis_workflow: Field(required); string literal [balsamic, balsamic-qc, balsamic-umi]
            balsamic: execute balsamic workflow
            balsamic-qc: execute balsamic qc-only workflow
            balsamic-umi: execute balsamic along with UMIworkflow for panels
        analysis_dir : Field(required); existing path where to save files
        fastq_path : Field(optional); Path where fastq files will be stored
        script : Field(optional); Path where snakemake scripts will be stored
        log : Field(optional); Path where logs will be saved
        result : Field(optional); Path where BALSAMIC output will be stored
        benchmark : Field(optional); Path where benchmark report will be stored
        dag : Field(optional); Path where DAG graph of workflow will be stored
        BALSAMIC_version  : Field(optional); Current version of BALSAMIC
        config_creation_date  : Field(optional); Timestamp when config was created
        allowlist_snvs: Field(optional); Path to file with list of variants to be allowed through filters

    Raises:
        ValueError:
            When gender is set to any other than [female, male]
            When analysis_type is set to any value other than [single, paired, pon]
            When sequencing_type is set to any value other than [wgs, targeted]
            When analysis_workflow is set to any other than [balsamic, balsamic-qc, balsamic-umi]
    """

    case_id: str
    soft_filter_normal: Optional[bool] = False
    analysis_type: AnalysisType
    gender: Optional[Gender] = None
    sequencing_type: SequencingType
    analysis_workflow: AnalysisWorkflow
    analysis_dir: Annotated[str, AfterValidator(is_dir)]
    fastq_path: Annotated[str, AfterValidator(is_dir)]
    log: Annotated[str, AfterValidator(is_dir)]
    script: Annotated[str, AfterValidator(is_dir)]
    result: Annotated[str, AfterValidator(is_dir)]
    benchmark: Annotated[str, AfterValidator(is_dir)]
    dag: str
    BALSAMIC_version: str = balsamic_version
    config_creation_date: str
    pon_version: Optional[str] = None
    pon_workflow: Optional[PONWorkflow] = None
    allowlist_snvs: Optional[Annotated[str, AfterValidator(is_file)]] = None

    @field_validator("pon_version")
    def validate_pon_version(cls, pon_version: Optional[str]):
        """Checks that the PON version matches the following syntax: v<int>"""
        if pon_version and not re.fullmatch("^v[1-9]\d*$", pon_version):
            raise ValueError(
                f"The provided PON version ({pon_version}) does not follow the defined syntax (v<int>)"
            )
        return pon_version


class CustomFilters(BaseModel):
    """Variant calling custom filters."""

    umi_min_reads: str | None = None


class Sentieon(BaseModel):
    """
    Class providing common functions and variables for different balsamic workflows.

    Attributes:
        sentieon_install_dir: Field(required); path to Sentieon installation directory
        sentieon_exec:  Field(required); path to Sentieon executeable
        sentieon_license: Field(required); Sentieon license string
    """

    sentieon_install_dir: Annotated[str, AfterValidator(is_dir)]
    sentieon_exec: Annotated[str, AfterValidator(is_file)]
    sentieon_license: str
    dnascope_model: Annotated[str, AfterValidator(is_file)]
    tnscope_model: Annotated[str, AfterValidator(is_file)]


class ReferenceModel(BaseModel):
    file: Path
    fields: Optional[List[str]] = None
    ops: Optional[List[str]] = None
    names: Optional[List[str]] = None
    columns: Optional[List[int]] = None
    category: Optional[AnnotationCategory] = None

    @field_serializer("file")
    def _ser_file(self, v: Path, _info):
        return v.as_posix()

    def is_annotated(self) -> bool:
        return (
            self.fields is not None and self.ops is not None and self.names is not None
        )

    def as_path(self) -> Path:
        return self.file


class ConfigModel(BaseModel):
    """
    Class providing common functions and variables for different balsamic workflows.

    Attributes:
        QC : Field(QCmodel); variables relevant for fastq preprocessing and QC
        samples : Field(List[SampleInstanceModel]); List containing samples submitted for analysis
        reference : Field(Dict); dictionary containing paths to reference genome files
        panel : Field(PanelModel(optional)); variables relevant to PANEL BED if capture kit is used
        bioinfo_tools : Field(dict); dictionary of bioinformatics software and which conda/container they are in
        bioinfo_tools_version : Field(dict); dictionary of bioinformatics software and their versions used for the analysis
        singularity : Field(Dict); path to singularity container of BALSAMIC
        vcf : Field(VCFmodel); variables relevant for variant calling pipeline
        background_variants: Field(Path(optional)); path to BACKGROUND VARIANTS for UMI
        analysis: Field(AnalysisModel); Pydantic model containing workflow variables
        custom_filters: Field(CustomFilters); custom parameters for variant filtering
        sentieon: Field(required); Sentieon model attributes
        qos: Field(QOS);
        account: Cluster account to run jobs

    This class also contains functions that help retrieve sample and file information,
    facilitating BALSAMIC run operations in Snakemake.

    Functions:
        - get_all_sample_names: Return all sample names in the analysis.
        - get_fastq_patterns_by_sample: Return all fastq patterns for given samples.
        - get_all_fastqs_for_sample: Return all fastqs for a sample.
        - get_fastq_by_fastq_pattern: Return fastq file path for requested fastq pattern and type.
        - get_sample_name_by_type: Return sample name for requested sample type.
        - get_sample_type_by_name: Return sample type for requested sample name.
        - get_bam_name_per_lane: Return list of bam file names for all fastq patterns of a sample.
        - get_final_bam_name: Return final bam name for downstream analysis.
    """

    QC: QCModel = QCModel()
    samples: List[SampleInstanceModel]
    reference: Dict[str, ReferenceModel]
    singularity: Dict[str, str]
    bioinfo_tools: Dict
    bioinfo_tools_version: Dict
    panel: Optional[PanelModel] = None
    vcf: Optional[VCFModel] = None
    background_variants: Optional[str] = None
    analysis: AnalysisModel
    custom_filters: CustomFilters | None = None
    sentieon: Sentieon
    qos: Optional[QOS] = None
    account: Optional[str] = None
<<<<<<< HEAD
=======

    @field_validator("reference")
    def abspath_as_str(cls, reference: Dict[str, Path]):
        for k, v in reference.items():
            reference[k] = Path(v).resolve().as_posix()
        return reference
>>>>>>> 6d72b4cb

    @field_validator("singularity")
    def transform_path_to_dict(cls, singularity: Dict[str, str]):
        for k, v in singularity.items():
            singularity[k] = Path(v).resolve().as_posix()
        return singularity

    @field_validator("background_variants")
    def background_variants_abspath_as_str(cls, background_variants: str):
        """Converts FilePath to string."""
        if background_variants:
            return Path(background_variants).resolve().as_posix()
        return None

    @field_validator("samples")
    def no_duplicate_fastq_patterns(cls, samples):
        """Validate that no duplicate fastq patterns have been assigned in dict."""
        fastq_pattern_counts = {}

        # Count Fastq pattern occurrence
        for sample in samples:
            for fastq_pattern in sample.fastq_info.keys():
                if fastq_pattern not in fastq_pattern_counts:
                    fastq_pattern_counts[fastq_pattern] = 1
                else:
                    fastq_pattern_counts[fastq_pattern] += 1

        # Look for duplicates
        duplicates = []
        for fastq_pattern in fastq_pattern_counts:
            if fastq_pattern_counts[fastq_pattern] > 1:
                duplicates.append(fastq_pattern)

        if duplicates:
            raise ValueError(
                f"Duplicate FastqPattern(s) found: {', '.join(duplicates)} across multiple samples"
            )

        return samples

    @model_validator(mode="before")
    def no_unassigned_fastqs_in_fastq_dir(cls, values):
        """All fastq files in the supplied fastq-dir must have been assigned to the sample-dict."""

        def get_all_fwd_rev_values(samples) -> List[str]:
            # Return all fastq files in analysis
            fwd_rev_values = []
            for sample in samples:
                for fastq_pattern in sample["fastq_info"]:
                    fwd_rev_values.append(
                        sample["fastq_info"][fastq_pattern][FastqName.FWD]
                    )
                    fwd_rev_values.append(
                        sample["fastq_info"][fastq_pattern][FastqName.REV]
                    )
            return fwd_rev_values

        fastq_path = values["analysis"]["fastq_path"]

        # Get a set of all fastq files in fastq-directory
        fastqs_in_fastq_path = set(glob(f"{fastq_path}/*fastq.gz"))

        # Look for fastqs in sample dict
        fastqs_assigned = set(get_all_fwd_rev_values(values["samples"]))

        unassigned_fastqs = fastqs_in_fastq_path - fastqs_assigned
        if unassigned_fastqs:
            raise ValueError(
                f"Fastqs in fastq-dir not assigned to sample config: {unassigned_fastqs}"
            )

        return values

    def retrieve_annotations(self, category: Optional[str] = None) -> List[Dict]:
        """Builds the annotations list, optionally filtered by category."""
        annotations = []
        for ref in self.reference.values():
            if ref.is_annotated() and (category is None or ref.category == category):
                annotations.append(
                    {
                        "annotation": [
                            {
                                "file": ref.as_path().as_posix(),
                                "fields": ref.fields,
                                "ops": ref.ops,
                                "names": ref.names,
                            }
                        ]
                    }
                )
        return annotations

    def retrieve_annotations_toml(self, category: Optional[str] = None) -> str:
        """Returns TOML string of clinical annotations, optionally filtered by category."""
        toml_annotations = ""
        for annotation in self.retrieve_annotations(category):
            toml_annotations += toml.dumps(annotation)
        return toml_annotations

    def get_all_sample_names(self) -> List[str]:
        """Return all sample names in the analysis."""
        return [sample.name for sample in self.samples]

    def get_fastq_patterns_by_sample(self, sample_names: List[str]) -> List[str]:
        """Return all fastq_patterns for a given sample."""
        return [
            fastq_pattern
            for sample in self.samples
            if sample.name in sample_names
            for fastq_pattern in sample.fastq_info.keys()
        ]

    def get_all_fastqs_for_sample(
        self, sample_name: str, fastq_types: Optional[List[FastqName]] = None
    ) -> List[str]:
        """Return all fastqs (optionally only [fwd/rev]) involved in analysis of sample."""

        if fastq_types is None:
            fastq_types = [FastqName.FWD, FastqName.REV]

        fastq_list: List = []
        for sample in self.samples:
            if sample.name == sample_name:
                for fastq_info in sample.fastq_info.values():
                    if FastqName.FWD in fastq_types:
                        fastq_list.append(fastq_info.fwd)
                    if FastqName.REV in fastq_types:
                        fastq_list.append(fastq_info.rev)
        return fastq_list

    def get_all_fastq_names(self, remove_suffix: bool = False) -> List[str]:
        """Return all fastq_names involved in analysis, optionally remove fastq.gz suffix."""
        fastq_names = []
        for sample in self.samples:
            for fastq_pattern, fastqs in sample.fastq_info.items():
                if remove_suffix:
                    fastq_names.extend(
                        [
                            Path(fastqs.fwd).name.replace(".fastq.gz", ""),
                            Path(fastqs.rev).name.replace(".fastq.gz", ""),
                        ]
                    )
                else:
                    fastq_names.extend(
                        [
                            Path(fastqs.fwd).name,
                            Path(fastqs.rev).name,
                        ]
                    )
        return fastq_names

    def get_fastq_by_fastq_pattern(
        self, fastq_pattern: str, fastq_type: FastqName
    ) -> str:
        """Return fastq file path for requested fastq pair pattern and fastq type: [fwd/rev]."""
        for sample in self.samples:
            if fastq_pattern in sample.fastq_info:
                return (
                    sample.fastq_info[fastq_pattern].fwd
                    if fastq_type == FastqName.FWD
                    else sample.fastq_info[fastq_pattern].rev
                )

    def get_sample_name_by_type(self, sample_type: str) -> str:
        """Return sample name for requested sample type."""
        for sample in self.samples:
            if sample.type == sample_type:
                return sample.name

    def get_sample_type_by_name(self, sample_name: str, uppercase: bool = False) -> str:
        """Return sample type for requested sample name, optionally return it capitalized"""
        for sample in self.samples:
            if sample.name == sample_name:
                return sample.type.upper() if uppercase else sample.type

    def get_bam_name_per_lane(self, bam_dir: str, sample_name: str) -> List[str]:
        """Return list of bam-file names for all fastq_patterns of a sample."""
        bam_names = []
        for sample in self.samples:
            if sample.name == sample_name:
                sample_type = self.get_sample_type_by_name(sample_name)
                bam_names.extend(
                    [
                        f"{bam_dir}{sample_type}.{sample_name}.{fastq_pattern}.align_sort.bam"
                        for fastq_pattern in sample.fastq_info
                    ]
                )
        return bam_names

    def get_final_bam_name(
        self,
        bam_dir: str,
        sample_name: str = None,
        sample_type: str = None,
        specified_suffix: str = None,
    ) -> str:
        """Return bam name to be used in downstream analysis."""

        if not sample_name and not sample_type:
            raise ValueError(
                "Either sample_name or sample_type must be provided to get the final bam name."
            )

        sample_name = (
            self.get_sample_name_by_type(sample_type)
            if not sample_name
            else sample_name
        )

        sample_type = (
            self.get_sample_type_by_name(sample_name)
            if not sample_type
            else sample_type
        )

        if self.analysis.analysis_type == AnalysisType.PON:
            # Only dedup is necessary for panel of normals
            final_bam_suffix = "dedup.fixmate"
        elif self.analysis.sequencing_type == SequencingType.TARGETED:
            # TGA uses UMIs
            final_bam_suffix = "dedup.fixmate"
        else:
            # For WGS the bamfiles are realigned
            final_bam_suffix = "dedup.realign"

        if specified_suffix:
            final_bam_suffix = specified_suffix

        return f"{bam_dir}{sample_type}.{sample_name}.{final_bam_suffix}.bam"

    def get_cnv_report_plots(self) -> List[str]:
        """Return a list of AscatNgs CNV plot files."""
        if self.analysis.analysis_type == AnalysisType.SINGLE:
            return [
                f"CNV.somatic.{self.analysis.case_id}.cnvpytor.circular.png",
                f"CNV.somatic.{self.analysis.case_id}.cnvpytor.scatter.png",
            ]
        return [
            f"CNV.somatic.{self.analysis.case_id}.ascat.ascatprofile.png",
            f"CNV.somatic.{self.analysis.case_id}.ascat.rawprofile.png",
            f"CNV.somatic.{self.analysis.case_id}.ascat.ASPCF.png",
            f"CNV.somatic.{self.analysis.case_id}.ascat.tumor.png",
            f"CNV.somatic.{self.analysis.case_id}.ascat.germline.png",
            f"CNV.somatic.{self.analysis.case_id}.ascat.sunrise.png",
        ]<|MERGE_RESOLUTION|>--- conflicted
+++ resolved
@@ -279,15 +279,12 @@
     sentieon: Sentieon
     qos: Optional[QOS] = None
     account: Optional[str] = None
-<<<<<<< HEAD
-=======
 
     @field_validator("reference")
     def abspath_as_str(cls, reference: Dict[str, Path]):
         for k, v in reference.items():
             reference[k] = Path(v).resolve().as_posix()
         return reference
->>>>>>> 6d72b4cb
 
     @field_validator("singularity")
     def transform_path_to_dict(cls, singularity: Dict[str, str]):
