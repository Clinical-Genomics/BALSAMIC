"""Balsamic analysis config case models."""
import re
from glob import glob
from pathlib import Path
from typing import Annotated, Dict, List, Optional

from pydantic import AfterValidator, BaseModel, field_validator, model_validator

from BALSAMIC import __version__ as balsamic_version
from BALSAMIC.constants.analysis import (
    AnalysisType,
    AnalysisWorkflow,
    FastqName,
    Gender,
    MutationOrigin,
    MutationType,
    PONWorkflow,
    SampleType,
    SequencingType,
    WorkflowSolution,
)
from BALSAMIC.models.params import QCModel
from BALSAMIC.models.validators import is_dir, is_file


class FastqInfoModel(BaseModel):
    """Holds filepaths for forward and reverse reads for a fastq_pattern."""

    fwd: Annotated[str, AfterValidator(is_file)]
    rev: Annotated[str, AfterValidator(is_file)]
    fwd_resolved: Annotated[Optional[str], AfterValidator(is_file)] = None
    rev_resolved: Annotated[Optional[str], AfterValidator(is_file)] = None


class SampleInstanceModel(BaseModel):
    """Holds attributes for samples used in analysis.

    Attributes:
        type: Field(str): sample type [tumor, normal]
        name: Field(str): sample name
        fastq_info: Field(dict): fastq patterns: paths to forward and reverse fastqs
    """

    type: SampleType
    name: str
    fastq_info: Dict[str, FastqInfoModel]


class PanelModel(BaseModel):
    """Holds attributes of PANEL BED file if provided
    Attributes:
        exome: (bool); optional parameter for targeted analyses to use exome parameters
        capture_kit : Field(str(Path)); string representation of path to PANEL BED file
        chrom : Field(list(str)); list of chromosomes in PANEL BED
        pon_cnn: Field(optional); Path where PON reference .cnn file is stored

    Raises:
        ValueError:
            When capture_kit argument is set, but is not a valid path

    """

    exome: Optional[bool] = False
    capture_kit: Annotated[Optional[str], AfterValidator(is_file)] = None
    chrom: Optional[List[str]] = None
    pon_cnn: Annotated[Optional[str], AfterValidator(is_file)] = None


class VarcallerAttribute(BaseModel):
    """Holds variables for variant caller software
    Attributes:
        mutation: str of mutation class
        mutation_type: str of mutation type
        analysis_type: list of str for analysis types
        workflow_solution: list of str for workflows
        sequencing_type: list of str for workflows

    Raises:
        ValueError:
            When a variable other than [somatic, germline] is passed in mutation field
            When a variable other than [SNV, CNV, SV] is passed in mutation_type field

    """

    mutation: MutationOrigin
    mutation_type: MutationType
    analysis_type: Optional[List[AnalysisType]] = None
    sequencing_type: Optional[List[SequencingType]] = None
    workflow_solution: Optional[List[WorkflowSolution]] = None


class VCFModel(BaseModel):
    """Contains VCF config"""

    tnscope: VarcallerAttribute
    dnascope: VarcallerAttribute
    tnscope_umi: VarcallerAttribute
    manta_germline: VarcallerAttribute
    manta: VarcallerAttribute
    dellysv: VarcallerAttribute
    cnvkit: VarcallerAttribute
    ascat: VarcallerAttribute
    dellycnv: VarcallerAttribute
    tiddit: VarcallerAttribute
    cnvpytor: VarcallerAttribute
    igh_dux4: VarcallerAttribute
    svdb: VarcallerAttribute


class AnalysisModel(BaseModel):
    """Pydantic model containing workflow variables

    Attributes:

        case_id : Field(required); string case identifier
        gender: Field(required); string case gender
        analysis_type : Field(required); string literal [single, paired, pon]
            single : if only tumor samples are provided
            paired : if both tumor and normal samples are provided
            pon : panel of normal analysis
        sequencing_type : Field(required); string literal [targeted, wgs]
            targeted : if capture kit was used to enrich specific genomic regions
            wgs : if whole genome sequencing was performed
        analysis_workflow: Field(required); string literal [balsamic, balsamic-qc, balsamic-umi]
            balsamic: execute balsamic workflow
            balsamic-qc: execute balsamic qc-only workflow
            balsamic-umi: execute balsamic along with UMIworkflow for panels
        analysis_dir : Field(required); existing path where to save files
        fastq_path : Field(optional); Path where fastq files will be stored
        script : Field(optional); Path where snakemake scripts will be stored
        log : Field(optional); Path where logs will be saved
        result : Field(optional); Path where BALSAMIC output will be stored
        benchmark : Field(optional); Path where benchmark report will be stored
        dag : Field(optional); Path where DAG graph of workflow will be stored
        BALSAMIC_version  : Field(optional); Current version of BALSAMIC
        config_creation_date  : Field(optional); Timestamp when config was created

    Raises:
        ValueError:
            When gender is set to any other than [female, male]
            When analysis_type is set to any value other than [single, paired, pon]
            When sequencing_type is set to any value other than [wgs, targeted]
            When analysis_workflow is set to any other than [balsamic, balsamic-qc, balsamic-umi]
    """

    case_id: str
    analysis_type: AnalysisType
    gender: Optional[Gender] = None
    sequencing_type: SequencingType
    analysis_workflow: AnalysisWorkflow
    analysis_dir: Annotated[str, AfterValidator(is_dir)]
    fastq_path: Annotated[str, AfterValidator(is_dir)]
    log: Annotated[str, AfterValidator(is_dir)]
    script: Annotated[str, AfterValidator(is_dir)]
    result: Annotated[str, AfterValidator(is_dir)]
    benchmark: Annotated[str, AfterValidator(is_dir)]
    dag: str
    BALSAMIC_version: str = balsamic_version
    config_creation_date: str
    pon_version: Optional[str] = None
    pon_workflow: Optional[PONWorkflow] = None

    @field_validator("pon_version")
    def validate_pon_version(cls, pon_version: Optional[str]):
        """Checks that the PON version matches the following syntax: v<int>"""
        if pon_version and not re.fullmatch("^v[1-9]\d*$", pon_version):
            raise ValueError(
                f"The provided PON version ({pon_version}) does not follow the defined syntax (v<int>)"
            )
        return pon_version


class ConfigModel(BaseModel):
    """
    Class providing common functions and variables for different balsamic workflows.

    Attributes:
        QC : Field(QCmodel); variables relevant for fastq preprocessing and QC
        samples : Field(List[SampleInstanceModel]); List containing samples submitted for analysis
        reference : Field(Dict); dictionary containing paths to reference genome files
        panel : Field(PanelModel(optional)); variables relevant to PANEL BED if capture kit is used
        bioinfo_tools : Field(dict); dictionary of bioinformatics software and which conda/container they are in
        bioinfo_tools_version : Field(dict); dictionary of bioinformatics software and their versions used for the analysis
        singularity : Field(Dict); path to singularity container of BALSAMIC
        vcf : Field(VCFmodel); variables relevant for variant calling pipeline
        background_variants: Field(Path(optional)); path to BACKGROUND VARIANTS for UMI
        analysis: Field(AnalysisModel); Pydantic model containing workflow variables

    This class also contains functions that help retrieve sample and file information,
    facilitating BALSAMIC run operations in Snakemake.

    Functions:
        - get_all_sample_names: Return all sample names in the analysis.
        - get_fastq_patterns_by_sample: Return all fastq patterns for given samples.
        - get_all_fastqs_for_sample: Return all fastqs for a sample.
        - get_fastq_by_fastq_pattern: Return fastq file path for requested fastq pattern and type.
        - get_sample_name_by_type: Return sample name for requested sample type.
        - get_sample_type_by_name: Return sample type for requested sample name.
        - get_bam_name_per_lane: Return list of bam file names for all fastq patterns of a sample.
        - get_final_bam_name: Return final bam name for downstream analysis.
    """

    QC: QCModel
    samples: List[SampleInstanceModel]
    reference: Dict[str, Path]
    singularity: Dict[str, str]
    bioinfo_tools: Dict
    bioinfo_tools_version: Dict
    panel: Optional[PanelModel] = None
    vcf: Optional[VCFModel] = None
    background_variants: Optional[str] = None
    analysis: AnalysisModel

    @field_validator("reference")
    def abspath_as_str(cls, reference: Dict[str, Path]):
        for k, v in reference.items():
            reference[k] = Path(v).resolve().as_posix()
        return reference

    @field_validator("singularity")
    def transform_path_to_dict(cls, singularity: Dict[str, str]):
        for k, v in singularity.items():
            singularity[k] = Path(v).resolve().as_posix()
        return singularity

    @field_validator("background_variants")
    def background_variants_abspath_as_str(cls, background_variants: str):
        """Converts FilePath to string."""
        if background_variants:
            return Path(background_variants).resolve().as_posix()
        return None

    @field_validator("samples")
    def no_duplicate_fastq_patterns(cls, samples):
        """Validate that no duplicate fastq patterns have been assigned in dict."""
        fastq_pattern_counts = {}

        # Count Fastq pattern occurrence
        for sample in samples:
            for fastq_pattern in sample.fastq_info.keys():
                if fastq_pattern not in fastq_pattern_counts:
                    fastq_pattern_counts[fastq_pattern] = 1
                else:
                    fastq_pattern_counts[fastq_pattern] += 1

        # Look for duplicates
        duplicates = []
        for fastq_pattern in fastq_pattern_counts:
            if fastq_pattern_counts[fastq_pattern] > 1:
                duplicates.append(fastq_pattern)

        if duplicates:
            raise ValueError(
                f"Duplicate FastqPattern(s) found: {', '.join(duplicates)} across multiple samples"
            )

        return samples

    @model_validator(mode="before")
    def no_unassigned_fastqs_in_fastq_dir(cls, values):
        """All fastq files in the supplied fastq-dir must have been assigned to the sample-dict."""

        def get_all_fwd_rev_values(samples) -> List[str]:
            # Return all fastq files in analysis
            fwd_rev_values = []
            for sample in samples:
                for fastq_pattern in sample["fastq_info"]:
                    fwd_rev_values.append(
                        sample["fastq_info"][fastq_pattern][FastqName.FWD]
                    )
                    fwd_rev_values.append(
                        sample["fastq_info"][fastq_pattern][FastqName.REV]
                    )
            return fwd_rev_values

        fastq_path = values["analysis"]["fastq_path"]

        # Get a set of all fastq files in fastq-directory
        fastqs_in_fastq_path = set(glob(f"{fastq_path}/*fastq.gz"))

        # Look for fastqs in sample dict
        fastqs_assigned = set(get_all_fwd_rev_values(values["samples"]))

        unassigned_fastqs = fastqs_in_fastq_path - fastqs_assigned
        if unassigned_fastqs:
            raise ValueError(
                f"Fastqs in fastq-dir not assigned to sample config: {unassigned_fastqs}"
            )

        return values

    def get_all_sample_names(self) -> List[str]:
        """Return all sample names in the analysis."""
        return [sample.name for sample in self.samples]

    def get_fastq_patterns_by_sample(self, sample_names: List[str]) -> List[str]:
        """Return all fastq_patterns for a given sample."""
        return [
            fastq_pattern
            for sample in self.samples
            if sample.name in sample_names
            for fastq_pattern in sample.fastq_info.keys()
        ]

    def get_all_fastqs_for_sample(
        self, sample_name: str, fastq_types: Optional[List[FastqName]] = None
    ) -> List[str]:
        """Return all fastqs (optionally only [fwd/rev]) involved in analysis of sample."""

        if fastq_types is None:
            fastq_types = [FastqName.FWD, FastqName.REV]

        fastq_list: List = []
        for sample in self.samples:
            if sample.name == sample_name:
                for fastq_info in sample.fastq_info.values():
                    if FastqName.FWD in fastq_types:
                        fastq_list.append(fastq_info.fwd)
                    if FastqName.REV in fastq_types:
                        fastq_list.append(fastq_info.rev)
        return fastq_list

    def get_all_fastq_names(self, remove_suffix: bool = False) -> List[str]:
        """Return all fastq_names involved in analysis, optionally remove fastq.gz suffix."""
        fastq_names = []
        for sample in self.samples:
            for fastq_pattern, fastqs in sample.fastq_info.items():
                if remove_suffix:
                    fastq_names.extend(
                        [
                            Path(fastqs.fwd).name.replace(".fastq.gz", ""),
                            Path(fastqs.rev).name.replace(".fastq.gz", ""),
                        ]
                    )
                else:
                    fastq_names.extend(
                        [
                            Path(fastqs.fwd).name,
                            Path(fastqs.rev).name,
                        ]
                    )
        return fastq_names

    def get_fastq_by_fastq_pattern(
        self, fastq_pattern: str, fastq_type: FastqName
    ) -> str:
        """Return fastq file path for requested fastq pair pattern and fastq type: [fwd/rev]."""
        for sample in self.samples:
            if fastq_pattern in sample.fastq_info:
                return (
                    sample.fastq_info[fastq_pattern].fwd
                    if fastq_type == FastqName.FWD
                    else sample.fastq_info[fastq_pattern].rev
                )

    def get_sample_name_by_type(self, sample_type: str) -> str:
        """Return sample name for requested sample type."""
        for sample in self.samples:
            if sample.type == sample_type:
                return sample.name

    def get_sample_type_by_name(self, sample_name: str, uppercase: bool = False) -> str:
        """Return sample type for requested sample name, optionally return it capitalized"""
        for sample in self.samples:
            if sample.name == sample_name:
                return sample.type.upper() if uppercase else sample.type

    def get_bam_name_per_lane(self, bam_dir: str, sample_name: str) -> List[str]:
        """Return list of bam-file names for all fastq_patterns of a sample."""
        bam_names = []
        for sample in self.samples:
            if sample.name == sample_name:
                bam_names.extend(
                    [
                        f"{bam_dir}{sample_name}_align_sort_{fastq_pattern}.bam"
                        for fastq_pattern in sample.fastq_info
                    ]
                )
        return bam_names

    def get_final_bam_name(
        self, bam_dir: str, sample_name: str = None, sample_type: str = None, specified_suffix: str = None) -> str:
        """Return final bam name to be used in downstream analysis."""

        if not sample_name and not sample_type:
            raise ValueError(
                "Either sample_name or sample_type must be provided to get the final bam name."
            )

        sample_name = (
            self.get_sample_name_by_type(sample_type)
            if not sample_name
            else sample_name
        )

        sample_type = (
            self.get_sample_type_by_name(sample_name)
            if not sample_type
            else sample_type
        )

        if self.analysis.analysis_type == AnalysisType.PON:
            # Only dedup is necessary for panel of normals
            final_bam_suffix = "dedup"
        elif self.analysis.sequencing_type == SequencingType.TARGETED:
<<<<<<< HEAD
            # TGA uses UMIs
            final_bam_suffix = "consensuscalled_umi"

=======
            # Only dedup is necessary for TGA
            final_bam_suffix = "dedup.fixmate.qualcapped"
>>>>>>> e348c998
        else:
            # For WGS the bamfiles are realigned
            final_bam_suffix = "dedup.realign"

        if specified_suffix:
            final_bam_suffix = specified_suffix

        return f"{bam_dir}{sample_type}.{sample_name}.{final_bam_suffix}.bam"

    def get_cnv_report_plots(self) -> List[str]:
        """Return a list of AscatNgs CNV plot files."""
        if self.analysis.analysis_type == AnalysisType.SINGLE:
            return [
                f"CNV.somatic.{self.analysis.case_id}.cnvpytor.circular.png",
                f"CNV.somatic.{self.analysis.case_id}.cnvpytor.scatter.png",
            ]
        return [
            f"CNV.somatic.{self.analysis.case_id}.ascat.ascatprofile.png",
            f"CNV.somatic.{self.analysis.case_id}.ascat.rawprofile.png",
            f"CNV.somatic.{self.analysis.case_id}.ascat.ASPCF.png",
            f"CNV.somatic.{self.analysis.case_id}.ascat.tumor.png",
            f"CNV.somatic.{self.analysis.case_id}.ascat.germline.png",
            f"CNV.somatic.{self.analysis.case_id}.ascat.sunrise.png",
        ]<|MERGE_RESOLUTION|>--- conflicted
+++ resolved
@@ -403,14 +403,8 @@
             # Only dedup is necessary for panel of normals
             final_bam_suffix = "dedup"
         elif self.analysis.sequencing_type == SequencingType.TARGETED:
-<<<<<<< HEAD
             # TGA uses UMIs
-            final_bam_suffix = "consensuscalled_umi"
-
-=======
-            # Only dedup is necessary for TGA
-            final_bam_suffix = "dedup.fixmate.qualcapped"
->>>>>>> e348c998
+            final_bam_suffix = "dedup.fixmate"
         else:
             # For WGS the bamfiles are realigned
             final_bam_suffix = "dedup.realign"
