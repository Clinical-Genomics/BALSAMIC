[bumpversion]
<<<<<<< HEAD
current_version = 3.0.1
=======
current_version = 3.1.4
>>>>>>> 8a881069
commit = True
tag = True
tag_name = v{new_version}

[bumpversion:file:BALSAMIC/containers/BALSAMIC.latest]

[bumpversion:file:BALSAMIC/__init__.py]

[bumpversion:file:README.rst]

[bumpversion:file:doc/install.rst]

[bumpversion:file:doc/user_guide.rst]

[bumpversion:file:doc/cli.rst]
search = {current_version}
replace = {new_version}
<|MERGE_RESOLUTION|>--- conflicted
+++ resolved
@@ -1,9 +1,5 @@
 [bumpversion]
-<<<<<<< HEAD
-current_version = 3.0.1
-=======
 current_version = 3.1.4
->>>>>>> 8a881069
 commit = True
 tag = True
 tag_name = v{new_version}
