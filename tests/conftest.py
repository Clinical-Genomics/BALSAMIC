--- conflicted
+++ resolved
@@ -126,34 +126,9 @@
 
 
 @pytest.fixture(scope="session")
-<<<<<<< HEAD
 def cluster_analysis_config_path() -> str:
     """Return cluster analysis configuration file."""
     return Path(CONSTANTS_DIR, ClusterConfigType.ANALYSIS.value + ".json").as_posix()
-=======
-def config_files():
-    """
-    Creates a dictionary containing paths of the config files.
-    """
-    return {
-        "sample": "BALSAMIC/config/sample.json",
-        "analysis_paired": "BALSAMIC/config/analysis_paired.json",
-        "cluster_json": "BALSAMIC/config/cluster.json",
-        "analysis_paired_umi": "BALSAMIC/config/analysis_paired_umi.json",
-        "analysis_single": "BALSAMIC/config/analysis_single.json",
-        "analysis_single_umi": "BALSAMIC/config/analysis_single_umi.json",
-        "panel_bed_file": "tests/test_data/references/panel/panel.bed",
-        "background_variant_file": "tests/test_data/references/panel/background_variants.txt",
-        "pon_cnn": "tests/test_data/references/panel/test_panel_ponn.cnn",
-        "pon_fastq_path": "tests/test_data/fastq/",
-        "clinical_snv_observations": "tests/test_data/references/variants/clinical_snv_variants.vcf.gz",
-        "cancer_germline_snv_observations": "tests/test_data/references/variants/cancer_germline_snv_variants.vcf.gz",
-        "cancer_somatic_snv_observations": "tests/test_data/references/variants/cancer_somatic_snv_variants.vcf.gz",
-        "clinical_sv_observations": "tests/test_data/references/variants/clinical_sv_variants.vcf.gz",
-        "swegen_snv_frequency": "tests/test_data/references/variants/swegen_snv.vcf.gz",
-        "swegen_sv_frequency": "tests/test_data/references/variants/swegen_sv.vcf.gz",
-    }
->>>>>>> 20c18420
 
 
 @pytest.fixture(scope="session")
