--- conflicted
+++ resolved
@@ -329,7 +329,6 @@
 
 
 @pytest.fixture(scope="session")
-<<<<<<< HEAD
 def config_dict_w_singularity(config_dict: str, balsamic_cache: str) -> str:
     """Read and return config from json with singularity image path."""
     modify_dict = copy.deepcopy(config_dict)
@@ -359,12 +358,11 @@
         "image": f"{balsamic_cache}/{balsamic_version}/containers"
     }
     return modify_pon_config_dict
-=======
+
+@pytest.fixture(scope="session")
 def cadd_annotations(test_data_dir: str) -> str:
     """Return path for CADD annotations."""
     return Path(test_data_dir, "references", "cadd").as_posix()
->>>>>>> 36f4e9c4
-
 
 @pytest.fixture(scope="session")
 def panel_bed_file(reference_panel_dir_path: str) -> str:
