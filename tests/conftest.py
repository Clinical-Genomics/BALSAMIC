--- conflicted
+++ resolved
@@ -195,20 +195,9 @@
 
 
 @pytest.fixture(scope="session")
-<<<<<<< HEAD
 def tumor_normal_config(tmp_path_factory, sample_fastq, analysis_dir,
                         singularity_container, reference_json, panel_bed_file,
                         sentieon_license, sentieon_install_dir):
-=======
-def tumor_normal_config(
-    tmp_path_factory,
-    sample_fastq,
-    analysis_dir,
-    singularity_container,
-    reference_json,
-    panel_bed_file,
-):
->>>>>>> b60d0b6b
     """
     invokes balsamic config sample -t xxx -n xxx to create sample config
     for tumor-normal
@@ -296,20 +285,9 @@
 
 
 @pytest.fixture(scope="session")
-<<<<<<< HEAD
 def tumor_only_config(tmpdir_factory, sample_fastq, singularity_container,
                       analysis_dir, reference_json, panel_bed_file,
                       sentieon_license, sentieon_install_dir):
-=======
-def tumor_only_config(
-    tmpdir_factory,
-    sample_fastq,
-    singularity_container,
-    analysis_dir,
-    reference_json,
-    panel_bed_file,
-):
->>>>>>> b60d0b6b
     """
     invokes balsamic config sample -t xxx to create sample config
     for tumor only
