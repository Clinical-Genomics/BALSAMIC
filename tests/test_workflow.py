from unittest import mock
import snakemake

from BALSAMIC.utils.cli import get_snakefile

MOCKED_OS_ENVIRON = 'os.environ'


def test_workflow_tumor_normal(tumor_normal_config, sentieon_install_dir,
                               sentieon_license):
    # GIVEN a sample config dict and snakefile
    workflow = 'paired'
    snakefile = get_snakefile(workflow)
    config_json = tumor_normal_config

    # WHEN invoking snakemake module with dryrun option
    # THEN it should return true
    with mock.patch.dict(
            MOCKED_OS_ENVIRON, {
                'SENTIEON_LICENSE': sentieon_license,
                'SENTIEON_INSTALL_DIR': sentieon_install_dir
            }):
        assert snakemake.snakemake(snakefile,
                                   configfiles=[config_json],
                                   dryrun=True)


def test_workflow_tumor_only(tumor_only_config, sentieon_install_dir,
                             sentieon_license):
    # GIVEN a sample config dict and snakefile
    workflow = 'single'
    snakefile = get_snakefile(workflow)
    config_json = tumor_only_config

    # WHEN invoking snakemake module with dryrun option
    # THEN it should return true
    with mock.patch.dict(
            MOCKED_OS_ENVIRON, {
                'SENTIEON_LICENSE': sentieon_license,
                'SENTIEON_INSTALL_DIR': sentieon_install_dir
            }):
        assert snakemake.snakemake(snakefile,
                                   configfiles=[config_json],
                                   dryrun=True)


def test_workflow_qc(tumor_normal_config, tumor_only_config,
                     sentieon_install_dir, sentieon_license):
    # GIVEN a sample config dict and snakefile
    workflow = 'qc'
    snakefile = get_snakefile(workflow)

    # WHEN invoking snakemake module with dryrun option
    # THEN it should return true
    with mock.patch.dict(
            MOCKED_OS_ENVIRON, {
                'SENTIEON_LICENSE': sentieon_license,
                'SENTIEON_INSTALL_DIR': sentieon_install_dir
            }):
        for config_json in (tumor_normal_config, tumor_only_config):
            assert snakemake.snakemake(snakefile,
                                       configfiles=[config_json],
                                       dryrun=True)


def test_workflow_sentieon(tumor_normal_wgs_config, tumor_only_wgs_config,
                           sentieon_install_dir, sentieon_license):
    # GIVEN a sample config dict and snakefile
    workflows = [('single', tumor_only_wgs_config),
                 ('paired', tumor_normal_wgs_config)]
    sequencing_type = "wgs"

    # WHEN invoking snakemake module with dryrun option
    # THEN it should return true
<<<<<<< HEAD
    with mock.patch.dict(
            MOCKED_OS_ENVIRON, {
                'SENTIEON_LICENSE': sentieon_license,
                'SENTIEON_INSTALL_DIR': sentieon_install_dir
            }):
        for workflow in workflows:
            analysis_type = workflow[0]
            config = workflow[1]
            snakefile = get_snakefile(analysis_type, sequencing_type)
            assert snakemake.snakemake(snakefile,
                                       configfiles=[config],
                                       dryrun=True)
=======
    for workflow in workflows:
        analysis_type = workflow[0]
        config = workflow[1]
        snakefile = get_snakefile(analysis_type, sequencing_type)
        assert snakemake.snakemake(snakefile,
                                   configfiles=[config],
                                   dryrun=True)


def test_umiworkflow_tumor_only(tumor_only_umi_config):
    # GIVEN a sample config dict and snakefile
    workflow = 'umi'
    snakefile = get_snakefile(workflow)
    config_json = tumor_only_umi_config
    config_tumorlod = "tests/test_data/references/tumorlod.json"

    # WHEN invoking snakemake module with dryrun option
    # THEN it should return true
    assert snakemake.snakemake(snakefile,
                               configfiles=[config_json, config_tumorlod],
                               dryrun=True)
>>>>>>> b60d0b6b
<|MERGE_RESOLUTION|>--- conflicted
+++ resolved
@@ -72,7 +72,6 @@
 
     # WHEN invoking snakemake module with dryrun option
     # THEN it should return true
-<<<<<<< HEAD
     with mock.patch.dict(
             MOCKED_OS_ENVIRON, {
                 'SENTIEON_LICENSE': sentieon_license,
@@ -85,14 +84,6 @@
             assert snakemake.snakemake(snakefile,
                                        configfiles=[config],
                                        dryrun=True)
-=======
-    for workflow in workflows:
-        analysis_type = workflow[0]
-        config = workflow[1]
-        snakefile = get_snakefile(analysis_type, sequencing_type)
-        assert snakemake.snakemake(snakefile,
-                                   configfiles=[config],
-                                   dryrun=True)
 
 
 def test_umiworkflow_tumor_only(tumor_only_umi_config):
@@ -104,7 +95,11 @@
 
     # WHEN invoking snakemake module with dryrun option
     # THEN it should return true
-    assert snakemake.snakemake(snakefile,
-                               configfiles=[config_json, config_tumorlod],
-                               dryrun=True)
->>>>>>> b60d0b6b
+    with mock.patch.dict(
+        MOCKED_OS_ENVIRON, {
+            'SENTIEON_LICENSE': sentieon_license,
+            'SENTIEON_INSTALL_DIR': sentieon_install_dir
+        }):
+        assert snakemake.snakemake(snakefile,
+                                   configfiles=[config_json, config_tumorlod],
+                                   dryrun=True)