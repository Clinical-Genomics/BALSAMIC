from unittest import mock
import snakemake

from BALSAMIC.utils.cli import get_snakefile

MOCKED_OS_ENVIRON = "os.environ"


def test_workflow_tumor_only_tga_hg19(
    tumor_only_config, sentieon_install_dir, sentieon_license
):
    # GIVEN a sample config dict and a snakefile
    analysis_type = "single"
    analysis_workflow = "balsamic"
    snakefile = get_snakefile(analysis_type, analysis_workflow)
    config_json = tumor_only_config

    # WHEN invoking snakemake module with dry run option
    # THEN the snakemake workflow for TGA, hg19-tumor-only should run successfully.
    with mock.patch.dict(
        MOCKED_OS_ENVIRON,
        {
            "SENTIEON_LICENSE": sentieon_license,
            "SENTIEON_INSTALL_DIR": sentieon_install_dir,
        },
    ):
        assert snakemake.snakemake(snakefile, configfiles=[config_json], dryrun=True)


def test_workflow_tumor_normal_tga_hg19(
    tumor_normal_config, sentieon_install_dir, sentieon_license
):
    # GIVEN a sample config dict and a snakefile
    analysis_type = "paired"
    analysis_workflow = "balsamic"
    snakefile = get_snakefile(analysis_type, analysis_workflow)
    config_json = tumor_normal_config

    # WHEN invoking snakemake module with dry run option
    # THEN the snakemake workflow for TGA, hg19-tumor-normal should run successfully.
    with mock.patch.dict(
        MOCKED_OS_ENVIRON,
        {
            "SENTIEON_LICENSE": sentieon_license,
            "SENTIEON_INSTALL_DIR": sentieon_install_dir,
        },
    ):
        assert snakemake.snakemake(snakefile, configfiles=[config_json], dryrun=True)


def test_workflow_tumor_only_wgs_hg19(
    tumor_only_wgs_config, sentieon_install_dir, sentieon_license
):
    # GIVEN a sample config dict and a snakefile
    analysis_type = "single"
    analysis_workflow = "balsamic"
    snakefile = get_snakefile(analysis_type, analysis_workflow)
    config_json = tumor_only_wgs_config

    # WHEN invoking snakemake module with dry run option
    # THEN the snakemake workflow for WGS, hg19-tumor-only should run successfully.
    with mock.patch.dict(
        MOCKED_OS_ENVIRON,
        {
            "SENTIEON_LICENSE": sentieon_license,
            "SENTIEON_INSTALL_DIR": sentieon_install_dir,
        },
    ):
        assert snakemake.snakemake(snakefile, configfiles=[config_json], dryrun=True)


def test_workflow_tumor_normal_wgs_hg19(
    tumor_normal_wgs_config, sentieon_install_dir, sentieon_license
):
    # GIVEN a sample config dict and a snakefile
    analysis_type = "paired"
    analysis_workflow = "balsamic"
    snakefile = get_snakefile(analysis_type, analysis_workflow)
    config_json = tumor_normal_wgs_config

    # WHEN invoking snakemake module with dry run option
    # THEN the snakemake workflow for WGS, hg19-tumor-normal should run successfully.
    with mock.patch.dict(
        MOCKED_OS_ENVIRON,
        {
            "SENTIEON_LICENSE": sentieon_license,
            "SENTIEON_INSTALL_DIR": sentieon_install_dir,
        },
    ):
        assert snakemake.snakemake(snakefile, configfiles=[config_json], dryrun=True)


def test_workflow_qc_tumor_only_hg19(
    tumor_only_config_qc, sentieon_install_dir, sentieon_license, analysis_workflow_qc
):
    # GIVEN a sample config dict and a snakefile
    workflow = "single"
    snakefile = get_snakefile(workflow, analysis_workflow_qc)
    config_json = tumor_only_config_qc

    # WHEN invoking snakemake module with dry run option
    # THEN the snakemake workflow for QC, hg19-tumor-only should run successfully.
    with mock.patch.dict(
        MOCKED_OS_ENVIRON,
        {
            "SENTIEON_LICENSE": sentieon_license,
            "SENTIEON_INSTALL_DIR": sentieon_install_dir,
        },
    ):
        assert snakemake.snakemake(snakefile, configfiles=[config_json], dryrun=True)


def test_workflow_qc_tumor_normal_hg19(
    tumor_normal_config_qc, sentieon_install_dir, sentieon_license, analysis_workflow_qc
):
    # GIVEN a sample config dict and a snakefile
    workflow = "paired"
    snakefile = get_snakefile(workflow, analysis_workflow_qc)
    config_json = tumor_normal_config_qc

    # WHEN invoking snakemake module with dry run option
    # THEN the snakemake workflow for QC, hg19-tumor-normal should run successfully.
    with mock.patch.dict(
        MOCKED_OS_ENVIRON,
<<<<<<< HEAD
        {
            "SENTIEON_LICENSE": sentieon_license,
            "SENTIEON_INSTALL_DIR": sentieon_install_dir,
        },
=======
    ):
        assert snakemake.snakemake(snakefile, configfiles=[config_json], dryrun=True)


def test_workflow_qc_tumor_only_canfam3(tumor_only_config):
    # GIVEN a sample config dict and a snakefile
    workflow = "single"
    reference_genome = "canfam3"
    analysis_workflow = "balsamic-qc"
    snakefile = get_snakefile(workflow, analysis_workflow)
    config_json = tumor_only_config

    # WHEN invoking snakemake module with dry run option
    # THEN the snakemake workflow for QC, canfam3-tumor-only should run successfully.
    with mock.patch.dict(
        MOCKED_OS_ENVIRON,
    ):
        assert snakemake.snakemake(snakefile, configfiles=[config_json], dryrun=True)


def test_workflow_qc_tumor_normal_canfam3(tumor_normal_config):
    # GIVEN a sample config dict and a snakefile
    workflow = "paired"
    reference_genome = "canfam3"
    analysis_workflow = "balsamic-qc"
    snakefile = get_snakefile(workflow, analysis_workflow)
    config_json = tumor_normal_config

    # WHEN invoking snakemake module with dry run option
    # THEN the snakemake workflow for QC, canfam3-tumor-normal should run successfully.
    with mock.patch.dict(
        MOCKED_OS_ENVIRON,
>>>>>>> d83c4c5f
    ):
        assert snakemake.snakemake(snakefile, configfiles=[config_json], dryrun=True)<|MERGE_RESOLUTION|>--- conflicted
+++ resolved
@@ -122,44 +122,10 @@
     # THEN the snakemake workflow for QC, hg19-tumor-normal should run successfully.
     with mock.patch.dict(
         MOCKED_OS_ENVIRON,
-<<<<<<< HEAD
         {
             "SENTIEON_LICENSE": sentieon_license,
             "SENTIEON_INSTALL_DIR": sentieon_install_dir,
         },
-=======
-    ):
-        assert snakemake.snakemake(snakefile, configfiles=[config_json], dryrun=True)
 
-
-def test_workflow_qc_tumor_only_canfam3(tumor_only_config):
-    # GIVEN a sample config dict and a snakefile
-    workflow = "single"
-    reference_genome = "canfam3"
-    analysis_workflow = "balsamic-qc"
-    snakefile = get_snakefile(workflow, analysis_workflow)
-    config_json = tumor_only_config
-
-    # WHEN invoking snakemake module with dry run option
-    # THEN the snakemake workflow for QC, canfam3-tumor-only should run successfully.
-    with mock.patch.dict(
-        MOCKED_OS_ENVIRON,
-    ):
-        assert snakemake.snakemake(snakefile, configfiles=[config_json], dryrun=True)
-
-
-def test_workflow_qc_tumor_normal_canfam3(tumor_normal_config):
-    # GIVEN a sample config dict and a snakefile
-    workflow = "paired"
-    reference_genome = "canfam3"
-    analysis_workflow = "balsamic-qc"
-    snakefile = get_snakefile(workflow, analysis_workflow)
-    config_json = tumor_normal_config
-
-    # WHEN invoking snakemake module with dry run option
-    # THEN the snakemake workflow for QC, canfam3-tumor-normal should run successfully.
-    with mock.patch.dict(
-        MOCKED_OS_ENVIRON,
->>>>>>> d83c4c5f
     ):
         assert snakemake.snakemake(snakefile, configfiles=[config_json], dryrun=True)