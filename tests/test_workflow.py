from unittest import mock
import logging
import snakemake

from BALSAMIC.constants.analysis import AnalysisWorkflow
from BALSAMIC.utils.cli import get_snakefile

MOCKED_OS_ENVIRON = "os.environ"


<<<<<<< HEAD
def test_workflow_tumor_only_tga_hg19(
    tumor_only_config,
    sentieon_install_dir,
    sentieon_license,
    default_snakemake_resources,
    caplog,
):
    # GIVEN a sample config dict and a snakefile
    analysis_type = "single"
    analysis_workflow = "balsamic"
    snakefile = get_snakefile(analysis_type, analysis_workflow)
    config_json = tumor_only_config
    caplog.set_level(logging.INFO)

    # WHEN invoking snakemake module with dry run option
    # THEN the snakemake workflow for TGA, hg19-tumor-only should run successfully.
    with mock.patch.dict(
        MOCKED_OS_ENVIRON,
        {
            "SENTIEON_LICENSE": sentieon_license,
            "SENTIEON_INSTALL_DIR": sentieon_install_dir,
        },
    ):
        assert snakemake.snakemake(
            snakefile,
            configfiles=[config_json],
            dryrun=True,
            default_resources=default_snakemake_resources,
        )

        # THEN the following rules should not be included
        assert "igh_dux4_detection_tumor_only" not in caplog.text


def test_workflow_tumor_normal_tga_hg19(
    tumor_normal_config,
    sentieon_install_dir,
    sentieon_license,
    default_snakemake_resources,
    caplog,
):
    # GIVEN a sample config dict and a snakefile
    analysis_type = "paired"
    analysis_workflow = "balsamic"
    snakefile = get_snakefile(analysis_type, analysis_workflow)
    config_json = tumor_normal_config
    caplog.set_level(logging.INFO)

    # WHEN invoking snakemake module with dry run option
    # THEN the snakemake workflow for TGA, hg19-tumor-normal should run successfully.
    with mock.patch.dict(
        MOCKED_OS_ENVIRON,
        {
            "SENTIEON_LICENSE": sentieon_license,
            "SENTIEON_INSTALL_DIR": sentieon_install_dir,
        },
    ):
        assert snakemake.snakemake(
            snakefile,
            configfiles=[config_json],
            dryrun=True,
            default_resources=default_snakemake_resources,
        )

        # THEN the following rules should not be included
        assert "igh_dux4_detection_tumor_normal" not in caplog.text


def test_workflow_tumor_only_wgs_hg19(
    tumor_only_wgs_config,
    sentieon_install_dir,
    sentieon_license,
    default_snakemake_resources,
    caplog,
):
    # GIVEN a sample config dict and a snakefile
    analysis_type = "single"
    analysis_workflow = "balsamic"
    snakefile = get_snakefile(analysis_type, analysis_workflow)
    config_json = tumor_only_wgs_config
    caplog.set_level(logging.INFO)

    # WHEN invoking snakemake module with dry run option
    # THEN the snakemake workflow for WGS, hg19-tumor-only should run successfully.
    with mock.patch.dict(
        MOCKED_OS_ENVIRON,
        {
            "SENTIEON_LICENSE": sentieon_license,
            "SENTIEON_INSTALL_DIR": sentieon_install_dir,
        },
    ):
        assert snakemake.snakemake(
            snakefile,
            configfiles=[config_json],
            dryrun=True,
            default_resources=default_snakemake_resources,
        )

        # THEN the following rules should be included
        assert "igh_dux4_detection_tumor_only" in caplog.text


def test_workflow_tumor_normal_wgs_hg19(
    tumor_normal_wgs_config,
    sentieon_install_dir,
    sentieon_license,
    default_snakemake_resources,
    caplog,
):
    # GIVEN a sample config dict and a snakefile
    analysis_type = "paired"
    analysis_workflow = "balsamic"
    snakefile = get_snakefile(analysis_type, analysis_workflow)
    config_json = tumor_normal_wgs_config
    caplog.set_level(logging.INFO)

    # WHEN invoking snakemake module with dry run option
    # THEN the snakemake workflow for WGS, hg19-tumor-normal should run successfully.
    with mock.patch.dict(
        MOCKED_OS_ENVIRON,
        {
            "SENTIEON_LICENSE": sentieon_license,
            "SENTIEON_INSTALL_DIR": sentieon_install_dir,
        },
    ):
        assert snakemake.snakemake(
            snakefile,
            configfiles=[config_json],
            dryrun=True,
            default_resources=default_snakemake_resources,
        )

        # THEN the following rules should be included
        assert "igh_dux4_detection_tumor_normal" in caplog.text


def test_workflow_qc_tumor_only_hg19(
    tumor_only_config_qc,
    sentieon_install_dir,
    sentieon_license,
    default_snakemake_resources,
):
    # GIVEN a sample config dict and a snakefile
    workflow = "single"
    snakefile = get_snakefile(workflow, AnalysisWorkflow.BALSAMIC_QC)
    config_json = tumor_only_config_qc

    # WHEN invoking snakemake module with dry run option
    # THEN the snakemake workflow for QC, hg19-tumor-only should run successfully.
    with mock.patch.dict(
        MOCKED_OS_ENVIRON,
        {
            "SENTIEON_LICENSE": sentieon_license,
            "SENTIEON_INSTALL_DIR": sentieon_install_dir,
        },
    ):
        assert snakemake.snakemake(
            snakefile,
            configfiles=[config_json],
            dryrun=True,
            default_resources=default_snakemake_resources,
        )


def test_workflow_qc_tumor_normal_hg19(
    tumor_normal_config_qc,
    sentieon_install_dir,
    sentieon_license,
    default_snakemake_resources,
):
    # GIVEN a sample config dict and a snakefile
    workflow = "paired"
    snakefile = get_snakefile(workflow, AnalysisWorkflow.BALSAMIC_QC)
    config_json = tumor_normal_config_qc

    # WHEN invoking snakemake module with dry run option
    # THEN the snakemake workflow for QC, hg19-tumor-normal should run successfully.
    with mock.patch.dict(
        MOCKED_OS_ENVIRON,
        {
            "SENTIEON_LICENSE": sentieon_license,
            "SENTIEON_INSTALL_DIR": sentieon_install_dir,
        },
    ):
        assert snakemake.snakemake(
            snakefile,
            configfiles=[config_json],
            dryrun=True,
            default_resources=default_snakemake_resources,
        )
=======
def test_workflow_tumor_only_tga_hg19(tumor_only_config, snakemake_runner):
    snakefile = get_snakefile("single", "balsamic")
    rc, out, err, cmd = snakemake_runner(
        snakefile=snakefile,
        configfile=tumor_only_config,
    )
    assert (
        rc == 0
    ), f"Snakemake failed: {' '.join(cmd)}\n--- STDOUT ---\n{out}\n--- STDERR ---\n{err}"
    assert "igh_dux4_detection_tumor_only" not in (out + err)


def test_workflow_tumor_normal_tga_hg19(tumor_normal_config, snakemake_runner):
    snakefile = get_snakefile("paired", "balsamic")
    config_json = tumor_normal_config

    rc, out, err, cmd = snakemake_runner(
        snakefile=snakefile,
        configfile=config_json,
    )

    # workflow ran (dry-run) successfully
    assert (
        rc == 0
    ), f"Snakemake failed: {' '.join(cmd)}\n--- STDOUT ---\n{out}\n--- STDERR ---\n{err}"
    # rule should NOT be present
    assert "igh_dux4_detection_tumor_normal" not in (out + err)


def test_workflow_tumor_only_wgs_hg19(tumor_only_wgs_config, snakemake_runner):
    snakefile = get_snakefile("single", "balsamic")
    config_json = tumor_only_wgs_config

    rc, out, err, cmd = snakemake_runner(
        snakefile=snakefile,
        configfile=config_json,
    )

    assert (
        rc == 0
    ), f"Snakemake failed: {' '.join(cmd)}\n--- STDOUT ---\n{out}\n--- STDERR ---\n{err}"
    # rule SHOULD be present
    assert "igh_dux4_detection_tumor_only" in (out + err)


def test_workflow_tumor_normal_wgs_hg19(tumor_normal_wgs_config, snakemake_runner):
    snakefile = get_snakefile("paired", "balsamic")
    config_json = tumor_normal_wgs_config

    rc, out, err, cmd = snakemake_runner(
        snakefile=snakefile,
        configfile=config_json,
    )

    assert (
        rc == 0
    ), f"Snakemake failed: {' '.join(cmd)}\n--- STDOUT ---\n{out}\n--- STDERR ---\n{err}"
    # rule SHOULD be present
    assert "igh_dux4_detection_tumor_normal" in (out + err)


def test_workflow_qc_tumor_only_hg19(tumor_only_config_qc, snakemake_runner):
    snakefile = get_snakefile("single", AnalysisWorkflow.BALSAMIC_QC)
    config_json = tumor_only_config_qc

    rc, out, err, cmd = snakemake_runner(
        snakefile=snakefile,
        configfile=config_json,
    )

    assert (
        rc == 0
    ), f"Snakemake QC (tumor-only) failed: {' '.join(cmd)}\n--- STDOUT ---\n{out}\n--- STDERR ---\n{err}"


def test_workflow_qc_tumor_normal_hg19(tumor_normal_config_qc, snakemake_runner):
    snakefile = get_snakefile("paired", AnalysisWorkflow.BALSAMIC_QC)
    config_json = tumor_normal_config_qc

    rc, out, err, cmd = snakemake_runner(
        snakefile=snakefile,
        configfile=config_json,
    )

    assert (
        rc == 0
    ), f"Snakemake QC (tumor-normal) failed: {' '.join(cmd)}\n--- STDOUT ---\n{out}\n--- STDERR ---\n{err}"
>>>>>>> 6d72b4cb
<|MERGE_RESOLUTION|>--- conflicted
+++ resolved
@@ -8,198 +8,6 @@
 MOCKED_OS_ENVIRON = "os.environ"
 
 
-<<<<<<< HEAD
-def test_workflow_tumor_only_tga_hg19(
-    tumor_only_config,
-    sentieon_install_dir,
-    sentieon_license,
-    default_snakemake_resources,
-    caplog,
-):
-    # GIVEN a sample config dict and a snakefile
-    analysis_type = "single"
-    analysis_workflow = "balsamic"
-    snakefile = get_snakefile(analysis_type, analysis_workflow)
-    config_json = tumor_only_config
-    caplog.set_level(logging.INFO)
-
-    # WHEN invoking snakemake module with dry run option
-    # THEN the snakemake workflow for TGA, hg19-tumor-only should run successfully.
-    with mock.patch.dict(
-        MOCKED_OS_ENVIRON,
-        {
-            "SENTIEON_LICENSE": sentieon_license,
-            "SENTIEON_INSTALL_DIR": sentieon_install_dir,
-        },
-    ):
-        assert snakemake.snakemake(
-            snakefile,
-            configfiles=[config_json],
-            dryrun=True,
-            default_resources=default_snakemake_resources,
-        )
-
-        # THEN the following rules should not be included
-        assert "igh_dux4_detection_tumor_only" not in caplog.text
-
-
-def test_workflow_tumor_normal_tga_hg19(
-    tumor_normal_config,
-    sentieon_install_dir,
-    sentieon_license,
-    default_snakemake_resources,
-    caplog,
-):
-    # GIVEN a sample config dict and a snakefile
-    analysis_type = "paired"
-    analysis_workflow = "balsamic"
-    snakefile = get_snakefile(analysis_type, analysis_workflow)
-    config_json = tumor_normal_config
-    caplog.set_level(logging.INFO)
-
-    # WHEN invoking snakemake module with dry run option
-    # THEN the snakemake workflow for TGA, hg19-tumor-normal should run successfully.
-    with mock.patch.dict(
-        MOCKED_OS_ENVIRON,
-        {
-            "SENTIEON_LICENSE": sentieon_license,
-            "SENTIEON_INSTALL_DIR": sentieon_install_dir,
-        },
-    ):
-        assert snakemake.snakemake(
-            snakefile,
-            configfiles=[config_json],
-            dryrun=True,
-            default_resources=default_snakemake_resources,
-        )
-
-        # THEN the following rules should not be included
-        assert "igh_dux4_detection_tumor_normal" not in caplog.text
-
-
-def test_workflow_tumor_only_wgs_hg19(
-    tumor_only_wgs_config,
-    sentieon_install_dir,
-    sentieon_license,
-    default_snakemake_resources,
-    caplog,
-):
-    # GIVEN a sample config dict and a snakefile
-    analysis_type = "single"
-    analysis_workflow = "balsamic"
-    snakefile = get_snakefile(analysis_type, analysis_workflow)
-    config_json = tumor_only_wgs_config
-    caplog.set_level(logging.INFO)
-
-    # WHEN invoking snakemake module with dry run option
-    # THEN the snakemake workflow for WGS, hg19-tumor-only should run successfully.
-    with mock.patch.dict(
-        MOCKED_OS_ENVIRON,
-        {
-            "SENTIEON_LICENSE": sentieon_license,
-            "SENTIEON_INSTALL_DIR": sentieon_install_dir,
-        },
-    ):
-        assert snakemake.snakemake(
-            snakefile,
-            configfiles=[config_json],
-            dryrun=True,
-            default_resources=default_snakemake_resources,
-        )
-
-        # THEN the following rules should be included
-        assert "igh_dux4_detection_tumor_only" in caplog.text
-
-
-def test_workflow_tumor_normal_wgs_hg19(
-    tumor_normal_wgs_config,
-    sentieon_install_dir,
-    sentieon_license,
-    default_snakemake_resources,
-    caplog,
-):
-    # GIVEN a sample config dict and a snakefile
-    analysis_type = "paired"
-    analysis_workflow = "balsamic"
-    snakefile = get_snakefile(analysis_type, analysis_workflow)
-    config_json = tumor_normal_wgs_config
-    caplog.set_level(logging.INFO)
-
-    # WHEN invoking snakemake module with dry run option
-    # THEN the snakemake workflow for WGS, hg19-tumor-normal should run successfully.
-    with mock.patch.dict(
-        MOCKED_OS_ENVIRON,
-        {
-            "SENTIEON_LICENSE": sentieon_license,
-            "SENTIEON_INSTALL_DIR": sentieon_install_dir,
-        },
-    ):
-        assert snakemake.snakemake(
-            snakefile,
-            configfiles=[config_json],
-            dryrun=True,
-            default_resources=default_snakemake_resources,
-        )
-
-        # THEN the following rules should be included
-        assert "igh_dux4_detection_tumor_normal" in caplog.text
-
-
-def test_workflow_qc_tumor_only_hg19(
-    tumor_only_config_qc,
-    sentieon_install_dir,
-    sentieon_license,
-    default_snakemake_resources,
-):
-    # GIVEN a sample config dict and a snakefile
-    workflow = "single"
-    snakefile = get_snakefile(workflow, AnalysisWorkflow.BALSAMIC_QC)
-    config_json = tumor_only_config_qc
-
-    # WHEN invoking snakemake module with dry run option
-    # THEN the snakemake workflow for QC, hg19-tumor-only should run successfully.
-    with mock.patch.dict(
-        MOCKED_OS_ENVIRON,
-        {
-            "SENTIEON_LICENSE": sentieon_license,
-            "SENTIEON_INSTALL_DIR": sentieon_install_dir,
-        },
-    ):
-        assert snakemake.snakemake(
-            snakefile,
-            configfiles=[config_json],
-            dryrun=True,
-            default_resources=default_snakemake_resources,
-        )
-
-
-def test_workflow_qc_tumor_normal_hg19(
-    tumor_normal_config_qc,
-    sentieon_install_dir,
-    sentieon_license,
-    default_snakemake_resources,
-):
-    # GIVEN a sample config dict and a snakefile
-    workflow = "paired"
-    snakefile = get_snakefile(workflow, AnalysisWorkflow.BALSAMIC_QC)
-    config_json = tumor_normal_config_qc
-
-    # WHEN invoking snakemake module with dry run option
-    # THEN the snakemake workflow for QC, hg19-tumor-normal should run successfully.
-    with mock.patch.dict(
-        MOCKED_OS_ENVIRON,
-        {
-            "SENTIEON_LICENSE": sentieon_license,
-            "SENTIEON_INSTALL_DIR": sentieon_install_dir,
-        },
-    ):
-        assert snakemake.snakemake(
-            snakefile,
-            configfiles=[config_json],
-            dryrun=True,
-            default_resources=default_snakemake_resources,
-        )
-=======
 def test_workflow_tumor_only_tga_hg19(tumor_only_config, snakemake_runner):
     snakefile = get_snakefile("single", "balsamic")
     rc, out, err, cmd = snakemake_runner(
@@ -286,5 +94,4 @@
 
     assert (
         rc == 0
-    ), f"Snakemake QC (tumor-normal) failed: {' '.join(cmd)}\n--- STDOUT ---\n{out}\n--- STDERR ---\n{err}"
->>>>>>> 6d72b4cb
+    ), f"Snakemake QC (tumor-normal) failed: {' '.join(cmd)}\n--- STDOUT ---\n{out}\n--- STDERR ---\n{err}"