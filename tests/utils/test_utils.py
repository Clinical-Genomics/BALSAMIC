--- conflicted
+++ resolved
@@ -43,12 +43,9 @@
     check_executable,
     job_id_dump_to_yaml,
     generate_h5,
-<<<<<<< HEAD
-    read_yaml,
-=======
     get_md5,
     create_md5,
->>>>>>> 7b4148e7
+    read_yaml,
 )
 
 from BALSAMIC.utils.rule import (
