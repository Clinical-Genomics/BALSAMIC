--- conflicted
+++ resolved
@@ -17,12 +17,12 @@
 from BALSAMIC.utils.constants import REFERENCE_FILES
 
 from BALSAMIC.utils.cli import (
-<<<<<<< HEAD
     SnakeMake, CaptureStdout, iterdict, get_snakefile, createDir, write_json,
     get_config, recursive_default_dict, convert_defaultdict_to_regular_dict,
     get_file_status_string, get_from_two_key, find_file_index, merge_json,
-    validate_fastq_pattern, get_panel_chrom, get_bioinfo_tools_version,
-    create_fastq_symlink, get_fastq_bind_path, singularity, get_file_extension)
+    validate_fastq_pattern, get_panel_chrom, create_fastq_symlink,
+    get_fastq_bind_path, singularity, get_file_extension,
+    get_bioinfo_tools_version, convert_deliverables_tags)
 
 from BALSAMIC.utils.rule import (get_chrom, get_vcf, get_sample_type,
                                  get_picard_mrkdup, get_variant_callers,
@@ -30,44 +30,6 @@
                                  get_delivery_id, get_reference_output_files)
 
 from BALSAMIC.utils.workflowscripts import get_file_contents, get_densityplot
-=======
-    SnakeMake,
-    CaptureStdout,
-    iterdict,
-    get_snakefile,
-    createDir,
-    write_json,
-    get_config,
-    recursive_default_dict,
-    convert_defaultdict_to_regular_dict,
-    get_file_status_string,
-    get_from_two_key,
-    find_file_index,
-    merge_json,
-    validate_fastq_pattern,
-    get_panel_chrom,
-    get_bioinfo_tools_list,
-    create_fastq_symlink,
-    get_fastq_bind_path,
-    singularity,
-    get_file_extension,
-    convert_deliverables_tags,
-)
-
-from BALSAMIC.utils.rule import (
-    get_chrom,
-    get_vcf,
-    get_sample_type,
-    get_conda_env,
-    get_picard_mrkdup,
-    get_variant_callers,
-    get_script_path,
-    get_result_dir,
-    get_threads,
-    get_delivery_id,
-    get_reference_output_files,
-)
->>>>>>> 648b0e30
 
 
 def test_get_variant_callers_wrong_analysis_type(tumor_normal_config):
@@ -239,11 +201,7 @@
 
 def test_iterdict(config_files):
     """ GIVEN a dict for iteration """
-<<<<<<< HEAD
     test_dict = json.load(open(config_files['reference'], 'r'))
-=======
-    test_dict = json.load(open(config_files["test_reference"], "r"))
->>>>>>> 648b0e30
 
     # WHEN passing dict to this function
     dict_gen = iterdict(test_dict)
@@ -346,23 +304,11 @@
         snakefile = get_snakefile(analysis_type, sequencing_type)
         pipeline = ""
 
-<<<<<<< HEAD
         if sequencing_type in ['targeted', 'wgs', 'qc']:
             pipeline = "BALSAMIC/workflows/balsamic.smk"
         elif analysis_type == 'generate_ref':
             pipeline = "BALSAMIC/workflows/reference.smk"
         elif analysis_type == 'umi':
-=======
-        if sequencing_type == "targeted":
-            pipeline = "BALSAMIC/workflows/VariantCalling.smk"
-        elif sequencing_type == "wgs":
-            pipeline = "BALSAMIC/workflows/VariantCalling_sentieon.smk"
-        elif analysis_type == "qc":
-            pipeline = "BALSAMIC/workflows/Alignment.smk"
-        elif analysis_type == "generate_ref":
-            pipeline = "BALSAMIC/workflows/GenerateRef"
-        elif analysis_type == "umi":
->>>>>>> 648b0e30
             pipeline = "BALSAMIC/workflows/UMIworkflow.smk"
 
         # THEN it should return the snakefile path
@@ -470,32 +416,6 @@
     assert get_result_dir(sample_config) == sample_config["analysis"]["result"]
 
 
-<<<<<<< HEAD
-=======
-def test_get_conda_env_found(tmp_path):
-    # GIVEN a balsamic_env yaml
-    balsamic_env = "BALSAMIC/config/balsamic_env.yaml"
-
-    # WHEN passing pkg name with this yaml file
-    conda_env = get_conda_env(balsamic_env, "cnvkit")
-
-    # THEN It should return the conda env which has that pkg
-    assert conda_env == "varcall_cnvkit"
-
-
-def test_get_conda_env_not_found(tmp_path):
-    # GIVEN a balsamic_env yaml
-    balsamic_env = "BALSAMIC/config/balsamic_env.yaml"
-    bioinfo_tool = "unknown_package"
-    error_msg = f"Installed package {bioinfo_tool} was not found in {balsamic_env}"
-
-    # WHEN passing pkg name with this yaml file
-    # THEN It should return the conda env which has that pkg
-    with pytest.raises(KeyError, match=error_msg):
-        get_conda_env(balsamic_env, "unknown_package")
-
-
->>>>>>> 648b0e30
 def test_capturestdout():
     # GIVEN a catpurestdout context
     test_stdout_message = "Message to stdout"
@@ -645,17 +565,9 @@
         mocked.return_value = "/my_home/binary_path/singularity"
 
         # WHEN building singularity command
-<<<<<<< HEAD
         shellcmd = singularity(sif_path=singularity_container_sif,
                                cmd=dummy_command,
                                bind_paths=[dummy_path_1, dummy_path_2])
-=======
-        shellcmd = singularity(
-            sif_path=singularity_container,
-            cmd=dummy_command,
-            bind_paths=[dummy_path_1, dummy_path_2],
-        )
->>>>>>> 648b0e30
 
         # THEN successfully return a correct singularity cmd
         assert correct_shellcmd in shellcmd
@@ -701,17 +613,9 @@
                                                              match=error_msg):
         mocked.return_value = None
 
-<<<<<<< HEAD
         singularity(sif_path=singularity_container_sif,
                     cmd=dummy_command,
                     bind_paths=[dummy_path_1, dummy_path_2])
-=======
-        singularity(
-            sif_path=singularity_container,
-            cmd=dummy_command,
-            bind_paths=[dummy_path_1, dummy_path_2],
-        )
->>>>>>> 648b0e30
 
 
 def test_merge_json(config_files):
@@ -814,8 +718,7 @@
     for casefile in casefiles:
         casefile.touch()
     create_fastq_symlink(casefiles=casefiles, symlink_dir=symlink_to_path)
-<<<<<<< HEAD
-    #THEN function returns list containing the original parent path!
+    # THEN function returns list containing the original parent path!
     assert get_fastq_bind_path(symlink_to_path) == [symlink_from_path]
 
 
@@ -860,9 +763,6 @@
     assert Path(test_file2).exists()
     assert Path(out_file).exists()
     assert test_result_name == "dummy_plot.pdf"
-=======
-    # THEN function returns list containing the original parent path!
-    assert get_fastq_bind_path(symlink_to_path) == [symlink_from_path]
 
 
 def test_convert_deliverables_tags():
@@ -909,5 +809,4 @@
     # Prefix strings should be replaced with sample name
     for file in delivery_json["files"]:
         assert file["id"] == "ACC1"
-        assert "ACC1" in file["tag"]
->>>>>>> 648b0e30
+        assert "ACC1" in file["tag"]