--- conflicted
+++ resolved
@@ -15,14 +15,9 @@
 from BALSAMIC.constants.analysis import BIOINFO_TOOL_ENV, SampleType, SequencingType
 from BALSAMIC.constants.cache import CacheVersion
 from BALSAMIC.constants.cluster import ClusterConfigType
-<<<<<<< HEAD
-from BALSAMIC.constants.paths import CONTAINERS_DIR
-from BALSAMIC.models.config import ConfigModel, FastqInfoModel
-=======
 from BALSAMIC.constants.constants import FileType
 from BALSAMIC.constants.paths import CONTAINERS_DIR
 from BALSAMIC.models.config import ConfigModel, FastqInfoModel, SampleInstanceModel
->>>>>>> ae1788a6
 from BALSAMIC.utils.cli import (
     CaptureStdout,
     check_executable,
@@ -115,31 +110,17 @@
 
 def test_get_pon_sample_dict(pon_config_dict_w_fastq: Dict):
     """Tests sample PON dictionary retrieval."""
-<<<<<<< HEAD
 
     # GIVEN a FASTQ directory
     fastq_dir_pon = pon_config_dict_w_fastq["analysis"]["fastq_path"]
     # WHEN retrieving PON samples
-    samples: List = get_pon_sample_list(fastq_dir_pon)
+    samples: List[SampleInstanceModel] = get_pon_sample_list(fastq_dir_pon)
 
     # THEN the samples should be retrieved from the FASTQ directory
     # And match the expected structure of pre-designed PON-config
     for sample_dict in samples:
         assert sample_dict in pon_config_dict_w_fastq["samples"]
 
-=======
-
-    # GIVEN a FASTQ directory
-    fastq_dir_pon = pon_config_dict_w_fastq["analysis"]["fastq_path"]
-    # WHEN retrieving PON samples
-    samples: List[SampleInstanceModel] = get_pon_sample_list(fastq_dir_pon)
-
-    # THEN the samples should be retrieved from the FASTQ directory
-    # And match the expected structure of pre-designed PON-config
-    for sample_dict in samples:
-        assert sample_dict in pon_config_dict_w_fastq["samples"]
-
->>>>>>> ae1788a6
 
 def test_get_variant_callers_wrong_analysis_type(tumor_normal_config: Dict):
     # GIVEN a wrong analysis_type
@@ -477,11 +458,7 @@
     # GIVEN a directory as the output file
     with pytest.raises(Exception, match=r"Is a directory"):
         # THEN an exception should be raised
-<<<<<<< HEAD
-        assert write_json(ref_json, tmp_path)
-=======
         write_json(ref_json, tmp_path)
->>>>>>> ae1788a6
 
 
 def test_read_json(config_path: str):
