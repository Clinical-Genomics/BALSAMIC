--- conflicted
+++ resolved
@@ -122,45 +122,6 @@
     assert "containers" in shell_command
 
 
-<<<<<<< HEAD
-=======
-def test_get_packages(conda):
-    # GIVEN a conda yaml file
-    balsamic_yaml = conda['balsamic']
-
-    # WHEN passing conda yaml file to get_packages
-    packages = get_packages(balsamic_yaml)
-
-    # THEN It should return all tools(packages) in that yaml file
-    assert any("pip=9" in tool for tool in packages)
-    assert any("python=3" in tool for tool in packages)
-
-
-def test_get_pacakges_error(conda):
-    with pytest.raises(Exception, match=r"No such file or directory"):
-        # GIVEN a wrong path for config yaml file
-        invalid_yaml = "/tmp/balsamic.yaml"
-
-        # WHEN passing this invalid path into get_packages
-        # THEN It shoud raise the file not found error
-        assert get_packages(invalid_yaml)
-
-
-def test_get_package_split(conda):
-    # GIVEN a list of conda config yaml file paths
-    yamls = conda.values()
-
-    # WHEN giving this list of yamls to get_packaged split
-    packages = get_package_split(yamls)
-
-    # THEN It should return a dictionary with tools information
-    assert isinstance(packages, dict)
-    assert "bwa" in packages
-    assert "bcftools" in packages
-    assert "fastqc" in packages
-
-
->>>>>>> 54dec1b2
 def test_get_script_path():
     # GIVEN list of scripts
     custom_scripts = ["refseq_sql.awk"]
