--- conflicted
+++ resolved
@@ -4,38 +4,9 @@
 import sys
 import copy
 import collections
-<<<<<<< HEAD
+
 import shutil
 from unittest import mock
-
-from pathlib import Path
-
-from BALSAMIC.utils.exc import BalsamicError
-from BALSAMIC.utils.cli import SnakeMake
-from BALSAMIC.utils.cli import CaptureStdout
-from BALSAMIC.utils.cli import iterdict
-from BALSAMIC.utils.cli import get_packages
-from BALSAMIC.utils.cli import get_package_split
-from BALSAMIC.utils.cli import get_snakefile
-from BALSAMIC.utils.cli import createDir
-from BALSAMIC.utils.cli import get_ref_path
-from BALSAMIC.utils.cli import write_json
-from BALSAMIC.utils.cli import get_config
-from BALSAMIC.utils.cli import recursive_default_dict
-from BALSAMIC.utils.cli import convert_defaultdict_to_regular_dict
-from BALSAMIC.utils.cli import get_file_status_string
-from BALSAMIC.utils.cli import get_from_two_key
-from BALSAMIC.utils.cli import find_file_index
-from BALSAMIC.utils.cli import singularity
-from BALSAMIC.utils.rule import get_chrom
-from BALSAMIC.utils.rule import get_vcf
-from BALSAMIC.utils.rule import get_sample_type
-from BALSAMIC.utils.rule import get_conda_env
-from BALSAMIC.utils.rule import get_picard_mrkdup
-from BALSAMIC.utils.rule import get_script_path
-from BALSAMIC.utils.rule import get_result_dir
-from BALSAMIC.utils.rule import get_threads
-=======
 import logging
 
 from pathlib import Path
@@ -48,12 +19,11 @@
     merge_json, validate_fastq_pattern,
     get_panel_chrom, get_bioinfo_tools_list,
     get_sample_dict, get_sample_names,
-    create_fastq_symlink, get_fastq_bind_path)
+    create_fastq_symlink, get_fastq_bind_path, singularity)
 
 from BALSAMIC.utils.rule import (get_chrom, get_vcf, get_sample_type,
                                  get_conda_env, get_picard_mrkdup,
                                  get_script_path, get_result_dir, get_threads)
->>>>>>> 2b01d3c1
 
 
 def test_recursive_default_dict():
@@ -155,45 +125,6 @@
     assert "containers" in shell_command
 
 
-<<<<<<< HEAD
-def test_get_packages(conda):
-    # GIVEN a conda yaml file
-    balsamic_yaml = conda['balsamic']
-
-    # WHEN passing conda yaml file to get_packages
-    packages = get_packages(balsamic_yaml)
-
-    # THEN It should return all tools(packages) in that yaml file
-    assert any("pip=9" in tool for tool in packages)
-    assert any("python=3" in tool for tool in packages)
-
-
-def test_get_pacakges_error(conda):
-    with pytest.raises(Exception, match=r"No such file or directory"):
-        # GIVEN a wrong path for config yaml file
-        invalid_yaml = "this_path/balsamic.yaml"
-
-        # WHEN passing this invalid path into get_packages
-        # THEN It shoud raise the file not found error
-        assert get_packages(invalid_yaml)
-
-
-def test_get_package_split(conda):
-    # GIVEN a list of conda config yaml file paths
-    yamls = conda.values()
-
-    # WHEN giving this list of yamls to get_packaged split
-    packages = get_package_split(yamls)
-
-    # THEN It should return a dictionary with tools information
-    assert isinstance(packages, dict)
-    assert "bwa" in packages
-    assert "bcftools" in packages
-    assert "fastqc" in packages
-
-
-=======
->>>>>>> 2b01d3c1
 def test_get_script_path():
     # GIVEN list of scripts
     custom_scripts = ["refseq_sql.awk"]
@@ -488,7 +419,6 @@
     assert str(bai_file_2) in result
 
 
-<<<<<<< HEAD
 def test_singularity_shellcmd(singularity_container):
     """test singularity shell cmd
     """
@@ -538,7 +468,9 @@
         mocked.return_value = None
  
         shellcmd=singularity(sif_path=singularity_container, cmd=dummy_command, bind_paths=['this_path/path1', 'this_path/path2'])
-=======
+
+  
+  
 def test_merge_json(config_files):
     # GIVEN a dict and json file
     ref_dict = json.load(open(config_files['reference'], 'r'))
@@ -636,5 +568,4 @@
         casefile.touch()
     create_fastq_symlink(casefiles=casefiles, symlink_dir=symlink_to_path)
     #THEN function returns list containing the original parent path!
-    assert get_fastq_bind_path(symlink_to_path) == [symlink_from_path]
->>>>>>> 2b01d3c1
+    assert get_fastq_bind_path(symlink_to_path) == [symlink_from_path]