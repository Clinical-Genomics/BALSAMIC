--- conflicted
+++ resolved
@@ -413,18 +413,6 @@
     assert get_result_dir(sample_config) == sample_config["analysis"]["result"]
 
 
-<<<<<<< HEAD
-def test_capturestdout():
-    # GIVEN a catpurestdout context
-    test_stdout_message = "Message to stdout"
-    with CaptureStdout() as captured_stdout_message:
-        print(test_stdout_message, file=sys.stdout)
-
-    assert "".join(captured_stdout_message) == test_stdout_message
-
-
-=======
->>>>>>> 54ef7a24
 def test_write_json(tmp_path, reference):
     # GIVEN a dict from sample json file
     tmp = tmp_path / "tmp"
