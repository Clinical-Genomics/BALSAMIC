import json
import os

from pydantic import ValidationError

from BALSAMIC.utils.qc_metrics import (
    get_qc_metrics_json,
    read_metrics,
    update_metrics_dict,
    get_qc_metrics_dict,
<<<<<<< HEAD
    get_multiqc_data_source,
    extract_metrics_for_delivery,
=======
    get_qc_available_panel_beds,
    merge_dicts,
>>>>>>> b1b0f7b8
)


def test_get_qc_available_panel_beds(qc_raw_targeted_metrics):
    """test extraction of the panel beds available for QC validation"""

    # GIVEN an expected output
    expected_output = ["panel_1.bed", "panel_2.bed"]

    # WHEN calling the function
    available_panel_beds = get_qc_available_panel_beds(qc_raw_targeted_metrics)

    # THEN check if the extracted bed file names correspond to the expected ones
    assert available_panel_beds == expected_output


def test_merge_dicts(qc_raw_targeted_metrics):
    """test dictionary merging and requirements overwriting by panel BED specific conditions"""

    # GIVEN an expected output
    expected_output = {
        "metrics_1.json": {"METRIC_1": 0.5, "METRIC_2": 0.2, "METRIC_4": 0.4},
        "metrics_2.json": {"METRIC_3": 0.3},
    }

    # WHEN calling the function
    merged_dict = merge_dicts(
        qc_raw_targeted_metrics["default"],
        qc_raw_targeted_metrics["panel_2.bed"],
    )

    # THEN check if the extracted output meets the merged dictionary
    assert merged_dict.items() == expected_output.items()


def test_read_metrics(analysis_path):
    """test metric extraction from a specific QC file"""

    # GIVEN a QC file name
    file_name = "multiqc_picard_dups.json"

    # GIVEN an expected output
    expected_output = {
        "concatenated_tumor_XXXXXX_R": {
            "LIBRARY": "Unknown Library",
            "UNPAIRED_READS_EXAMINED": 11860.0,
            "READ_PAIRS_EXAMINED": 20440841.0,
            "SECONDARY_OR_SUPPLEMENTARY_RDS": 4333388.0,
            "UNMAPPED_READS": 19824.0,
            "UNPAIRED_READ_DUPLICATES": 10178.0,
            "READ_PAIR_DUPLICATES": 14680829.0,
            "READ_PAIR_OPTICAL_DUPLICATES": 0.0,
            "PERCENT_DUPLICATION": 0.718251,
            "ESTIMATED_LIBRARY_SIZE": 5951948.0,
        }
    }

    # WHEN calling the function
    raw_metrics = read_metrics(analysis_path, file_name)

    # THEN check if the extracted metrics correspond to the expected ones
    assert raw_metrics.items() == expected_output.items()


def test_update_metrics_dict(qc_extracted_metrics):
    """test adding metrics to a nested dictionary"""

    # GIVEN input parameters
    sample_id = "sample_"
    metric = ["MEAN_INSERT_SIZE", {"condition": {"norm": "lt", "threshold": 1.0}}]
    value = 0.5

    # WHEN adding a metric to an empty dictionary
    metric[0] = "MEAN_INSERT_SIZE_1"
    m_dict = update_metrics_dict(sample_id + "1", metric, value, {})

    # WHEN appending a metric to an already created dictionary
    metric[0] = "MEAN_INSERT_SIZE_2"
    m_dict = update_metrics_dict(sample_id + "1", metric, value, m_dict)

    # WHEN appending a metric from another sample to a dictionary
    metric[0] = "MEAN_INSERT_SIZE_1"
    m_dict = update_metrics_dict(sample_id + "2", metric, value, m_dict)

    # THEN check if the dictionary is updated correctly
    assert m_dict.items() == qc_extracted_metrics["metrics"].items()


def test_get_qc_metrics_dict(analysis_path, qc_metrics):
    """test QC metric extraction and its structure"""

    # GIVEN a sequencing type
    seq_type = "targeted"

    # GIVEN an expected output
    expected_output = {
        "concatenated_tumor": [
            {
                "name": "MEAN_INSERT_SIZE",
                "norm": None,
                "threshold": None,
                "value": 74.182602,
            },
            {
                "name": "MEDIAN_TARGET_COVERAGE",
                "norm": "gt",
                "threshold": 500.0,
                "value": 461.0,
            },
        ]
    }

    # WHEN calling the function
    metrics_dict = get_qc_metrics_dict(analysis_path, qc_metrics["qc"][seq_type])

    # THEN check if the extracted metrics and its structure meets the expected one
    assert metrics_dict.items() == expected_output.items()


def test_get_qc_metrics_json_wgs(analysis_path):
    """test JSON object generation for a WGS run"""

    # GIVEN a sequencing type
    seq_type = "wgs"
    capture_kit = None

    # GIVEN retrieved WGS metrics
    output_metrics = {"concatenated_tumor": {"FOLD_80_BASE_PENALTY": 1.238604}}

    # WHEN calling the function
    qc_metrics = get_qc_metrics_json(analysis_path, seq_type, capture_kit)

    # THEN check if the obtained metrics are WGS specific
    assert qc_metrics.items() == output_metrics.items()


def test_get_qc_metrics_json_targeted(analysis_path):
    """test JSON object generation for a custom bed file"""

    # GIVEN a sequencing type
    seq_type = "targeted"
    capture_kit = "lymphoma_6.1_hg19_design.bed"

    # THEN check if the obtained metrics are following the panel bed specific requirements
    try:
<<<<<<< HEAD
        json.dumps(qc_metrics)
        assert True
    except TypeError:
        assert False


def test_get_multiqc_data_source(analysis_path):
    """test multiQC source extraction from multiqc_data.json analysis file"""

    # GIVEN input parameters
    sample = "concatenated_tumor_XXXXXX_R"
    source_name_hs_metrics = "multiqc_picard_HsMetrics"
    source_name_dup = "multiqc_picard_dups"

    with open(
        os.path.join(analysis_path, "qc", "multiqc_data", "multiqc_data.json"), "r"
    ) as f:
        raw_data = json.load(f)

    # GIVEN an expected output
    source_hs_metrics = "concatenated_tumor_XXXXXX_R.sorted.mrkdup.hsmetric"
    source_dup = "concatenated_tumor_XXXXXX_R.sorted.mrkdup.txt"

    # WHEN extracting the source of a specific sample and collection of metrics
    out_source_hs_metrics = get_multiqc_data_source(
        raw_data, sample, source_name_hs_metrics
    )
    out_source_dup = get_multiqc_data_source(raw_data, sample, source_name_dup)

    # THEN check if the extracted source names correspond to the expected ones
    assert source_hs_metrics == out_source_hs_metrics
    assert source_dup == out_source_dup


def test_extract_metrics_for_delivery(analysis_path):
    """test output metrics retrieving"""

    # GIVEN a sequencing type
    seq_type = "targeted"

    # GIVEN an expected output
    n_metrics = 6  # Number of expected metric

    hs_metric = {
        "header": None,
        "id": "tumor",
        "input": "concatenated_tumor_XXXXXX_R.sorted.mrkdup.hsmetric",
        "name": "PCT_OFF_BAIT",
        "step": "multiqc_picard_HsMetrics",
        "value": 0.364546,
    }

    ins_size_metric = {
        "header": None,
        "id": "tumor",
        "input": "concatenated_tumor_XXXXXX_R.sorted.insertsizemetric",
        "name": "MEAN_INSERT_SIZE",
        "step": "multiqc_picard_insertSize",
        "value": 201.813054,
    }

    dups_metric = {
        "header": None,
        "id": "tumor",
        "input": "concatenated_tumor_XXXXXX_R.sorted.mrkdup.txt",
        "name": "PERCENT_DUPLICATION",
        "step": "multiqc_picard_dups",
        "value": 0.391429,
    }

    # WHEN calling the function
    metrics = extract_metrics_for_delivery(analysis_path, seq_type)

    # THEN check if the metrics are correctly retrieved
    assert len(metrics) == n_metrics
    assert (
        hs_metric in metrics and ins_size_metric in metrics and dups_metric in metrics
    )


def test_extract_metrics_for_delivery_filtering_umi(analysis_path):
    """test umi discarding when extracting metrics"""

    # GIVEN a sequencing type
    seq_type = "targeted"

    # WHEN calling the function
    metrics = extract_metrics_for_delivery(analysis_path, seq_type)

    # THEN check if the umi samples are filtered out
    for metric in metrics:
        assert "umi" not in metric["input"]
=======
        get_qc_metrics_json(analysis_path, seq_type, capture_kit)
    except ValidationError as val_err:
        assert (
            "2 validation errors for QCValidationModel" in str(val_err)
            and "MEDIAN_TARGET_COVERAGE" in str(val_err)
            and "FOLD_80_BASE_PENALTY" in str(val_err)
        )
>>>>>>> b1b0f7b8
<|MERGE_RESOLUTION|>--- conflicted
+++ resolved
@@ -8,13 +8,10 @@
     read_metrics,
     update_metrics_dict,
     get_qc_metrics_dict,
-<<<<<<< HEAD
+    get_qc_available_panel_beds,
+    merge_dicts,
     get_multiqc_data_source,
     extract_metrics_for_delivery,
-=======
-    get_qc_available_panel_beds,
-    merge_dicts,
->>>>>>> b1b0f7b8
 )
 
 
@@ -160,11 +157,13 @@
 
     # THEN check if the obtained metrics are following the panel bed specific requirements
     try:
-<<<<<<< HEAD
-        json.dumps(qc_metrics)
-        assert True
-    except TypeError:
-        assert False
+        get_qc_metrics_json(analysis_path, seq_type, capture_kit)
+    except ValidationError as val_err:
+        assert (
+            "2 validation errors for QCValidationModel" in str(val_err)
+            and "MEDIAN_TARGET_COVERAGE" in str(val_err)
+            and "FOLD_80_BASE_PENALTY" in str(val_err)
+        )
 
 
 def test_get_multiqc_data_source(analysis_path):
@@ -252,13 +251,4 @@
 
     # THEN check if the umi samples are filtered out
     for metric in metrics:
-        assert "umi" not in metric["input"]
-=======
-        get_qc_metrics_json(analysis_path, seq_type, capture_kit)
-    except ValidationError as val_err:
-        assert (
-            "2 validation errors for QCValidationModel" in str(val_err)
-            and "MEDIAN_TARGET_COVERAGE" in str(val_err)
-            and "FOLD_80_BASE_PENALTY" in str(val_err)
-        )
->>>>>>> b1b0f7b8
+        assert "umi" not in metric["input"]