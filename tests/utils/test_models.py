--- conflicted
+++ resolved
@@ -506,32 +506,7 @@
     metrics_model = QCCheckModel(**qc_extracted_metrics)
 
     # THEN check if the extracted metrics and its structure meets the expected one
-<<<<<<< HEAD
-    assert json.loads(metrics_model.get_json).items() == expected_output.items()
-
-
-def test_qc_check_model_get_json_failed_metrics(qc_extracted_metrics):
-    """test metric-value json extraction and metrics filtering for failing values"""
-
-    # GIVEN input attributes that does not meet the specified conditions
-    metrics_high_value = copy.deepcopy(qc_extracted_metrics)
-    metrics_high_value["metrics"]["sample_1"][0]["value"] = 10.0
-    metrics_high_value["metrics"]["sample_2"][0]["value"] = 10.0
-
-    # GIVEN expected output
-    expected_output = {
-        "sample_1": {
-            "failed": {"MEAN_INSERT_SIZE_1": 10.0},
-            "passed": {"MEAN_INSERT_SIZE_2": 0.5},
-        },
-        "sample_2": {"failed": {"MEAN_INSERT_SIZE_1": 10.0}, "passed": {}},
-    }
-
-    # WHEN building the QC check model
-    metrics_model = QCCheckModel(**metrics_high_value)
-
-    # THEN check if the extracted metrics and its structure meets the expected one
-    assert json.loads(metrics_model.get_json).items() == expected_output.items()
+    assert metrics_model.get_json.items() == expected_output.items()
 
 
 def test_metrics_model_pass_validation():
@@ -563,7 +538,4 @@
     # THEN the model raises an error due to an incomplete input
     with pytest.raises(ValueError) as input_exc:
         MetricsModel(**invalid_input)
-    assert f"field required" in str(input_exc.value)
-=======
-    assert metrics_model.get_json.items() == expected_output.items()
->>>>>>> c1b11ceb
+    assert f"field required" in str(input_exc.value)