--- conflicted
+++ resolved
@@ -22,15 +22,9 @@
     ParamsCommon,
     ParamsVardict,
     ParamsVEP,
-<<<<<<< HEAD
-    QCConditionModel,
-    QCMetricsModel,
-    QCCheckModel,
-    DeliveryMetricModel,
-=======
     QCMetricModel,
     QCValidationModel,
->>>>>>> b1b0f7b8
+    DeliveryMetricModel,
 )
 
 
@@ -484,8 +478,7 @@
     validation_model = QCValidationModel(**qc_extracted_metrics)
 
     # THEN check if the extracted metrics and its structure meets the expected one
-<<<<<<< HEAD
-    assert metrics_model.get_json.items() == expected_output.items()
+    assert validation_model.get_json.items() == output_metrics.items()
 
 
 def test_delivery_metric_model_pass_validation():
@@ -517,7 +510,4 @@
     # THEN the model raises an error due to an incomplete input
     with pytest.raises(ValueError) as input_exc:
         DeliveryMetricModel(**invalid_input)
-    assert f"field required" in str(input_exc.value)
-=======
-    assert validation_model.get_json.items() == output_metrics.items()
->>>>>>> b1b0f7b8
+    assert f"field required" in str(input_exc.value)