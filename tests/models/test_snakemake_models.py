"""Tests for the Snakemake model related methods."""
import copy
import sys
from pathlib import Path
from typing import Any, Dict

import pytest
<<<<<<< HEAD
from BALSAMIC.constants.cluster import MAX_JOBS, QOS, ClusterAccount
=======
from BALSAMIC.constants.cluster import MAX_JOBS, QOS, ClusterAccount, Partition
>>>>>>> a250c9ff
from BALSAMIC.models.snakemake import SingularityBindPath, SnakemakeExecutable
from pydantic import ValidationError


def test_singularity_bind_path_model(singularity_bind_path_data: Dict[str, Path]):
    """Test singularity bind path model initialisation."""

    # GIVEN singularity bind path model data

    # WHEN initialising the model
    singularity_bind_path_model: SingularityBindPath = SingularityBindPath(
        **singularity_bind_path_data
    )

    # THEN the model should have been correctly built
    assert dict(singularity_bind_path_model) == singularity_bind_path_data


def test_snakemake_model(
    snakemake_executable_data: Dict[str, Any],
    snakemake_executable_validated_data: Dict[str, Any],
):
    """Test snakemake model initialisation."""

    # GIVEN a cluster ready snakemake data

    # WHEN initialising the model
    snakemake_model: SnakemakeExecutable = SnakemakeExecutable(
        **snakemake_executable_data
    )

    # THEN the model should have been correctly built
    assert dict(snakemake_model) == snakemake_executable_validated_data


def test_snakemake_model_empty():
    """Test Snakemake empty model initialisation."""

    # GIVEN no input for the snakemake model

    # WHEN initialising the model
    with pytest.raises(ValidationError):
        # THEN an empty model should raise a ValidationError
        SnakemakeExecutable()


def test_get_config_files_option(
    snakemake_executable: SnakemakeExecutable, reference_file: Path
):
    """Test formatting of the configuration files."""

    # GIVEN a snakemake executable model with a mocked config file

    # WHEN calling the method
    config_files_option: str = snakemake_executable.get_config_file_option()

    # THEN the expected format should be returned
    assert config_files_option == f"--configfile {reference_file.as_posix()}"


def test_get_config_options(snakemake_executable: SnakemakeExecutable):
    """Test formatting of the snakemake config options."""

    #  GIVEN a snakemake executable model with a dragen flag

    # WHEN calling the method
    snakemake_config_options: str = snakemake_executable.get_config_options()

    # THEN the expected format should be returned
    assert snakemake_config_options == "--config dragen=True"


def test_get_dragen_flag(snakemake_executable: SnakemakeExecutable):
    """Test formatting of the dragen flag."""

    # GIVEN a snakemake executable model with a dragen flag
    snakemake_model: SnakemakeExecutable = copy.deepcopy(snakemake_executable)
    snakemake_model.dragen = True

    # WHEN calling the method
    dragen_flag: str = snakemake_model.get_dragen_flag()

    # THEN the expected format should be returned
    assert dragen_flag == "dragen=True"


def test_get_force_flag(snakemake_executable: SnakemakeExecutable):
    """Test formatting of the force flag."""

    # GIVEN a snakemake executable model with a force flag
    snakemake_model: SnakemakeExecutable = copy.deepcopy(snakemake_executable)
    snakemake_model.force = True

    # WHEN calling the method
    force_flag: str = snakemake_model.get_force_flag()

    # THEN the expected format should be returned
    assert force_flag == "--forceall"


def test_quiet_flag(snakemake_executable: SnakemakeExecutable):
    """Test formatting of the quiet flag."""

    # GIVEN a snakemake executable model with a quiet option

    # WHEN calling the method
    quiet_flag: str = snakemake_executable.get_quiet_flag()

    # THEN the expected format should be returned
    assert quiet_flag == "--quiet"


def test_get_run_analysis_flag(snakemake_executable: SnakemakeExecutable):
    """Test formatting of the run analysis flag."""

    # GIVEN a snakemake executable model with a dry run option
    snakemake_model: SnakemakeExecutable = copy.deepcopy(snakemake_executable)
    snakemake_model.run_analysis = False

    # WHEN calling the method
    run_analysis_flag: str = snakemake_model.get_run_analysis_flag()

    # THEN the expected format should be returned
    assert run_analysis_flag == "--dryrun"


def test_get_singularity_bind_paths_option(
    reference_file: Path,
    session_tmp_path: Path,
    snakemake_executable: SnakemakeExecutable,
):
    """Test formatting of the singularity bind paths."""

    # GIVEN a snakemake executable model with multiple binding paths
    snakemake_model: SnakemakeExecutable = copy.deepcopy(snakemake_executable)
    snakemake_model.singularity_bind_paths.append(
        SingularityBindPath(source=reference_file, destination=reference_file)
    )

    # WHEN calling the method
    singularity_bind_paths_option: str = (
        snakemake_model.get_singularity_bind_paths_option()
    )

    # THEN the expected format should be returned
    assert (
        singularity_bind_paths_option
        == f"--use-singularity --singularity-args '--cleanenv --bind {session_tmp_path.as_posix()}:/ "
        f"--bind {reference_file.as_posix()}:{reference_file.as_posix()}'"
    )


def test_get_snakemake_options_command(snakemake_executable: SnakemakeExecutable):
    """Test formatting of the snakemake options command."""

    # GIVEN a snakemake executable model with additional snakemake options command

    # WHEN calling the method
    snakemake_options_command: str = (
        snakemake_executable.get_snakemake_options_command()
    )

    # THEN the expected format should be returned
    assert snakemake_options_command == "--cores 36"


def test_get_snakemake_cluster_options(
    case_id_tumor_only: str,
    reference_file: Path,
    session_tmp_path: Path,
    snakemake_executable: SnakemakeExecutable,
):
    """Test formatting of the snakemake cluster options."""

    # GIVEN a snakemake executable model with working environment paths

    # WHEN calling the method
    snakemake_cluster_options: str = (
        snakemake_executable.get_snakemake_cluster_options()
    )

    # THEN the expected format should be returned
<<<<<<< HEAD
    assert (
        snakemake_cluster_options
        == f"-j {MAX_JOBS} --jobname BALSAMIC.{case_id_tumor_only}.{{rulename}}.{{jobid}}.sh "
        f"--profile {reference_file.as_posix()} --workflow-profile {reference_file.as_posix()}"
=======
    assert snakemake_cluster_options == (
        f"--slurm-logdir {session_tmp_path} --profile {reference_file.as_posix()} --default-resources "
        f'slurm_extra="--qos={QOS.HIGH}" slurm_partition={Partition.CORE} slurm_account={ClusterAccount.DEVELOPMENT} '
        "--slurm-keep-successful-logs"
>>>>>>> a250c9ff
    )


def test_get_snakemake_command(
    case_id_tumor_only: str,
    reference_file: Path,
    session_tmp_path: Path,
    snakemake_executable: SnakemakeExecutable,
):
    """Test retrieval of the snakemake command to be submitted to Slurm."""

    # GIVEN a snakemake executable model with working environment paths

    # WHEN calling the method
    snakemake_command: str = snakemake_executable.get_command()

    # THEN the expected format should be returned
    assert (
        snakemake_command
        == f"snakemake --notemp -p --rerun-triggers mtime --directory {session_tmp_path.as_posix()} "
        f"--snakefile {reference_file.as_posix()} "
        f"--configfile {reference_file.as_posix()} --config dragen=True "
        f"--use-singularity --singularity-args '--cleanenv --bind {session_tmp_path.as_posix()}:/' --quiet "
<<<<<<< HEAD
        f"-j {MAX_JOBS} --jobname BALSAMIC.{case_id_tumor_only}.{{rulename}}.{{jobid}}.sh "
        f'--profile {reference_file.as_posix()} --workflow-profile {reference_file.as_posix()} --cluster-status "python {reference_file.as_posix()}" --cores 36'
=======
        f"--slurm-logdir {session_tmp_path} "
        f"--profile {reference_file.as_posix()} "
        f'--default-resources slurm_extra="--qos={QOS.HIGH}" slurm_partition={Partition.CORE} slurm_account={ClusterAccount.DEVELOPMENT} --slurm-keep-successful-logs '
        "--cores 36"
>>>>>>> a250c9ff
    )<|MERGE_RESOLUTION|>--- conflicted
+++ resolved
@@ -5,11 +5,7 @@
 from typing import Any, Dict
 
 import pytest
-<<<<<<< HEAD
-from BALSAMIC.constants.cluster import MAX_JOBS, QOS, ClusterAccount
-=======
 from BALSAMIC.constants.cluster import MAX_JOBS, QOS, ClusterAccount, Partition
->>>>>>> a250c9ff
 from BALSAMIC.models.snakemake import SingularityBindPath, SnakemakeExecutable
 from pydantic import ValidationError
 
@@ -192,17 +188,10 @@
     )
 
     # THEN the expected format should be returned
-<<<<<<< HEAD
-    assert (
-        snakemake_cluster_options
-        == f"-j {MAX_JOBS} --jobname BALSAMIC.{case_id_tumor_only}.{{rulename}}.{{jobid}}.sh "
-        f"--profile {reference_file.as_posix()} --workflow-profile {reference_file.as_posix()}"
-=======
     assert snakemake_cluster_options == (
         f"--slurm-logdir {session_tmp_path} --profile {reference_file.as_posix()} --default-resources "
         f'slurm_extra="--qos={QOS.HIGH}" slurm_partition={Partition.CORE} slurm_account={ClusterAccount.DEVELOPMENT} '
         "--slurm-keep-successful-logs"
->>>>>>> a250c9ff
     )
 
 
@@ -226,13 +215,8 @@
         f"--snakefile {reference_file.as_posix()} "
         f"--configfile {reference_file.as_posix()} --config dragen=True "
         f"--use-singularity --singularity-args '--cleanenv --bind {session_tmp_path.as_posix()}:/' --quiet "
-<<<<<<< HEAD
-        f"-j {MAX_JOBS} --jobname BALSAMIC.{case_id_tumor_only}.{{rulename}}.{{jobid}}.sh "
-        f'--profile {reference_file.as_posix()} --workflow-profile {reference_file.as_posix()} --cluster-status "python {reference_file.as_posix()}" --cores 36'
-=======
         f"--slurm-logdir {session_tmp_path} "
         f"--profile {reference_file.as_posix()} "
         f'--default-resources slurm_extra="--qos={QOS.HIGH}" slurm_partition={Partition.CORE} slurm_account={ClusterAccount.DEVELOPMENT} --slurm-keep-successful-logs '
         "--cores 36"
->>>>>>> a250c9ff
     )