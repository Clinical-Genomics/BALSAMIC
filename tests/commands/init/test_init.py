--- conflicted
+++ resolved
@@ -96,9 +96,6 @@
 
     # THEN an exception should have been raised
     assert "A cluster account is required for cluster run mode" in result.output
-<<<<<<< HEAD
-    assert result.exit_code == EXIT_FAIL
-=======
     assert result.exit_code == EXIT_FAIL
 
 
@@ -185,5 +182,4 @@
 
     mock_write_yaml.assert_not_called()
     mock_log.warning.assert_any_call("Could not retrieve job id from SLURM.")
-    assert result.exit_code == EXIT_SUCCESS
->>>>>>> 6d72b4cb
+    assert result.exit_code == EXIT_SUCCESS