--- conflicted
+++ resolved
@@ -1,9 +1,5 @@
 import subprocess
-<<<<<<< HEAD
 from pathlib import Path
-
-=======
->>>>>>> 239006f3
 import graphviz
 
 from unittest import mock
