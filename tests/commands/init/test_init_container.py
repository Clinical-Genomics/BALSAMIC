import subprocess
import logging
from unittest import mock


def test_init_container(invoke_cli, tmp_path):
    # Given a dummy path
    test_new_dir = tmp_path / "test_container_dir"
    test_new_dir.mkdir()

    # WHEN when pulling container as dry-run
    result = invoke_cli([
        'init',
        '--outdir',
        str(test_new_dir),
        'container',
        '--dry',
    ])

    # THEN command exit code 0
    assert result.exit_code == 0


def test_init_container_force(invoke_cli, tmp_path):
    # Given a dummy path
    test_new_dir = tmp_path / "test_container_dir"
    test_new_dir.mkdir()

    # WHEN force pull dry-run container
    result = invoke_cli([
        'init',
        '--outdir',
        str(test_new_dir),
        'container',
        '--force',
        '--dry',
    ])

    # THEN command exit code 0
    assert result.exit_code == 0


def test_init_container_specific_tag(invoke_cli, tmp_path):
    # Given a dummy path
    test_new_dir = tmp_path / "test_container_dir"
    test_new_dir.mkdir()
    dummy_tag = "develop"

    # WHEN pulling a specific tag other than standard version
    result = invoke_cli([
        'init',
        '--outdir',
        str(test_new_dir),
        'container',
        '--force',
        '--dry',
        '--container-version',
        dummy_tag,
    ])

    # THEN command exit code 0
    assert result.exit_code == 0


def test_init_container_without_dry_run(invoke_cli, tmp_path):
    # Given a dummy path
    test_new_dir = tmp_path / "test_container_dir"
    test_new_dir.mkdir()

    with mock.patch.object(subprocess, 'run') as mocked:
        mocked.return_value = 0

        # WHEN pulling a container in a non dry-run mode
        result = invoke_cli([
            'init',
            '--outdir',
            str(test_new_dir),
            'container',
        ])

        # THEN output config and pdf file generate and command exit code 0
        assert result.exit_code == 0


def test_init_container_wrong_tag(invoke_cli, tmp_path, caplog):
    # Given a dummy path
    test_new_dir = tmp_path / "test_container_dir"
    test_new_dir.mkdir()
    dummy_tag = "develop"

<<<<<<< HEAD
    with mock.patch.object(subprocess,
                           'check_output') as mocked, caplog.at_level(
                               logging.ERROR):
        mocked.side_effect = 1

        # WHEN pulling a wrong container tag
        result = invoke_cli([
            'init',
            '--outdir',
            str(test_new_dir),
            'container',
            '--container-version',
            dummy_tag,
        ])
=======
    # WHEN pulling a wrong container tag
    result = invoke_cli([
        'init',
        '--outdir',
        str(test_new_dir),
        'container',
        '--container-version',
        dummy_tag,
    ])
>>>>>>> 3254d855

    # THEN capture error log and error code
    assert result.exit_code > 0<|MERGE_RESOLUTION|>--- conflicted
+++ resolved
@@ -86,24 +86,8 @@
     # Given a dummy path
     test_new_dir = tmp_path / "test_container_dir"
     test_new_dir.mkdir()
-    dummy_tag = "develop"
+    dummy_tag = "some_tag_that_does_not_exist_ngrtf123jsds3wqe2"
 
-<<<<<<< HEAD
-    with mock.patch.object(subprocess,
-                           'check_output') as mocked, caplog.at_level(
-                               logging.ERROR):
-        mocked.side_effect = 1
-
-        # WHEN pulling a wrong container tag
-        result = invoke_cli([
-            'init',
-            '--outdir',
-            str(test_new_dir),
-            'container',
-            '--container-version',
-            dummy_tag,
-        ])
-=======
     # WHEN pulling a wrong container tag
     result = invoke_cli([
         'init',
@@ -113,7 +97,6 @@
         '--container-version',
         dummy_tag,
     ])
->>>>>>> 3254d855
 
     # THEN capture error log and error code
     assert result.exit_code > 0