from pathlib import Path
from unittest import mock


def test_deliver_tumor_only_panel(invoke_cli, tumor_only_config, helpers,
                                  sentieon_install_dir, sentieon_license):
    # GIVEN a tumor-normal config file
    helpers.read_config(tumor_only_config)
    actual_delivery_report = Path(helpers.delivery_dir,
                                  helpers.case_id + ".hk")

<<<<<<< HEAD
    with mock.patch.dict(
            'os.environ', {
                'SENTIEON_LICENSE': sentieon_license,
                'SENTIEON_INSTALL_DIR': sentieon_install_dir
            }):
        # WHEN running analysis
        result = invoke_cli(
            ['report', 'deliver', '--sample-config', tumor_only_config])
=======
    # WHEN running analysis
    result = invoke_cli([
        'report', 'deliver', '--sample-config', tumor_only_config,
        '--sample-id-map', 'tumor:tumor:KS454', '--case-id-map',
        'gmck-solid:KSK899:apptag'
    ])
>>>>>>> f05b8989

        # THEN it should run without any error
        assert result.exit_code == 0
        assert actual_delivery_report.is_file()


def test_deliver_tumor_normal_panel(invoke_cli, tumor_normal_config, helpers,
                                    sentieon_install_dir, sentieon_license):
    # GIVEN a tumor-normal config file
    helpers.read_config(tumor_normal_config)

    actual_delivery_report = Path(helpers.delivery_dir,
                                  helpers.case_id + ".hk")

    # Actual delivery files dummies with and without index
    cnv_result_dir = Path(helpers.result_dir, "cnv")
    cnv_result_dir.mkdir(parents=True, exist_ok=True)
    actual_delivery_file = Path(cnv_result_dir, "tumor.merged.cnr")
    actual_delivery_file.touch()

    vep_result_dir = Path(helpers.result_dir, "vep")
    vep_result_dir.mkdir(parents=True, exist_ok=True)
    touch_vcf_delivery_file = Path(
        vep_result_dir,
        "SNV.somatic." + helpers.case_id + ".vardict.all.vcf.gz")
    touch_vcf_delivery_file.touch()
    touch_vcf_delivery_file_index = Path(
        vep_result_dir,
        "SNV.somatic." + helpers.case_id + ".vardict.all.vcf.gz.tbi")
    touch_vcf_delivery_file_index.touch()

    # Temporary files to be ignored by delivery
    vcf_result_dir = Path(helpers.result_dir, "vcf")
    vcf_result_dir.mkdir(parents=True, exist_ok=True)
    touch_temp_no_delivery_file = Path(
        vcf_result_dir, "CNV.somatic." + helpers.case_id + ".cnvkit.vcf.gz")
    touch_temp_no_delivery_file.touch()

<<<<<<< HEAD
    with mock.patch.dict(
            'os.environ', {
                'SENTIEON_LICENSE': sentieon_license,
                'SENTIEON_INSTALL_DIR': sentieon_install_dir
            }):
        # WHEN running analysis
        result = invoke_cli([
            'report', 'deliver', '--disable-variant-caller', 'mutect',
            '--sample-config', tumor_normal_config
        ])
=======
    # WHEN running analysis
    result = invoke_cli([
        'report', 'deliver', '--sample-config', tumor_normal_config,
        '--sample-id-map', 'tumor:tumor:KS454,normal:normal:KS999',
        '--case-id-map', 'gmck-solid:KSK899:apptag'
    ])
>>>>>>> f05b8989

        # THEN it should run without any error
        assert result.exit_code == 0
        assert actual_delivery_report.is_file()<|MERGE_RESOLUTION|>--- conflicted
+++ resolved
@@ -9,23 +9,17 @@
     actual_delivery_report = Path(helpers.delivery_dir,
                                   helpers.case_id + ".hk")
 
-<<<<<<< HEAD
     with mock.patch.dict(
             'os.environ', {
                 'SENTIEON_LICENSE': sentieon_license,
                 'SENTIEON_INSTALL_DIR': sentieon_install_dir
             }):
         # WHEN running analysis
-        result = invoke_cli(
-            ['report', 'deliver', '--sample-config', tumor_only_config])
-=======
-    # WHEN running analysis
-    result = invoke_cli([
-        'report', 'deliver', '--sample-config', tumor_only_config,
-        '--sample-id-map', 'tumor:tumor:KS454', '--case-id-map',
-        'gmck-solid:KSK899:apptag'
-    ])
->>>>>>> f05b8989
+        result = invoke_cli([
+            'report', 'deliver', '--sample-config', tumor_only_config,
+            '--sample-id-map', 'tumor:tumor:KS454', '--case-id-map',
+            'gmck-solid:KSK899:apptag'
+        ])
 
         # THEN it should run without any error
         assert result.exit_code == 0
@@ -64,7 +58,6 @@
         vcf_result_dir, "CNV.somatic." + helpers.case_id + ".cnvkit.vcf.gz")
     touch_temp_no_delivery_file.touch()
 
-<<<<<<< HEAD
     with mock.patch.dict(
             'os.environ', {
                 'SENTIEON_LICENSE': sentieon_license,
@@ -72,17 +65,10 @@
             }):
         # WHEN running analysis
         result = invoke_cli([
-            'report', 'deliver', '--disable-variant-caller', 'mutect',
-            '--sample-config', tumor_normal_config
+            'report', 'deliver', '--sample-config', tumor_normal_config,
+            '--sample-id-map', 'tumor:tumor:KS454,normal:normal:KS999',
+            '--case-id-map', 'gmck-solid:KSK899:apptag'
         ])
-=======
-    # WHEN running analysis
-    result = invoke_cli([
-        'report', 'deliver', '--sample-config', tumor_normal_config,
-        '--sample-id-map', 'tumor:tumor:KS454,normal:normal:KS999',
-        '--case-id-map', 'gmck-solid:KSK899:apptag'
-    ])
->>>>>>> f05b8989
 
         # THEN it should run without any error
         assert result.exit_code == 0
