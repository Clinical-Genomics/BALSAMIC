--- conflicted
+++ resolved
@@ -8,20 +8,10 @@
 from BALSAMIC.commands.base import cli
 
 
-<<<<<<< HEAD
 def test_dag_graph_success(tumor_normal_wgs_config, tumor_only_config,
                            tumor_normal_config, tumor_only_wgs_config,
                            tumor_only_umi_config):
     # WHEN creating config using standard CLI input and setting Sentieon env vars
-=======
-def test_dag_graph_success(
-    tumor_normal_wgs_config,
-    tumor_only_config,
-    tumor_normal_config,
-    tumor_only_wgs_config,
-):
-    # WHEN creating config using standard CLI input
->>>>>>> 648b0e30
     # THEN DAG graph should be created successfully
     assert Path(json.load(
         open(tumor_normal_config))["analysis"]["dag"]).exists()
