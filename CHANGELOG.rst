[7.X.X]
-------

Added:
^^^^^^

* ``samtools`` flagstats and stats to workflow and MultiQC
* ``delly v0.8.7`` somatic SV caller #644
* ``delly`` containter #644
* ``bcftools v1.12`` to ``delly`` container #644
* ``tabix v0.2.6`` to ``delly`` container #644
* Passed SV calls from Manta to clinical delivery
* An extra filter to VarDict tumor-normal to remove variants with STATUS=Germline, all other will still be around
* Added ``vcf2cytosure``` to annotate container
* ``git`` to the container definition
* prepare_delly_exclusion rule
* Installation of ``PureCN`` rpackage in ``cnvkit`` container
* Calculate tumor-purity and ploidy using ``PureCN`` for ``cnvkit`` call
* ``ascatngs`` as a submodule #672
* GitHub action to build and test ``ascatngs`` container
* Reference section to ``docs/FAQ.rst``
* ``ascatngs`` download references from reference_file repository #672
* ``delly`` tumor only rule #644
* ``ascatngs`` download container #672
* Documentation update on setting sentieon env variables in ``bashrc``
* ``ascatngs`` tumor normal rule for wgs cases #672
* ``manta`` convert inversion #709

Changed:
^^^^^^^^

* Upgrade to latest sentieon version 202010.02
* New name ``MarkDuplicates`` to ``picard_markduplicates`` in ``bwa_mem`` rule and ``cluster.json``
* New name rule ``GATK_contest`` to ``gatk_contest`` 
* Avoid running pytest github actions workflow on ``docs/**`` and ``CHANGELOG.rst`` changes
* Update ``GNOMAD`` URL
* Split Tumor-only ``cnvkit batch`` into individual commands
* Improved TMB calculation issue #51

Fixed:
^^^^^^

* post-processing of the umi consensus in handling BI tags
* vcf-filtered-clinical tag files will have all variants including PASS
<<<<<<< HEAD
* Refactor snakemake align rules according to snakemake etiquette #636
* Refactor snakemake fastqc vep contest and mosdepth rules according to snakemake etiquette #636
* Refactor snakemake manta rule according to snakemake etiquette
* Order of columns in QC and coverage report issue #601
* Refactor snakemake annotate rules according to snakemake etiquette #636
=======
* Refactor ``snakemake`` align rules according to ``snakemake`` etiquette 
* Refactor snakemake ``fastqc`` ``vep`` contest and ``mosdepth`` rules according to ``snakemake`` etiquette
* Refactor snakemake ``manta`` rule according to snakemake etiquette
* Order of columns in QC and coverage report issue #601
* ``delly`` not showing in workflow at runtime #644
* ``ascatngs`` documentaion links in ``FAQs`` #672
* ``varcall_py36`` container build and push #703
>>>>>>> 2d6fdbdc
* delly run
* Refactor snakemake umi rules according to snakemake etiquette
* Refactor snakemake variant calling rules according to snakemake etiquette
* ascat documentaion links in FAQs
* Wrong spacing in reference json issue #704


Removed:
^^^^^^^^

* Cleaned up unused container definitions and conda environment files
* Remove cnvkit calling for WGS cases
* Removed the install.sh script

[7.2.5]
-------

Changed:
^^^^^^^^

* Updated COSMIC path to use version 94

[7.2.5]
-------

Changed:
^^^^^^^^

* Updated path for gnomad and 1000genomes to a working path from Google Storage

[7.2.4]
-------

Changed:
^^^^^^^^

* Updated sentieon util sort in umi to use Sentieon 20201002 version

[7.2.3]
-------

Fixed:
^^^^^^

* Fixed memory issue with vcfanno in vep_somatic rule fixes #661

[7.2.2]
-------

Fixed:
^^^^^^

* An error with Sentieon for better management of memory fixes #621

[7.2.1]
-------

Changed:
^^^^^^^^

* Rename Github actions to reflect their content

[7.2.0]
-------

Added:
^^^^^^

* Changelog reminder workflow to Github
* Snakemake workflow for created PON reference
* Balsamic cli config command(pon) for creating json for PON analysis
* tumor lod option for passing tnscope-umi final variants
* Git guide to make balsamic release in FAQ docs

Changed:
^^^^^^^^

* Expanded multiqc result search dir to whole analysis dir
* Simple test for docker container

Fixed:
^^^^^^

* Correctly version bump for Dockerfile

Removed:
^^^^^^^^

* Removed unused Dockerfile releases
* Removed redundant genome version from ``reference.json``

[7.1.10]
-------

Fixed:
^^^^^^

* Bug in ``ngs_filter`` rule set for tumor-only WGS
* Missing delivery of tumor only WGS filter

[7.1.9]
-------


Changed:
^^^^^^^^

* only pass variants are not part of delivery anymore
* delivery tag file ids are properly matched with sample_name
* tabix updated to 0.2.6
* fastp updated to 0.20.1
* samtools updated to 1.12
* bedtools updated to 2.30.0

Removed:
^^^^^^^^

* sentieon-dedup rule from delivery
* Removed all pre filter pass from delivery


[7.1.8]
-------

Fixed:
^^^^^^

* Target coverage (Picard HsMetrics) for UMI files is now correctly calculated.

Changed:
^^^^^^^^


* TNscope calculated AF values are fetched and written to AFtable.txt.

[7.1.7]
-------

Added:
^^^^^^

* ngs_filter_tnscope is also part of deliveries now

Changed:
^^^^^^^^

* rankscore is now a research tag instead of clinical
* Some typo and fixes in the coverage and constant metrics
* Delivery process is more verbose

Fixed:
^^^^^^

* CNVKit output is now properly imported in the deliveries and workflow

[7.1.6]
-------

Fixed:
^^^^^^

* CSS style for qc coverage report is changed to landscape

[7.1.5]
-------

Changed:
^^^^^^^^

* update download url for 1000genome WGS sites from ftp to http

[7.1.4]
-------

Changed:
^^^^^^^^

* bump picard to version 2.25.0

[7.1.3]
-------

Fixed:
^^^^^

* ``assets`` path is now added to bind path

[7.1.2]
-------

Fixed:
^^^^^

* umi_workflow config json is set as true for panel and wgs as false.
* Rename umiconsensus bam file headers from {samplenames} to TUMOR/NORMAL. 
* Documentation autobuild on RTFD


[7.1.1]
-------

Fixed:
^^^^^

* Moved all requirements to setup.py, and added all package_data there. Clean up unused files.

[7.1.0]
-------

Removed
^^^^^^^

* ``tnsnv`` removed from WGS analysis, both tumor-only and tumor-normal
* GATK-BaseRecalibrator is removed from all workflows

Fixed
^^^^^

* Fixed issue 577 with missing ``tumor.merged.bam`` and ``normal.merged.bam`` 
* Issue 448 with lingering tmp_dir. It is not deleted after analysis is properly finished.

Changed
^^^^^^^

* All variant calling rules use proper ``tumor.merged.bam`` or ``normal.merged.bam`` as inputs

[7.0.2]
-------

Added
^^^^^

* Updated docs with FAQ for UMI workflow

Fixed
^^^^^

* fix job scheduling bug for benchmarking
* rankscore's output is now a proper vcf.gz file
* Manta rules now properly make a sample_name file


[7.0.1]
-------

Added
^^^^^

* github action workflow to autobuild release containers


[7.0.0]
-------

Added
^^^^^

* ``balsamic init`` to download reference and related containers done in PRs #464 #538
* ``balsamic config case`` now only take a cache path instead of container and reference #538
* UMI workflow added to main workflow in series of PRs #469 #477 #483 #498 #503 #514 #517
* DRAGEN for WGS applications in PR #488
* A framework for QC check PR #401
* ``--quiet``` option for ``run analysis`` PR #491
* Benchmark SLURM jobs after the analysis is finished PR #534
* One container per conda environment (i.e. decouple containers) PR #511 #525 #522
* ``--disable-variant-caller`` command for ``report deliver`` PR #439
* Added genmod and rankscore in series of two PRs #531 and #533
* Variant filtering to Tumor-Normal in PR #534
* Split SNV/InDels and SVs from TNScope variant caller PR #540
* WGS Tumor only variant filters added in PR #548

Changed
^^^^^^^

* Update Manta to 1.6.0 PR #470
* Update FastQC to 0.11.9 PR #532
* Update BCFTools to 1.11 PR #537
* Update Samtools to 1.11 PR #537
* Increase resources and runtime for various workflows in PRs #482 
* Python package dependenicies versions fixed in PR #480
* QoL changes to workflow in series of PR #471
* Series of documentation updates in PRs #489 #553
* QoL changes to scheduler script PR #491
* QoL changes to how temporary directories are handlded PR #516
* TNScope model apply rule merged with TNScope variant calling for tumor-normal in WGS #540
* Decoupled ``fastp`` rule into two rules to make it possible to use it for UMI runs #570


Fixed
^^^^^

* A bug in Manta variant calling rules that didn't name samples properly to TUMOR/NORMAL in the VCF file #572


[6.1.2]
-------

Changed
^^^^^^^
* Changed hk delivery tag for coverage-qc-report


[6.1.1]
-------

Fixed
^^^^^

* No UMI trimming for WGS applications #486
* Fixed a bug where BALSAMIC was checking for sacct/jobid file in local mode PR #497
* ``readlink`` command in ``vep_germline``, ``vep_somatic``, ``split_bed``, and ``GATK_popVCF`` #533
* Fix various bugs for memory handling of Picardtools and its executable in PR #534
* Fixed various issues with ``gsutils`` in PR #550

Removed
^^^^^^^

* ``gatk-register`` command removed from installing GATK PR #496

[6.1.1]
-------

* Fixed a bug with missing QC templates after ``pip install``


[6.1.0]
-------

Added
^^^^^
* CLI option to expand report generation for TGA and WES runs. Please see ``balsamic report deliver --help``
* BALSAMIC now generates a custom HTML report for TGA and WES cases.


[6.0.4]
-------

Changed
^^^^^^^

* Reduces MQ cutoff from 50 to 40 to only remove obvious artifacts PR #535
* Reduces AF cutoff from 0.02 to 0.01 PR #535

[6.0.3]
-------

Added
^^^^^

* ``config case`` subcommand now has ``--tumor-sample-name`` and ``--normal-sample-name``

Fixed
^^^^^

* Manta resource allocation is now properly set PR #523
* VarDict resource allocation in cluster.json increased (both core and time allocation) PR #523
* minimum memory request for GATK mutect2 and haplotypecaller is removed and max memory increased PR #523

[6.0.2]
-------

Added
^^^^^

* Document for Snakemake rule grammar PR #489


Fixed
^^^^^

* removed ``gatk3-register`` command from Dockerfile(s) PR #508


[6.0.1]
-------

Added
^^^^^
* A secondary path for latest jobids submitted to cluster (slurm and qsub) PR #465

[6.0.0]
-------

Added
^^^^^
* UMI workflow using Sentieon tools. Analysis run available via `balsamic run analysis --help` command. PR #359
* VCFutils to create VCF from flat text file. This is for internal purpose to generate validation VCF. PR #349
* Download option for hg38 (not validated) PR #407
* Option to disable variant callers for WES runs. PR #417

Fixed
^^^^^
* Missing cyvcf2 dependency, and changed conda environment for base environment PR #413
* Missing numpy dependency PR #426

Changed
^^^^^^^
* COSMIC db for hg19 updated to v90 PR #407
* Fastp trimming is now a two-pass trimming and adapter trimming is always enabled. This might affect coverage slightly PR #422
* All containers start with a clean environment #425
* All Sentieon environment variables are now added to config when workflow executes #425
* Branching model will be changed to gitflow

[5.1.0]
-------

Fixed
^^^^^
* Vardict-java version fixed. This is due to bad dependency and releases available on conda. Anaconda is not yet update with vardict 1.8, but vardict-java 1.8 is there. This causes various random breaks with Vardict's TSV output. #403

Changed
^^^^^^^
* Refactored Docker files a bit, preparation for decoupling #403

Removed
^^^^^^^
* In preparation for GATK4, IndelRealigner is removed #404


[5.0.1]
-------

Added
^^^^^
* Temp directory for various rules and workflow wide temp directory #396

Changed
^^^^^^^
* Refactored tags for housekeeper delivery to make them unique #395
* Increased core requirements for mutect2 #396
* GATK3.8 related utils run via jar file instead of gatk3 #396


[5.0.0]
-------

Added
^^^^^
* Config.json and DAG draph included in Housekeeper report #372
* New output names added to cnvkit_single and cnvkit_paired #372
* New output names added to vep.rule #372
* Delivery option to CLI and what to delivery with delivery params in rules that are needed to be delivered #376
* Reference data model with validation #371
* Added container path to install script #388

Changed
^^^^^^^
* Delivery file format simplified #376
* VEP rules have "all" and "pass" as output #376
* Downloaded reference structure changed #371
* genome/refseq.flat renamed to genome/refGene.flat #371
* reverted CNVKit to version 0.9.4 #390

Fixed
^^^^^
* Missing pygments to requirements.txt to fix travis CI #364
* Wildcard resolve for deliveries of vep_germline #374
* Missing index file from deliverables #383
* Ambiguous deliveries in vep_somatic and ngs_filters #387
* Updated documentation to match with installation #391

Removed
^^^^^^^
* Temp files removed from list of outputs in vep.rule #372
* samtools.rule and merged it with bwa_mem #375


[4.5.0]
-------

Added
^^^^^
* Models to build config case JSON. The models and descriptions of their contents can now be found
  in BALSAMIC/utils/models.py
* Added analysis_type to `report deliver` command
* Added report and delivery capability to Alignment workflow
* run_validate.sh now has -d to handle path to analysis_dir (for internal use only) #361

Changed
^^^^^^^

* Fastq files are no longer being copied as part of creation of the case config file.
  A symlink is now created at the destination path instead
* Config structure is no longer contained in a collestion of JSON files.
  The config models are now built using Pydantic and are contained in BALSAMIC/utils/models.py

Removed
^^^^^^^

* Removed command line option "--fastq-prefix" from config case command
* Removed command line option "--config-path" from config case command.
  The config is now always saved with default name "case_id.json"
* Removed command line option "--overwrite-config" from config-case command
  The command is now always executed with "--overwrite-config True" behavior

Refactored
^^^^^^^^^^

* Refactored BALSAMIC/commands/config/case.py:
  Utility functions are moved to BALSAMIC/utils/cli.py
  Models for config fields can be found at BALSAMIC/utils/models.py
  Context aborts and logging now contained in pilot function
  Tests created to support new architecture
* Reduce analysis directory's storage

Fixed
^^^^^
* Report generation warnings supressed by adding workdirectory
* Missing tag name for germline annotated calls #356
* Bind path is not added as None if analysis type is wgs #357
* Changes vardict to vardict-java #361


[4.4.0]
-------

Added
^^^^^

* pydantic to validate various models namely variant caller filters

Changed
^^^^^^^

* Variant caller filters moved into pydantic
* Install script and setup.py
* refactored install script with more log output and added a conda env suffix option
* refactored docker container and decoupled various parts of the workflow


[4.3.0]
-------


Added
^^^^^

* Added cram files for targeted sequencing runs fixes #286
* Added `mosdepth` to calculate coverage for whole exome and targeted sequencing
* Filter models added for tumor-only mode
* Enabling adapter trim enables pe adapter trim option for fastp
* Annotate germline variant calls
* Baitset name to picard hsmetrics

Deprecated
^^^^^^^^^^

* Sambamba coverage and rules will be deprecated

Fixed
^^^^^

* Fixed latest tag in install script
* Fixed lack of naming final annotated VCF TUMOR/NORMAL


Changed
^^^^^^^

* Increased run time for various slurm jobs fixes #314
* Enabled SV calls for VarDict tumor-only
* Updated `ensembl-vep` to v100.2

[4.2.4]
-------


Fixed
^^^^^

* Fixed sort issue with bedfiles after 100 slop


[4.2.3]
-------

Added
^^^^^


* Added Docker container definition for release and bumpversion

Changed
^^^^^^^


* Quality of life change to rtfd docs

Fixed
^^^^^


* Fix Docker container with faulty git checkout

[4.2.2]
-------

Added
^^^^^


* Add "SENTIEON_TMPDIR" to wgs workflow

[4.2.1]
-------

Changed
^^^^^^^


* Add docker container pull for correct version of install script

[4.2.0]
-------

Added
^^^^^


* CNV output as VCF
* Vep output for PASSed variants
* Report command with status and delivery subcommands

Changed
^^^^^^^


* Bed files are slopped 100bp for variant calling fix #262
* Disable vcfmerge
* Picard markduplicate output moved from log to output
* Vep upgraded to 99.1
* Removed SVs from vardict
* Refactored delivery plugins to produce a file with list of output files from workflow
* Updated snakemake to 5.13

Fixed
^^^^^


* Fixed a bug where threads were not sent properly to rules

Removed
^^^^^^^


* Removed coverage annotation from mutect2
* Removed source deactivate from rules to suppress conda warning
* Removed ``plugins delivery`` subcommand
* Removed annotation for germline caller results

[4.1.0]
-------

Added
^^^^^


* VEP now also produces a tab delimited file
* CNVkit rules output genemetrics and gene break file
* Added reference genome to be able to calculate AT/CG dropouts by Picard
* coverage plot plugin part of issue #75
* callable regions for CNV calling of tumor-only

Changed
^^^^^^^


* Increased time for indel realigner and base recalib rules
* decoupled vep stat from vep main rule
* changed qsub command to match UGE
* scout plugin updated

Fixed
^^^^^


* WGS qc rules - updated with correct options
  (picard - CollectMultipleMetrics, sentieon - CoverageMetrics)
* Log warning if WES workflow cannot find SENTIEON* env variables
* Fixes issue with cnvkit and WGS samples #268
* Fix #267 coverage issue with long deletions in vardict

[4.0.1] - 2019-11-08
--------------------

Added
^^^^^


* dependencies for workflow report
* sentieon variant callers germline and somatic for wes cases

Changed
^^^^^^^


* housekeeper file path changed from basename to absolute
* scout template for sample location changed from delivery_report to scout
* rule names added to benchmark files

[4.0.0] - 2019-11-04
--------------------

SGE qsub support release

Added
^^^^^


* ``install.sh`` now also downloads latest container
* Docker image for balsamic as part of ci
* Support for qsub alongside with slurm on ``run analysis --profile``

Changed
^^^^^^^


* Documentation updated
* Test fastq data and test panel bed file with real but dummy data

[3.3.1] - 2019-10-28
--------------------

Fixed
^^^^^


* Various links for reference genome is updated with working URL
* Config reference command now print correct output file

[3.3.0] - 2019-10-24
--------------------

somatic vcfmerge release

Added
^^^^^


* QC metrics for WGS workflow
* refGene.txt download to reference.json and reference workflow
* A new conda environment within container
* A new base container built via Docker (centos7:miniconda3_4_6_14)
* VCFmerge package as VCF merge rule (https://github.com/hassanfa/VCFmerge)
* A container for develop branch
* Benchmark rules to variant callers

Changed
^^^^^^^


* SLURM resource allocation for various variancalling rules optimized
* mergetype rule updated and only accepts one single tumor instead of multiple

[3.2.3] - 2019-10-24
--------------------

Fixed
^^^^^


* Removed unused output files from cnvkit which caused to fail on targetted analysis

[3.2.2] - 2019-10-23
--------------------

Fixed
^^^^^


* Removed target file from cnvkit batch

[3.2.1] - 2019-10-23
--------------------

Fixed
^^^^^


* CNVkit single missing reference file added

[3.2.0] - 2019-10-11
--------------------

Adds:
^^^^^


* CNVkit to WGS workflow
* get_thread for runs

Changed:
^^^^^^^^


* Optimized resources for SLURM jobs

Removed:
^^^^^^^^


* Removed hsmetrics for non-mark duplicate bam files

[3.1.4] - 2019-10-08
--------------------

Fixed
^^^^^


* Fixes a bug where missing capture kit bed file error for WGS cases

[3.1.3] - 2019-10-07
--------------------

Fixed
^^^^^


* benchmark path bug issue #221

[3.1.2] - 2019-10-07
--------------------

Fixed
^^^^^


* libreadline.so.6 symlinking and proper centos version for container

[3.1.1] - 2019-10-03
--------------------

Fixed
^^^^^


* Proper tag retrieval for release
  ### Changed
* BALSAMIC container change to latest and version added to help line

[3.1.0] - 2019-10-03
--------------------

TL;DR:


* QoL changes to WGS workflow
* Simplified installation by moving all tools to a container

Added
^^^^^


* Benchmarking using psutil
* ML variant calling for WGS
* ``--singularity`` option to ``config case`` and ``config reference``

Fixed
^^^^^


* Fixed a bug with boolean values in analysis.json

Changed
^^^^^^^


* ``install.sh`` simplified and will be depricated
* Singularity container updated
* Common somatic and germline variant callers are put in single file
* Variant calling workflow and analysis config files merged together

Removed
^^^^^^^


* ``balsamic install`` is removed
* Conda environments for py36 and py27 are removed

[3.0.1] - 2019-09-11
--------------------

Fixed
^^^^^


* Permissions on ``analysis/qc`` dir are 777 now

[3.0.0] - 2019-09-05
--------------------

This is major release.
TL;DR:


* Major changes to CLI. See documentation for updates.
* New additions to reference generation and reference config file generation and complete overhaul
* Major changes to reposityory structure, conda environments.

Added
^^^^^


* Creating and downloading reference files: ``balsamic config reference`` and ``balsamic run reference``
* Container definitions for install and running BALSAMIC
* Bunch of tests, setup coveralls and travis.
* Added Mutliqc, fastp to rule utilities
* Create Housekeeper and Scout files after analysis completes
* Added Sentieon tumor-normal and tumor only workflows
* Added trimming option while creating workflow
* Added multiple tumor sample QC analysis
* Added pindle for indel variant calling
* Added Analysis finish file in the analysis directory

Fixed
^^^^^


* Multiple fixes to snakemake rules

Changed
^^^^^^^


* Running analysis through: ``balsamic run analysis``
* Cluster account and email info added to ``balsamic run analysis``
* ``umi`` workflow through ``--umi`` tag. [workflow still in evaluation]
* ``sample-id`` replaced by ``case-id``
* Plan to remove FastQC as well

Removed
^^^^^^^


* ``balsamic config report`` and ``balsamic report``
* ``sample.config`` and ``reference.json`` from config directory
* Removed cutadapt from workflows

[2.9.8] - 2019-01-01
--------------------

Fixed
^^^^^


* picard hsmetrics now has 50000 cov max
* cnvkit single wildcard resolve bug fixed

[2.9.7] - 2019-02-28
--------------------

Fixed
^^^^^


* Various fixes to umi_single mode
* analysis_finish file does not block reruns anymore
* Added missing single_umi to analysis workflow cli

Changed
^^^^^^^


* vardict in single mode has lower AF threshold filter (0.005 -> 0.001)

[2.9.6] - 2019-02-25
--------------------

Fixed
^^^^^


* Reference to issue #141, fix for 3 other workflows
* CNVkit rule update for refflat file

[2.9.5] - 2019-02-25
--------------------

Added
^^^^^


* An analysis finish file is generated with date and time inside (%Y-%M-%d T%T %:z)

[2.9.4] - 2019-02-13
--------------------

Fixed
^^^^^


* picard version update to 2.18.11 github.com/hassanfa/picard

[2.9.3] - 2019-02-12
--------------------

Fixed
^^^^^


* Mutect single mode table generation fix
* Vardict single mode MVL annotation fix

[2.9.2] - 2019-02-04
--------------------

Added
^^^^^


* CNVkit single sample mode now in workflow
* MVL list from cheng et al. 2015 moved to assets

[2.9.1] - 2019-01-22
--------------------

Added
^^^^^


* Simple table for somatic variant callers for single sample mode added

Fixed
^^^^^


* Fixes an issue with conda that unset variables threw an error issue #141

[2.9.0] - 2019-01-04
--------------------

Changed
^^^^^^^


* Readme structure and example
* Mutect2's single sample output is similar to paired now
* cli path structure update

Added
^^^^^


* test data and sample inputs
* A dag PDF will be generated when config is made
* umi specific variant calling

[2.8.1] - 2018-11-28
--------------------

Fixed
^^^^^


* VEP's perl module errors
* CoverageRep.R now properly takes protein_coding transcatipts only

[2.8.0] - 2018-11-23
--------------------

UMI single sample align and QC

Added
^^^^^


* Added rules and workflows for UMI analysis: QC and alignment

[2.7.4] - 2018-11-23
--------------------

Germline single sample

Added
^^^^^


* Germline single sample addition
  ### Changed
* Minor fixes to some rules to make them compatible with tumor mode

[2.7.3] - 2018-11-20
--------------------

Fixed
^^^^^


* Various bugs with DAG to keep popvcf and splitbed depending on merge bam file
* install script script fixed and help added

[2.7.2] - 2018-11-15
--------------------

Changed
^^^^^^^


* Vardict, Strelka, and Manta separated from GATK best practice pipeline

[2.7.1] - 2018-11-13
--------------------

Fixed
^^^^^


* minro bugs with strelka_germline and freebayes merge
  ### Changed
* removed ERC from haplotypecaller

[2.7.0] - 2018-11-08
--------------------

Germline patch

Added
^^^^^


* Germline caller tested and added to the paired analysis workflow: Freebayes, HaplotypeCaller, Strelka, Manta

Changed
^^^^^^^


* Analysis config files updated
* Output directory structure changed
* vep rule is now a single rule
* Bunch of rule names updated and shortened, specifically in Picard and GATK
* Variant caller rules are all updated and changed
* output vcf file names are now more sensible: {SNV,SV}.{somatic,germline}.sampleId.variantCaller.vcf.gz
* Job limit increased to 300

Removed
^^^^^^^


* removed bcftools.rule for var id annotation

Changed
^^^^^^^

Fixed
^^^^^

[2.6.3] - 2018-11-01
--------------------

Changed
^^^^^^^


* Ugly and godforsaken ``runSbatch.py`` is now dumping sacct files with job IDs. Yikes!

[2.6.2] - 2018-10-31
--------------------

Fixed
^^^^^


* added ``--fastq-prefix`` option for ``config sample`` to set fastq prefix name. Linking is not changed.

[2.6.1] - 2018-10-29
--------------------

Fixed
^^^^^


* patched a bug for copying results for strelka and manta which was introduced in ``2.5.0``

[2.5.0] - 2018-10-22
--------------------

Changed
^^^^^^^


* ``variant_panel`` changed to ``capture_kit``
* sample config file takes balsamic version
* bioinfo tool config moved bioinfotool to cli_utils from ``config report``

Added
^^^^^


* bioinfo tool versions is now added to analysis config file

[2.4.0] - 2018-10-22
--------------------

Changed
^^^^^^^


* ``balsamic run`` has 3 stop points: paired variant calling, single mode variant calling, and QC/Alignment mode.
* ``balsamic run [OPTIONS] -S ...`` is depricated, but it supersedes ``analysis_type`` mode if provided.

[2.3.3] - 2018-10-22
--------------------

Added
^^^^^


* CSV output for variants in each variant caller based on variant filters
* DAG image of workflow
  ### Changed
* Input for variant filter has a default value
* ``delivery_report`` is no created during config generation
* Variant reporter R script cmd updated in ``balsamic report``

[2.3.2] - 2018-10-19
--------------------

Changed
^^^^^^^


* Fastq files are now always linked to ``fastq`` directory within the analysis directory

Added
^^^^^


* ``balsamic config sample`` now accepts individual files and paths. See README for usage.

[2.3.1] - 2018-09-25
--------------------

Added
^^^^^


* CollectHSmetric now run twice for before and after markduplicate

[2.3.0] - 2018-09-25
--------------------

Changed
^^^^^^^


* Sample config file now includes a list of chromosomes in the panel bed file

Fixed
^^^^^


* Non-matching chrom won't break the splitbed rule anymore
* collectqc rules now properly parse tab delimited metric files

[2.2.0] - 2018-09-11
--------------------

Added
^^^^^


* Coverage plot to report
* target coverage file to report json
* post-cutadapt fastqc to collectqc
* A header to report pdf
* list of bioinfo tools used in the analysis added to report
  ### Changed
* VariantRep.R now accepts multiple inputs for each parameter (see help)
* AF values for MSKIMPACT config
  ### Fixed
* Output figure for coverageplot is now fully square :-)

[2.1.0] - 2018-09-11
--------------------

Added
^^^^^


* normalized coverage plot script
* fastq file IO check for config creation
* added qos option to ``balsamic run``
  ### Fixed
* Sambamba depth coverage parameters
* bug with picard markduplicate flag

[2.0.2] - 2018-09-11
--------------------

Added
^^^^^


* Added qos option for setting qos to run jobs with a default value of low

[2.0.1] - 2018-09-10
--------------------

Fixed
^^^^^


* Fixed package dependencies with vep and installation

[2.0.0] - 2018-09-05
--------------------

Variant reporter patch and cli update

Added
^^^^^


* Added ``balsamic config sample`` and ``balsamic config report`` to generate run analysis and reporting config
* Added ``VariantRep.R`` script to information from merged variant table: variant summry, TMB, and much more
* Added a workflow for single sample mode alignment and QC only
* Added QC skimming script to qccollect to generate nicely formatted information from picard
  ### Changed
* Change to CLI for running and creating config
* Major overhaul to coverage report script. It's now simpler and more readable!
  ### Fixed
* Fixed sambamba depth to include mapping quality
* Markduplicate now is now by default on marking mode, and will NOT remove duplicates
* Minor formatting and script beautification happened

[1.13.1] - 2018-08-17
---------------------

Fixed
^^^^^


* fixed a typo in MSKMVL config
* fixed a bug in strelka_simple for correct column orders

[1.13.0] - 2018-08-10
---------------------

Added
^^^^^


* rule for all three variant callers for paired analysis now generate a simple VCF file
* rule for all three variant callers for paired analysis to convert VCF into table format
* MVL config file and MVL annotation to VCF calls for SNV/INDEL callers
* CALLER annotation added to SNV/INDEL callers
* exome specific option for strelka paired
* create_config subcommand is now more granular, it accepts all enteries from sample.json as commandline arguments
* Added tabQuery to the assets as a tool to query the tabulated output of summarized VCF
* Added MQ annotation field to Mutect2 output see #67
  ### Changed
* Leaner VCF output from mutect2 with coverage and MQ annotation according to #64
* variant ids are now updated from simple VCF file
  ### Fixed
* Fixed a bug with sambamba depth coverage reporting wrong exon and panel coverage see #68
* The json output is now properly formatted using yapf
* Strelka rule doesn't filter out PASS variants anymore fixes issue #63

[1.12.0] - 2018-07-06
---------------------

Coverage report patch

Added
^^^^^


* Added a new script to retrieve coverage report for a list of gene(s) and transcripts(s)
* Added sambamba exon depth rule for coverage report
* Added a new entry in reference json for exon bed file, this file generated using: https://github.com/hassanfa/GFFtoolkit
  ### Changed
* sambamba_depth rule changed to sambama_panel_depth
* sambamba depth now has fix-mate-overlaps parameter enabled
* sambamba string filter changed to ``unmapped or mate\_is\_unmapped) and not duplicate and not failed\_quality\_control``.
* sambamba depth for both panel and exon work on picard flag (rmdup or mrkdup).
  ### Fixed
* Fixed sambamba panel depth rule for redundant coverage parameter

[1.11.0] - 2018-07-05
---------------------

create config patch for single and paired mode

Changed
^^^^^^^


* create_config is now accepting a paired|single mode instead of analysis json template (see help for changes). It is
  not backward compatible
  ### Added
* analysis_{paired single}.json for creating config. Analysis.json is now obsolete.
  ### Fixed
* A bug with writing output for analysis config, and creating the path if it doesn't exist.
* A bug with manta rule to correctly set output files in config.
* A bug that strelka was still included in sample analysis.

[1.10.0] - 2018-06-07
---------------------

Added
^^^^^


* Markduplicate flag to analysis config

[1.9.0] - 2018-06-04
--------------------

Added
^^^^^


* Single mode for vardict, manta, and mutect.
* merge type for tumor only
  ### Changed
* Single mode variant calling now has all variant calling rules
  ### Fixed
* run_analaysis now accepts workflows for testing pyrposes

[1.8.0] - 2018-06-01
--------------------

Changed
^^^^^^^


* picard create bed interval rule moved into collect hsmetric
* split bed is dependent on bam merge rule
* vardict env now has specific build rather than URL download (conda doesn't support URLs anymore)
  ### Fixed
* new logs and scripts dirs are not re-created if they are empty

[1.7.0] - 2018-05-31
--------------------

Added
^^^^^


* A source altered picard to generated more quality metrics output is added to installation and rules

[1.6.0] - 2018-05-30
--------------------

Added
^^^^^


* report subcommand for generating a pdf report from a json input file
* Added fastqc after removing adapter
  ### Changed
* Markduplicate now has both REMOVE and MARK (rmdup vs mrkdup)
* CollectHSMetrics now has more steps on PCT_TARGET_BASES

[1.5.0] - 2018-05-28
--------------------

Changed
^^^^^^^


* New log and script directories are now created for each re-run
  ### Fixed
* Picardtools' memory issue addressed for large samples

[1.4.0] - 2018-05-18
--------------------

Added
^^^^^


* single sample analysis mode
* alignment and insert size metrics are added to the workflow
  ### Changed
* collectqc and contest have their own rule for paired (tumor vs normal) and single (tumor only) sample.

[1.3.0] - 2018-05-13
--------------------

Added
^^^^^


* bed file for panel analysis is now mandatory to create analaysis config

[1.2.3] - 2018-05-13
--------------------

Changed
^^^^^^^


* vep execution path
* working directory for snakemake

[1.2.2] - 2018-05-04
--------------------

Added
^^^^^


* sbatch submitter and cluster config now has an mail field
  ### Changed
* ``create_config`` now only requires sample and output json. The rest are optional

[1.2.0] - 2018-05-02
--------------------

Added
^^^^^


* snakefile and cluster config in run analysis are now optional with a default value

[1.1.2] - 2018-04-27
--------------------

Fixed
^^^^^


* vardict installation was failing without conda-forge channel
* gatk installation was failing without correct jar file

[1.1.1] - 2018-04-27
--------------------

Fixed
^^^^^


* gatk-register tmp directory

[1.1.0] - 2018-04-26
--------------------

Added
^^^^^


* create config sub command added as a new feature to create input config file
* templates to generate a config file for analysis added
* code style template for YAPF input created. see: https://github.com/google/yapf
* vt conda env added

Changed
^^^^^^^


* install script changed to create an output config
* README updated with usage

Fixed
^^^^^


* fastq location for analysis config is now fixed
* lambda rules removed from cutadapt and fastq

[1.0.3-rc2] - 2018-04-18
------------------------

Added
^^^^^


* Added sbatch submitter to handle it outside snakemake
  ### Changed
* sample config file structure changed
* coding styles updated

[1.0.2-rc2] - 2018-04-17
------------------------

Added
^^^^^


* Added vt environment
  ### Fixed
* conda envs are now have D prefix instead of P (develop vs production)
* install_conda subcommand now accepts a proper conda prefix

[1.0.1-rc2] - 2018-04-16
------------------------

Fixed
^^^^^


* snakemake rules are now externally linked

[1.0.0-rc2] - 2018-04-16
------------------------

Added
^^^^^


* run_analysis subcommand
* Mutational Signature R script with CLI
* unittest to install_conda
* a method to semi-dynamically retrieve suitable conda env for each rule

Fixed
^^^^^


* install.sh updated with gatk and proper log output
* conda environments updated
* vardict now has its own environment and it should not raise anymore errors

[1.0.0-rc1] - 2018-04-05
------------------------

Added
^^^^^


* install.sh to install balsamic
* balsamic barebone cli
* subcommand to install required environments
* README.md updated with basic installation instructions

Fixed
^^^^^


* conda environment yaml files<|MERGE_RESOLUTION|>--- conflicted
+++ resolved
@@ -42,25 +42,20 @@
 
 * post-processing of the umi consensus in handling BI tags
 * vcf-filtered-clinical tag files will have all variants including PASS
-<<<<<<< HEAD
 * Refactor snakemake align rules according to snakemake etiquette #636
 * Refactor snakemake fastqc vep contest and mosdepth rules according to snakemake etiquette #636
 * Refactor snakemake manta rule according to snakemake etiquette
 * Order of columns in QC and coverage report issue #601
 * Refactor snakemake annotate rules according to snakemake etiquette #636
-=======
 * Refactor ``snakemake`` align rules according to ``snakemake`` etiquette 
 * Refactor snakemake ``fastqc`` ``vep`` contest and ``mosdepth`` rules according to ``snakemake`` etiquette
 * Refactor snakemake ``manta`` rule according to snakemake etiquette
 * Order of columns in QC and coverage report issue #601
 * ``delly`` not showing in workflow at runtime #644
-* ``ascatngs`` documentaion links in ``FAQs`` #672
+* ``ascatngs`` documentation links in ``FAQs`` #672
 * ``varcall_py36`` container build and push #703
->>>>>>> 2d6fdbdc
-* delly run
 * Refactor snakemake umi rules according to snakemake etiquette
 * Refactor snakemake variant calling rules according to snakemake etiquette
-* ascat documentaion links in FAQs
 * Wrong spacing in reference json issue #704
 
 
