[X.X.X]
--------

Added:
^^^^^^
* Added option to disable hard filter of variants in matched normal https://github.com/Clinical-Genomics/BALSAMIC/pull/1509
* Added check to verify sample sex for all workflows https://github.com/Clinical-Genomics/BALSAMIC/pull/1516
* GT field to IGH-DUX4 variant https://github.com/Clinical-Genomics/BALSAMIC/pull/1527
* ONC field annotations from Clinvar https://github.com/Clinical-Genomics/BALSAMIC/pull/1527

Changed:
^^^^^^^^
* Reworked bcftools filters https://github.com/Clinical-Genomics/BALSAMIC/pull/1509
* Renamed high_normal_tumor_af_frac to in_normal https://github.com/Clinical-Genomics/BALSAMIC/pull/1509
* check to verify sample sex for all workflows https://github.com/Clinical-Genomics/BALSAMIC/pull/1516
* Merging SNVs into MNVs in TNscope TGA https://github.com/Clinical-Genomics/BALSAMIC/pull/1524
* Change raw delivery SNV file for TGA to before any post-processing https://github.com/Clinical-Genomics/BALSAMIC/pull/1524
* Changed VarDict and TNscope VCF merged method to custom script https://github.com/Clinical-Genomics/BALSAMIC/pull/1499
<<<<<<< HEAD
* Changed QC thresholds for WGS normal and WES https://github.com/Clinical-Genomics/BALSAMIC/pull/1477
=======
* Change VarDict memory usage to fix crashes in production https://github.com/Clinical-Genomics/BALSAMIC/pull/1537
>>>>>>> dd444129


Removed:
^^^^^^^^
* Remove WGS-level GC-bias metric from TGA workflow https://github.com/Clinical-Genomics/BALSAMIC/pull/1521


Fixed:
^^^^^^
<<<<<<< HEAD
* Merged VarDict and TNscope variants now correctly show both callers in FOUND_IN info field https://github.com/Clinical-Genomics/BALSAMIC/pull/1499
=======
* Merged VarDict and TNscope variants now correctly show both callers in FOUND_IN info field https://github.com/Clinical-Genomics/BALSAMIC/pull/149
* Fixed somalier container https://github.com/Clinical-Genomics/BALSAMIC/pull/1538

>>>>>>> dd444129

[16.0.1]
-------

Removed:
^^^^^^^^
* remove snakemake case_report.html report creation https://github.com/Clinical-Genomics/BALSAMIC/pull/1530


<<<<<<< HEAD
=======

>>>>>>> dd444129
[16.0.0]
--------

Added:
^^^^^^
* MSIsensor-pro container https://github.com/Clinical-Genomics/BALSAMIC/pull/1444
* MSI analysis to the tumor-normal workflow https://github.com/Clinical-Genomics/BALSAMIC/pull/1454
* Sentieon install directory path to case config arguments https://github.com/Clinical-Genomics/BALSAMIC/pull/1461
* QC threshold for lymphoma_MRD panel https://github.com/Clinical-Genomics/BALSAMIC/pull/1479
* MSI tumor-normal analysis to housekeeper storage https://github.com/Clinical-Genomics/BALSAMIC/pull/1483
* UMI extraction and deduplication to TGA workflow https://github.com/Clinical-Genomics/BALSAMIC/pull/1358
* GENS input files for TGA https://github.com/Clinical-Genomics/BALSAMIC/pull/1448
* Padding of bed-regions for CNVkit to minimum 100 bases https://github.com/Clinical-Genomics/BALSAMIC/pull/1469
* Added min mapq 20 to CNVkit PON workflow https://github.com/Clinical-Genomics/BALSAMIC/pull/1465
* CNVkit PONs for Exome comprehensive 10.2, GMSsolid 15.2, GMCKsolid 4.2 https://github.com/Clinical-Genomics/BALSAMIC/pull/1465
* Merged VarDict with TNscope in all TGA workflows https://github.com/Clinical-Genomics/BALSAMIC/pull/1475
* New filter for VarDict for tumor in normal contamination https://github.com/Clinical-Genomics/BALSAMIC/pull/1475
* Export TMP environment variables to rules that lack them https://github.com/Clinical-Genomics/BALSAMIC/pull/1475
* Added genmod ranked VCFs to be delivered https://github.com/Clinical-Genomics/BALSAMIC/pull/1475
* Added family-id to genmod in order to get ranked variants to Scout https://github.com/Clinical-Genomics/BALSAMIC/pull/1475
* Added Raw TNscope calls and unfiltered research-annotated SNVs to delivery https://github.com/Clinical-Genomics/BALSAMIC/pull/1475
* Argument for SNV Artefact LoqusDB to all workflows https://github.com/Clinical-Genomics/BALSAMIC/pull/1481
* TNscope tag to variant info-field for TGA workflow https://github.com/Clinical-Genomics/BALSAMIC/pull/1497
* Python script for merging duplicate SNV calls https://github.com/Clinical-Genomics/BALSAMIC/pull/1499

Changed:
^^^^^^^^
* Cluster scheduler script for immediate submit https://github.com/Clinical-Genomics/BALSAMIC/pull/1372
* `SLEEP_BEFORE_START` to 600s https://github.com/Clinical-Genomics/BALSAMIC/pull/1372
* Updated Multiqc to version 1.22.3 https://github.com/Clinical-Genomics/BALSAMIC/pull/1441
* Upgrade `vcf2cytosure` version to 0.9.1 and remove hardcoded versions https://github.com/Clinical-Genomics/BALSAMIC/pull/1456
* Create new PONs for GMCKSolid v4.1, GMSMyeloid v5.3, and GMSlymphoid v7.3 https://github.com/Clinical-Genomics/BALSAMIC/pull/1465
* Refactored CNVkit rules https://github.com/Clinical-Genomics/BALSAMIC/pull/1465
* Refactored BCFtools filter rules https://github.com/Clinical-Genomics/BALSAMIC/pull/1475
* Renamed final UMI bamfile to ensure hsmetrics is picked up by multiqc https://github.com/Clinical-Genomics/BALSAMIC/pull/1475
* Changed ranking model VCF from research to clinical https://github.com/Clinical-Genomics/BALSAMIC/pull/1475
* Lowered minimum AF for TGA from 0.007 to 0.005 https://github.com/Clinical-Genomics/BALSAMIC/pull/1475
* Lowered maximal SOR for TNscope in TGA tumor only cases from 3 to 2.7 https://github.com/Clinical-Genomics/BALSAMIC/pull/1475
* Fixed TNscope research VCF filters to either PASS or triallelic site https://github.com/Clinical-Genomics/BALSAMIC/pull/1475
* Increased maximal amount of redirects for lychee test following links in docs to 10 https://github.com/Clinical-Genomics/BALSAMIC/pull/1488
* Updated readthedocs tools versions https://github.com/Clinical-Genomics/BALSAMIC/pull/1489
* Renamed UMI consensusfiltered bamfile to be picked up by multiqc https://github.com/Clinical-Genomics/BALSAMIC/pull/1490


Removed:
^^^^^^^^
* GATK3 https://github.com/Clinical-Genomics/BALSAMIC/pull/1432
* `gatk_contest` rule https://github.com/Clinical-Genomics/BALSAMIC/pull/1432
* SGE (qsub) support https://github.com/Clinical-Genomics/BALSAMIC/pull/1372
* Fastq quality and UMI trimming command-line options https://github.com/Clinical-Genomics/BALSAMIC/pull/1358
* ML model for TNscope  https://github.com/Clinical-Genomics/BALSAMIC/pull/1475
* All code associated with TNhaplotyper https://github.com/Clinical-Genomics/BALSAMIC/pull/1475
* Removed research.filtered.pass files from delivery https://github.com/Clinical-Genomics/BALSAMIC/pull/1475
* Removed VarDict germline filter, replaced by relative normal af / tumor af filter https://github.com/Clinical-Genomics/BALSAMIC/pull/1497

Fixed:
^^^^^^
* Corrected tool name in deduplication metrics https://github.com/Clinical-Genomics/BALSAMIC/pull/1441
* MSI table https://github.com/Clinical-Genomics/BALSAMIC/pull/1459
* Pin numpy version in CNVkit container https://github.com/Clinical-Genomics/BALSAMIC/pull/1457
* CNVkit incorrect version in the documentation https://github.com/Clinical-Genomics/BALSAMIC/pull/1457
* MSIsensor-pro container and updated msisensor to version 1.3.0  https://github.com/Clinical-Genomics/BALSAMIC/pull/1486
* Somalier container and updated somalier to version 0.2.19 https://github.com/Clinical-Genomics/BALSAMIC/pull/1487
* Vardict memory and tmpdir allocation https://github.com/Clinical-Genomics/BALSAMIC/pull/1492
* Vardict tumor only allocates dynamic number of cores https://github.com/Clinical-Genomics/BALSAMIC/pull/1495

[15.0.1]
--------

Added:
^^^^^^
* CLI option for the minimum raw reads supporting each UMI group filter

[15.0.0]
--------

Added:
^^^^^^
* high_normal_tumor_af_frac filter in bcftools for TNscope T+N filtering out more than 30% TINC https://github.com/Clinical-Genomics/BALSAMIC/pull/1289
* New option for exome samples `--exome` with modified bcftools filters compared to standard targeted workflow https://github.com/Clinical-Genomics/BALSAMIC/pull/1414
* Custom samtools script for the detection of IGH::DUX4 rearrangements https://github.com/Clinical-Genomics/BALSAMIC/pull/1397

Changed:
^^^^^^^^
* Reduced stringency of minimum MQ for all TGA to 30 from 40 https://github.com/Clinical-Genomics/BALSAMIC/pull/1414
* Removed -u flag from VarDict T+N and T only rules to remove calling only in reverse reads of overlapping mates https://github.com/Clinical-Genomics/BALSAMIC/pull/1414
* Removed -U flag to VarDict T+N rule to start calling SVs https://github.com/Clinical-Genomics/BALSAMIC/pull/1414

Removed:
^^^^^^^^
* alt_allele_in_normal filter from TNscope T+N workflows https://github.com/Clinical-Genomics/BALSAMIC/pull/1289

Fixed:
^^^^^^
* initial filter keeping only PASS or triallelic-site from T+N bcftools quality filter rule has been removed https://github.com/Clinical-Genomics/BALSAMIC/pull/1424

[14.0.1]
--------

Fixed:
^^^^^^
* PureCN fail due to bash strict mode https://github.com/Clinical-Genomics/BALSAMIC/pull/1406
* Corrected name of CNVkit container in the CNVkit PON creation workflow https://github.com/Clinical-Genomics/BALSAMIC/pull/1412

[14.0.0]
--------

Added:
^^^^^^
* bcftools filters for `PR:SR` evidence in Manta calls https://github.com/Clinical-Genomics/BALSAMIC/pull/1371
* `--exome` argument to Manta runs in TGA cases https://github.com/Clinical-Genomics/BALSAMIC/pull/1371
* MultiQC intermediate files to deliverables https://github.com/Clinical-Genomics/BALSAMIC/pull/1388

Removed:
^^^^^^^^
* Extra bcftools filters that allows MaxDepth filtered variants in the final SV VCF https://github.com/Clinical-Genomics/BALSAMIC/pull/1371
* Unused arguments from `delivery.py` https://github.com/Clinical-Genomics/BALSAMIC/pull/1388

Fixed:
^^^^^^
* ASCAT-Ngs container https://github.com/Clinical-Genomics/BALSAMIC/pull/1395
* bcftools in manta_tumor_normal uses correct column for tumor read filtering https://github.com/Clinical-Genomics/BALSAMIC/pull/1400

[13.0.1]
--------

Added:
^^^^^^
* Sleep rule before start to fix key_error https://github.com/Clinical-Genomics/BALSAMIC/pull/1311

Fixed:
^^^^^^
* Missing `__init__.py` in `snakemake_rules` folders https://github.com/Clinical-Genomics/BALSAMIC/pull/1383

[13.0.0]
--------

Added:
^^^^^^
* Fastq concatenation https://github.com/Clinical-Genomics/BALSAMIC/pull/1069
* `CADD` SNV references https://github.com/Clinical-Genomics/BALSAMIC/pull/1126
* `CADD` SNV annotation https://github.com/Clinical-Genomics/BALSAMIC/pull/1150
* Samtools `stats`, `flagstat`, `idxstat` to WGS workflow https://github.com/Clinical-Genomics/BALSAMIC/pull/1176
* Functionality for dynamically assigning fastq-info to sample dict in config from input fastq-dir https://github.com/Clinical-Genomics/BALSAMIC/pull/1176
* Annotate SNVs with cancer germline SNV observations from Loqusdb https://github.com/Clinical-Genomics/BALSAMIC/pull/1178
* Annotate SNVs with somatic SNV observations from Loqusdb https://github.com/Clinical-Genomics/BALSAMIC/pull/1187
* Tests for Annotation with Cancer germline, somatic and clinical observations, and swegen frequencies https://github/Clinical-Genomics/BALSAMIC/pull/1190
* Annotate SVs with somatic SV observations from Loqusdb https://github.com/Clinical-Genomics/BALSAMIC/pull/1194
* Support singularity bind paths with different destination directories https://github/Clinical-Genomics/BALSAMIC/pull/1211
* Added `--rerun-trigger mtime` option to Snakemake command https://github.com/Clinical-Genomics/BALSAMIC/pull/1217
* `CADD` container https://github.com/Clinical-Genomics/BALSAMIC/pull/1222
* Container ettiquette to ReadtheDocs https://github.com/Clinical-Genomics/BALSAMIC/pull/1232
* `htslib` (samtools, bcftools tabix) container https://github.com/Clinical-Genomics/BALSAMIC/pull/1234
* Release version support for cache generation https://github.com/Clinical-Genomics/BALSAMIC/pull/1231
* `CADD` scores for INDELs https://github.com/Clinical-Genomics/BALSAMIC/pull/1238
* `CADD` reference to tests https://githuc.com/Clinical-Genomics/BALSAMIC/pull/1241
* Add cache version option to config case https://github.com/Clinical-Genomics/BALSAMIC/pull/1244
* `cnvkit` container https://github.com/Clinical-Genomics/BALSAMIC/pull/1252
* `PureCN` container https://github.com/Clinical-Genomics/BALSAMIC/pull/1255
* `GATK` container https://github.com/Clinical-Genomics/BALSAMIC/pull/1266
* Resolved FASTQ paths to sample dictionary (balsamic logging) https://github.com/Clinical-Genomics/BALSAMIC/pull/1275
* Picard HsMetrics and CollectGcBiasMetrics for WGS https://github.com/Clinical-Genomics/BALSAMIC/pull/1288
* `LOH` to TGA workflow https://github.com/Clinical-Genomics/BALSAMIC/pull/1278
* CNVs from PureCN to TGA workflow https://github.com/Clinical-Genomics/BALSAMIC/pull/1278
* Command-line arguments and rules for creation of GENS files https://github.com/Clinical-Genomics/BALSAMIC/pull/1279
* Somatic and germline Loqusdb annotation to ReadtheDocs https://github.com/Clinical-Genomics/BALSAMIC/pull/1317
* Postprocess step before VarDict in TGA https://github.com/Clinical-Genomics/BALSAMIC/pull/1332
* CNV report for TGA workflow https://github.com/Clinical-Genomics/BALSAMIC/pull/1339
* `wkhtmltopdf` to system requirements https://github.com/Clinical-Genomics/BALSAMIC/pull/1339
* Store WGS CNV report plots https://github.com/Clinical-Genomics/BALSAMIC/pull/1347

Changed:
^^^^^^^^
* Changed CN header field in cnvpytor in cnvpytor_tumor_only to be Float instead of Integer https://github.com/Clinical-Genomics/BALSAMIC/pull/1182
* Changed samples in case_config.json from being a dict to a list of dicts  https://github.com/Clinical-Genomics/BALSAMIC/pull/1176
* Updated snakemake version to 7.25.0 https://github.com/Clinical-Genomics/BALSAMIC/pull/1099
* Updated cryptography version to 41.0.1 https://github.com/Clinical-Genomics/BALSAMIC/pull/1173
* Refactor bam and fastq inputs in snakemake to call pydantic model functions https://github.com/Clinical-Genomics/BALSAMIC/pull/1176
* Standardised alignment workflows to WGS-workflow https://github.com/Clinical-Genomics/BALSAMIC/pull/1176
* Implemented parallel trimming and alignment in all workflows per lane https://github.com/Clinical-Genomics/BALSAMIC/pull/1176
* All bam-QC tools take the final dedup.realign bamfile as input https://github.com/Clinical-Genomics/BALSAMIC/pull/1176
* Validation of pydantic models done both during config and run https://github.com/Clinical-Genomics/BALSAMIC/pull/1176
* Refactored fastp rules, and changed order of UMI-trimming and quality trimming https://github.com/Clinical-Genomics/BALSAMIC/pull/1176
* Fix pydantic version (<2.0) https://github.com/Clinical-Genomics/BALSAMIC/pull/1191
* Refactor constants https://github.com/Clinical-Genomics/BALSAMIC/pull/1174
* Move models to their own folder https://github.com/Clinical-Genomics/BALSAMIC/pull/1176
* Balsamic init workflow refactoring https://github.com/Clinical-Genomics/BALSAMIC/pull/1188
* Updated cryptography version to 41.0.2 https://github.com/Clinical-Genomics/BALSAMIC/pull/1205
* Refactor snakemake executable command generation https://github/Clinical-Genomics/BALSAMIC/pull/1211
* Updated Python version to 3.11 and its dependencies https://github.com/Clinical-Genomics/BALSAMIC/pull/1216
* Tools versions in doc https:/github.com/Clinical-Genomics/BALSAMIC/pull/1239
* Reuse common Balsamic CLI options https://github.com/Clinical-Genomics/BALSAMIC/pull/1242
* Update `reference.json` file to use relative paths https://github.com/Clinical-Genomics/BALSAMIC/pull/1251
* Update pydantic to v2 while maintaining support for v1 models https://github.com/Clinical-Genomics/BALSAMIC/pull/1253
* `PCT_PF_READS_IMPROPER_PAIRS` QC threshold lowered to 5% https://github.com/Clinical-Genomics/BALSAMIC/issues/1265
* Migrate Metrics models to pydantic v2 https://github.com/Clinical-Genomics/BALSAMIC/pull/1270
* Migrate Snakemake models to pydantic v2 https://github.com/Clinical-Genomics/BALSAMIC/pull/1268
* Migrate Cache models to pydantic v2 https://github.com/Clinical-Genomics/BALSAMIC/pull/1274
* Made BALSAMIC compatible with multiple PON creation workflows https://github.com/Clinical-Genomics/BALSAMIC/pull/1279
* Use StrEnum from python enum https://github.com/Clinical-Genomics/BALSAMIC/pull/1303
* Renamed final cram bamfile to format `<tumor/normal>.<LIMS_ID>.cram` https://github.com/Clinical-Genomics/BALSAMIC/pull/1307
* Updated snakemake version to 7.32.4 https://github.com/Clinical-Genomics/BALSAMIC/pull/1308
* Migrate analysis models to pydantic v2 https://github.com/Clinical-Genomics/BALSAMIC/pull/1306
* Split analysis model into config and params models https://github.com/Clinical-Genomics/BALSAMIC/pull/1306
* Renamed name in sample column of final clincial vcfs https://github.com/Clinical-Genomics/BALSAMIC/pull/1310
* Update Gens HK tags https://github.com/Clinical-Genomics/BALSAMIC/pull/1319
* Increased memory and threads for VarDict https://github.com/Clinical-Genomics/BALSAMIC/pull/1332
* Updated ReadtheDocs with GENS and structural pipeline changes https://github.com/Clinical-Genomics/BALSAMIC/pull/1327
* Migrate WGS CNV report generation to pypdf & pdfkit https://github.com/Clinical-Genomics/BALSAMIC/pull/1346

Fixed:
^^^^^^
* vcf2cytosure container https://github.com/Clinical-Genomics/BALSAMIC/pull/1159
* Link external fastqs to case folder & create case directory https://github.com/Clinical-Genomics/BALSAMIC/pull/1195
* vcf2cytosure container missing constants https://github.com/Clinical-Genomics/BALSAMIC/pull/1198
* Bash commands in vep_somatic_clinical_snv https://github.com/Clinical-Genomics/BALSAMIC/pull/1200
* Fix SVDB annotation intermediate rule https://github.com/Clinical-Genomics/BALSAMIC/pull/1218
* Broken documentation links https://github.com/Clinical-Genomics/BALSAMIC/pull/1226
* Updated contributors in main README https://github.com/Clinical-Genomics/BALSAMIC/pull/1237
* CNVpytor container https://github.com/Clinical-Genomics/BALSAMIC/pull/1246
* Restored balsamic container in UMI concatenation rule https://github.com/Clinical-Genomics/BALSAMIC/pull/1261
* CNVpytor container, fixing numpy version https://github.com/Clinical-Genomics/BALSAMIC/pull/1273
* QC workflow store https://github.com/Clinical-Genomics/BALSAMIC/pull/1295
* MultiQC rule missing input files https://github.com/Clinical-Genomics/BALSAMIC/pull/1321
* `gens_preprocessing` rule missing python directive https://github.com/Clinical-Genomics/BALSAMIC/pull/1322
* CADD annotations container path and code smells https://github.com/Clinical-Genomics/BALSAMIC/pull/1323
* Sonarcloud reported issues https://github.com/Clinical-Genomics/BALSAMIC/pull/1348
* Loqusdb SV annotation somatic fields https://github.com/Clinical-Genomics/BALSAMIC/pull/1354

Removed:
^^^^^^^^
* Config folder https://github.com/Clinical-Genomics/BALSAMIC/pull/1175
* Quality trimming of fastqs for UMI workflow https://github.com/Clinical-Genomics/BALSAMIC/pull/1176
* Balsamic container https://github.com/Clinical-Genomics/BALSAMIC/pull/1230
* Plugin CLI https://github.com/Clinical-Genomics/BALSAMIC/pull/1245
* Realignment step for TGA workflow https://github.com/Clinical-Genomics/BALSAMIC/pull/1272
* Archived/outdated workflows and scripts https://github.com/Clinical-Genomics/BALSAMIC/pull/1296
* Sed command to convert CNVpytor integer to float, deprecated by updated CNVpytor version https://github.com/Clinical-Genomics/BALSAMIC/pull/1310
* Removed max AF 1 filter from bcftools https://github.com/Clinical-Genomics/BALSAMIC/pull/1338
* Extra samtools sort command from WGS cases https://github.com/Clinical-Genomics/BALSAMIC/pull/1334

[12.0.2]
--------

Fixed:
^^^^^^
* Missing `Number` in VCF header for SVs https://github.com/Clinical-Genomics/BALSAMIC/pull/1203

Changed:
^^^^^^^^
* Fix cyvcf2 to version 0.30.22 https://github.com/Clinical-Genomics/BALSAMIC/pull/1206
* Fix pydantic version (<2.0) https://github.com/Clinical-Genomics/BALSAMIC/pull/1206
* Update varcall-cnvkit container versions https://github.com/Clinical-Genomics/BALSAMIC/pull/1207

[12.0.1]
--------

Added:
^^^^^^
* WGS QC criteria for `PCT_PF_READS_IMPROPER_PAIRS` (condition: <= 0.1) https://github.com/Clinical-Genomics/BALSAMIC/pull/1164

Fixed:
^^^^^^
* Logged version of Delly (changing it to v1.0.3)  https://github.com/Clinical-Genomics/BALSAMIC/pull/1170

[12.0.0]
--------

Added:
^^^^^^
* PIP specific missing tools to config https://github.com/Clinical-Genomics/BALSAMIC/pull/1096
* Filtering script to remove normal variants from TIDDIT https://github.com/Clinical-Genomics/BALSAMIC/pull/1120
* Store TMB files in HK https://github.com/Clinical-Genomics/BALSAMIC/pull/1144

Changed:
^^^^^^^^
* Fixed all conda container dependencies https://github.com/Clinical-Genomics/BALSAMIC/pull/1096
* Changed --max_sv_size in VEP params to the size of chr1 for hg19 https://github.com/Clinical-Genomics/BALSAMIC/pull/1124
* Increased time-limit for sambamba_exon_depth and picard_markduplicates to 6 hours https://github.com/Clinical-Genomics/BALSAMIC/pull/1143
* Update cosmicdb to v97 https://github.com/Clinical-Genomics/BALSAMIC/pull/1147
* Updated read the docs with the changes relevant to mention https://github.com/Clinical-Genomics/BALSAMIC/pull/1153

Fixed:
^^^^^^
* Update cryptography version (39.0.1) due to security alert https://github.com/Clinical-Genomics/BALSAMIC/pull/1087
* Bump cryptography to v40.0.2 and gsutil to v5.23 https://github.com/Clinical-Genomics/BALSAMIC/pull/1154
* Pytest file saved in balsamic directory https://github.com/Clinical-Genomics/BALSAMIC/pull/1093
* Fix varcall_py3 container bcftools dependency error https://github.com/Clinical-Genomics/BALSAMIC/pull/1097
* AscatNgs container https://github.com/Clinical-Genomics/BALSAMIC/pull/1155

[11.2.0]
--------

Fixed:
^^^^^^
* Number of variants are increased with triallelic_site https://github.com/Clinical-Genomics/BALSAMIC/pull/1089

[11.1.0]
--------

Added:
^^^^^^
* Added somalier integration and relatedness check: https://github.com/Clinical-Genomics/BALSAMIC/pull/1017
* Cluster resources for CNVPytor tumor only https://github.com/Clinical-Genomics/BALSAMIC/pull/1083

Changed:
^^^^^^^^
* Parallelize download of reference files https://github.com/Clinical-Genomics/BALSAMIC/pull/1065
* Parallelize download of container images https://github.com/Clinical-Genomics/BALSAMIC/pull/1068

Fixed:
^^^^^^
* triallelic_site in quality filter for SNV https://github.com/Clinical-Genomics/BALSAMIC/pull/1052
* Compression of SNV, research and clinical, VCF files https://github.com/Clinical-Genomics/BALSAMIC/pull/1060
* `test_write_json` failing locally https://github.com/Clinical-Genomics/BALSAMIC/pull/1063
* Container build and push via github actions by setting buildx `provenance` flag to false https://github.com/Clinical-Genomics/BALSAMIC/pull/1071
* Added buildx to the submodule workflow https://github.com/Clinical-Genomics/BALSAMIC/pull/1072
* Change user in somalier container to defaultuser https://github.com/Clinical-Genomics/BALSAMIC/pull/1080
* Reference files for hg38 https://github.com/Clinical-Genomics/BALSAMIC/pull/1081

[11.0.2]
--------

Changed:
^^^^^^^^
* Code owners https://github.com/Clinical-Genomics/BALSAMIC/pull/1050

Fixed:
^^^^^^
* MaxDepth in quality filter for SV https://github.com/Clinical-Genomics/BALSAMIC/pull/1051

[11.0.1]
--------

Fixed:
^^^^^^
* Incorrect raw `TNscope` VCF delivered https://github.com/Clinical-Genomics/BALSAMIC/pull/1042

[11.0.0]
--------

Added:
^^^^^^
* Use of PON reference, if exists for CNVkit tumor-normal analysis https://github.com/Clinical-Genomics/BALSAMIC/pull/982
* Added PON version to CLI and config.json https://github.com/Clinical-Genomics/BALSAMIC/pull/983
* `cnvpytor` to varcallpy3 container https://github.com/Clinical-Genomics/BALSAMIC/pull/991
* `cnvpytor` for tumor only workflow https://github.com/Clinical-Genomics/BALSAMIC/pull/994
* R packages to cnvkit container https://github.com/Clinical-Genomics/BALSAMIC/pull/996
* Missing R packages to cnvkit container https://github.com/Clinical-Genomics/BALSAMIC/pull/997
* add rlang to cnvkit container https://github.com/Clinical-Genomics/BALSAMIC/pull/998
* AnnotSV and bedtools to annotate container https://github.com/Clinical-Genomics/BALSAMIC/pull/1005
* cosmicdb to TNscope for tumor only and tumor normal workflows https://github.com/Clinical-Genomics/BALSAMIC/pull/1006
* `loqusDB` dump files to the config through the balsamic config case CLI https://github.com/Clinical-Genomics/BALSAMIC/pull/992
* Pre-annotation quality filters for SNVs annd added `research` to output files https://github.com/Clinical-Genomics/BALSAMIC/pull/1007
* Annotation of snv_clinical_observations for somatic snv https://github.com/Clinical-Genomics/BALSAMIC/pull/1012
* Annotation of sv_clinical_observations  for somatic sv and SV CNV filter rules https://github.com/Clinical-Genomics/BALSAMIC/pull/1013
* Swegen SNV and SV frequency database for WGS https://github.com/Clinical-Genomics/BALSAMIC/pull/1014
* triallelic_sites and variants with MaxDepth to the VCFs https://github.com/Clinical-Genomics/BALSAMIC/pull/1021
* Clinical VCF for TGA workflow https://github.com/Clinical-Genomics/BALSAMIC/pull/1024
* CNVpytor plots into the CNV PDF report https://github.com/Clinical-Genomics/BALSAMIC/pull/1023
* Research and clinical housekeeper tags https://github.com/Clinical-Genomics/BALSAMIC/pull/1023
* Cluster configuration for rules https://github.com/Clinical-Genomics/BALSAMIC/pull/1028
* Variant filteration using loqusDB and Swegen annotations https://github.com/Clinical-Genomics/BALSAMIC/pull/1029
* Annotation resources to readsthedocs https://github.com/Clinical-Genomics/BALSAMIC/pull/1031
* Delly CNV rules for TGA workflow https://github.com/Clinical-Genomics/BALSAMIC/pull/103
* cnvpytor container and removed cnvpytor from varcallpy3 https://github.com/Clinical-Genomics/BALSAMIC/pull/1037

Changed:
^^^^^^^^
* Added version number to the PON reference filename (`.cnn`) https://github.com/Clinical-Genomics/BALSAMIC/pull/982
* Update `TIDDIT` to v3.3.0, `SVDB` to v2.6.4, `delly` to v1.1.3, `vcf2cytosure` to v0.8 https://github.com/Clinical-Genomics/BALSAMIC/pull/987
* toml config file for vcfanno https://github.com/Clinical-Genomics/BALSAMIC/pull/1012
* Split `vep_germline` rule into `tumor` and `normal` https://github.com/Clinical-Genomics/BALSAMIC/pull/1018
* Extract number of variants from clinical files https://github.com/Clinical-Genomics/BALSAMIC/pull/1022

Fixed:
^^^^^^
* Reverted `pandas` version (from `1.3.5` to `1.1.5`) https://github.com/Clinical-Genomics/BALSAMIC/pull/1018
* Mate in realigned bam file https://github.com/Clinical-Genomics/BALSAMIC/pull/1019
* samtools command in merge bam and names in toml for vcfanno https://github.com/Clinical-Genomics/BALSAMIC/pull/1020
* If statement in `vep_somatic_clinical_snv` rule https://github.com/Clinical-Genomics/BALSAMIC/pull/1022
* Invalid flag second of pair validation error https://github.com/Clinical-Genomics/BALSAMIC/pull/1025
* Invalid flag second of pair validation error using picardtools https://github.com/Clinical-Genomics/BALSAMIC/pull/1027
* Samtools command for mergetype tumor https://github.com/Clinical-Genomics/BALSAMIC/pull/1030
* `varcall_py3` container building https://github.com/Clinical-Genomics/BALSAMIC/pull/1036
* Picard and fastp commands params and cluster config for umi workflow https://github.com/Clinical-Genomics/BALSAMIC/pull/1032
* Set channels in `varcall_py3` container https://github.com/Clinical-Genomics/BALSAMIC/pull/1035
* Delly command for tumor-normal analysis https://github.com/Clinical-Genomics/BALSAMIC/pull/1039
* tabix command in bcftools_quality_filter_TNscope_umi_tumor_only rule https://github.com/Clinical-Genomics/BALSAMIC/pull/1040

Removed:
^^^^^^^^
* case ID from the PON `.cnn` output file https://github.com/Clinical-Genomics/BALSAMIC/pull/983
* `TNhaplotyper` for paired WGS analysis https://github.com/Clinical-Genomics/BALSAMIC/pull/988
* `TNhaplotyper` for tumor only WGS analysis https://github.com/Clinical-Genomics/BALSAMIC/pull/1006
* `TNhaplotyper` for TGS https://github.com/Clinical-Genomics/BALSAMIC/pull/1022

[10.0.5]
--------

Changed:
^^^^^^^^
* Update `vcf2cytosure` version to v0.8 https://github.com/Clinical-Genomics/BALSAMIC/pull/1010
* Update GitHub action images to `ubuntu-20.04` https://github.com/Clinical-Genomics/BALSAMIC/pull/1010
* Update GitHub actions to their latest versions https://github.com/Clinical-Genomics/BALSAMIC/pull/1010

[10.0.4]
---------

Fixed:
^^^^^^
* Increase `sambamba_exon_depth` rule run time https://github.com/Clinical-Genomics/BALSAMIC/pull/1001

[10.0.3]
---------
Fixed:
^^^^^^

* Input VCF files for cnvkit rules, cnvkit command and container https://github.com/Clinical-Genomics/BALSAMIC/pull/995

[10.0.2]
---------

Fixed:
^^^^^^

* TIDDIT delivery rule names (undo rule name changes made in Balsamic 10.0.1) https://github.com/Clinical-Genomics/BALSAMIC/pull/977
* BALSAMIC readthedocs CLI documentation generation  https://github.com/Clinical-Genomics/BALSAMIC/issues/965

[10.0.1]
---------

Fixed:
^^^^^^

* Command and condition for TIDDIT and fixed ReadtheDocs https://github.com/Clinical-Genomics/BALSAMIC/pull/973
* ReadtheDocs and updated the header https://github.com/Clinical-Genomics/BALSAMIC/pull/973


Changed:
^^^^^^^^

* Time allocation in cluster configuration for SV rules https://github.com/Clinical-Genomics/BALSAMIC/pull/973



[10.0.0]
---------

Added:
^^^^^^

* New option `analysis-workflow` to balsamic config case CLI https://github.com/Clinical-Genomics/BALSAMIC/pull/932
* New python script to edit INFO tags in `vardict` and `tnscope_umi` VCF files https://github.com/Clinical-Genomics/BALSAMIC/pull/948
* Added `cyvcf2` and `click` tools to the `varcallpy3` container https://github.com/Clinical-Genomics/BALSAMIC/pull/948
* Delly TIDDIT and vcf2cytosure for WGS https://github.com/Clinical-Genomics/BALSAMIC/pull/947
* `Delly` `TIDDIT` `vcf2cytosure` and method to process SVs and CNVs for WGS https://github.com/Clinical-Genomics/BALSAMIC/pull/947
* SV and CNV analysis and `TIDDIT` to balsamic ReadtheDocs https://github.com/Clinical-Genomics/BALSAMIC/pull/951
* Gender to `config.json` https://github.com/Clinical-Genomics/BALSAMIC/pull/955
* Provided gender as input for `vcf2cyosure` https://github.com/Clinical-Genomics/BALSAMIC/pull/955
* SV CNV doc to balsamic READTHEDOCS https://github.com/Clinical-Genomics/BALSAMIC/pull/960
* Germline normal SNV VCF file header renaming to be compatible with genotype uploads https://github.com/Clinical-Genomics/BALSAMIC/issues/882
* Add tabix and gzip to vcf2cytosure container https://github.com/Clinical-Genomics/BALSAMIC/pull/969

Changed:
^^^^^^^^

* UMI-workflow for panel cases to be run only with `balsamic-umi` flag https://github.com/Clinical-Genomics/BALSAMIC/issues/896
* Update `codecov` action version to @v2 https://github.com/Clinical-Genomics/BALSAMIC/pull/941
* QC-workflow for panel cases to be run only with `balsamic-qc` https://github.com/Clinical-Genomics/BALSAMIC/pull/942
* `get_snakefile` function takes the argument `analysis_workflow` to trigger the QC workflow when necessary https://github.com/Clinical-Genomics/BALSAMIC/pull/942
* `bcftools_counts` input depending on `analysis_workflow` https://github.com/Clinical-Genomics/BALSAMIC/pull/942
* UMI output filename `TNscope_umi` is changed to `tnscope_umi` https://github.com/Clinical-Genomics/BALSAMIC/pull/948
* Update `delly` to v1.0.3 https://github.com/Clinical-Genomics/BALSAMIC/pull/950
* Update versions of `delly` in ReadtheDocs https://github.com/Clinical-Genomics/BALSAMIC/pull/951
* Provided gender as input for `ascat` and `cnvkit` https://github.com/Clinical-Genomics/BALSAMIC/pull/955
* Update QC criteria for panel and wgs analysis according to https://github.com/Clinical-Genomics/project-planning/issues/338#issuecomment-1132643330. https://github.com/Clinical-Genomics/BALSAMIC/pull/952
* For uploads to scout, increasing the number of variants failing threshold from 10000 to 50000 https://github.com/Clinical-Genomics/BALSAMIC/pull/952

Fixed:
^^^^^^

* GENOME_VERSION set to the different genome_version options and replaced with config["reference"]["genome_version"] https://github.com/Clinical-Genomics/BALSAMIC/pull/942
* `run_validate.sh` script https://github.com/Clinical-Genomics/BALSAMIC/pull/952
* Somatic SV tumor normal rules https://github.com/Clinical-Genomics/BALSAMIC/pull/959
* Missing `genderChr` flag for `ascat_tumor_normal` rule https://github.com/Clinical-Genomics/BALSAMIC/pull/963
* Command in vcf2cytosure rule and updated ReadtheDocs https://github.com/Clinical-Genomics/BALSAMIC/pull/966
* Missing name `analysis_dir` in QC.smk https://github.com/Clinical-Genomics/BALSAMIC/pull/970
* Remove `sample_type` wildcard from the `vcfheader_rename_germline` rule and change genotype file name https://github.com/Clinical-Genomics/BALSAMIC/pull/971

Removed
^^^^^^^

* Removed `qc_panel` config in favor of standard config https://github.com/Clinical-Genomics/BALSAMIC/pull/942
* Removed cli `--analysis_type` for `balsamic report deliver` command and `balsamic run analysis` https://github.com/Clinical-Genomics/BALSAMIC/pull/942
* Removed `analysis_type`: `qc_panel` and replace the trigger for QC workflow by `analysis_workflow`: `balsamic-qc` https://github.com/Clinical-Genomics/BALSAMIC/pull/942
* Outdated balsamic report files (`balsamic_report.html` & `balsamic_report.md`) https://github.com/Clinical-Genomics/BALSAMIC/pull/952

[9.0.1]
-------

Fixed:
^^^^^^

* Revert `csvkit` tool in align_qc container https://github.com/Clinical-Genomics/BALSAMIC/pull/928
* Automatic version update for balsamic methods https://github.com/Clinical-Genomics/BALSAMIC/pull/930

[9.0.0]
--------

Added:
^^^^^^

* Snakemake workflow to create canfam3 reference https://github.com/Clinical-Genomics/BALSAMIC/pull/843
* Call umi variants using TNscope in bed defined regions https://github.com/Clinical-Genomics/BALSAMIC/issues/821
* UMI duplication metrics to report in multiqc_picard_dups.json https://github.com/Clinical-Genomics/BALSAMIC/issues/844
* Option to use PON reference in cnv calling for TGA tumor-only cases https://github.com/Clinical-Genomics/BALSAMIC/pull/851
* QC default validation conditions (for not defined capture kits) https://github.com/Clinical-Genomics/BALSAMIC/pull/855
* SVdb to the varcall_py36 container https://github.com/Clinical-Genomics/BALSAMIC/pull/872
* SVdb to WGS workflow https://github.com/Clinical-Genomics/BALSAMIC/pull/873
* Docker container for vcf2cytosure https://github.com/Clinical-Genomics/BALSAMIC/pull/869
* Snakemake rule for creating `.cgh` files from `CNVkit` outputs https://github.com/Clinical-Genomics/BALSAMIC/pull/880
* SVdb to TGA workflow https://github.com/Clinical-Genomics/BALSAMIC/pull/879
* SVdb merge SV and CNV https://github.com/Clinical-Genomics/BALSAMIC/pull/886
* Readthedocs for BALSAMIC method descriptions https://github.com/Clinical-Genomics/BALSAMIC/pull/906
* Readthedocs for BALSAMIC variant filters for WGS somatic callers https://github.com/Clinical-Genomics/BALSAMIC/pull/906
* bcftools counts to varcall filter rules https://github.com/Clinical-Genomics/BALSAMIC/pull/899
* Additional WGS metrics to be stored in ``<case>_metrics_deliverables.yaml`` https://github.com/Clinical-Genomics/BALSAMIC/pull/907
* ascatNGS copynumber file https://github.com/Clinical-Genomics/BALSAMIC/pull/914
* ReadtheDocs for BALSAMIC annotation resources https://github.com/Clinical-Genomics/BALSAMIC/pull/916
* Delly CNV for tumor only workflow https://github.com/Clinical-Genomics/BALSAMIC/pull/923
* Delly CNV Read-depth profiles for tumor only workflows https://github.com/Clinical-Genomics/BALSAMIC/pull/924
* New metric to be extracted and validated: ``NUMBER_OF_SITES`` (``bcftools`` counts) https://github.com/Clinical-Genomics/BALSAMIC/pull/925

Changed:
^^^^^^^^

* Merge QC metric extraction workflows https://github.com/Clinical-Genomics/BALSAMIC/pull/833
* Changed the base-image for balsamic container to 4.10.3-alpine https://github.com/Clinical-Genomics/BALSAMIC/pull/869
* Updated SVdb to 2.6.0 https://github.com/Clinical-Genomics/BALSAMIC/pull/901
* Upgrade black to 22.3.0
* For UMI workflow, post filter `gnomad_pop_freq` value is changed from `0.005` to `0.02` https://github.com/Clinical-Genomics/BALSAMIC/pull/919
* updated delly to 0.9.1 https://github.com/Clinical-Genomics/BALSAMIC/pull/920
* container base_image (align_qc, annotate, coverage_qc, varcall_cnvkit, varcall_py36) to 4.10.3-alpine https://github.com/Clinical-Genomics/BALSAMIC/pull/921
* update container (align_qc, annotate, coverage_qc, varcall_cnvkit,varcall_py36) bioinfo tool versions  https://github.com/Clinical-Genomics/BALSAMIC/pull/921
* update tool versions (align_qc, annotate, coverage_qc, varcall_cnvkit) in methods and softwares docs https://github.com/Clinical-Genomics/BALSAMIC/pull/921
* Updated the list of files to be stored and delivered https://github.com/Clinical-Genomics/BALSAMIC/pull/915
* Moved ``collect_custom_qc_metrics`` rule from ``multiqc.rule`` https://github.com/Clinical-Genomics/BALSAMIC/pull/925

Fixed:
^^^^^^
* Automate balsamic version for readthedocs install page https://github.com/Clinical-Genomics/BALSAMIC/pull/888
* ``collect_qc_metrics.py`` failing for WGS cases with empty ``capture_kit`` argument https://github.com/Clinical-Genomics/BALSAMIC/pull/850
* QC metric validation for different panel bed version https://github.com/Clinical-Genomics/BALSAMIC/pull/855
* Fixed development version of ``fpdf2`` to ``2.4.6`` https://github.com/Clinical-Genomics/BALSAMIC/issues/878
* Added missing svdb index file https://github.com/Clinical-Genomics/BALSAMIC/issues/848

Removed
^^^^^^^

* ``--qc-metrics/--no-qc-metrics`` flag from the ``balsamic report deliver`` command https://github.com/Clinical-Genomics/BALSAMIC/pull/833
* Unused pon option for SNV calling with TNhaplotyper tumor-only https://github.com/Clinical-Genomics/BALSAMIC/pull/851
* SV and CNV callers from annotation and filtering https://github.com/Clinical-Genomics/BALSAMIC/pull/889
* vcfanno and COSMIC from SV annotation https://github.com/Clinical-Genomics/BALSAMIC/pull/891
* Removed `MSK_impact` and `MSK_impact_noStrelka` json files from config https://github.com/Clinical-Genomics/BALSAMIC/pull/903
* Cleanup of `strelka`, `pindel` , `mutect2` variables from BALSAMIC https://github.com/Clinical-Genomics/BALSAMIC/pull/903
* bcftools_stats from vep https://github.com/Clinical-Genomics/BALSAMIC/issues/898
* QC delivery report workflow (generating the ``<case>_qc_report.html`` file) https://github.com/Clinical-Genomics/BALSAMIC/issues/878
* ``--sample-id-map`` and ``--case-id-map`` flags from the ``balsamic report deliver`` command https://github.com/Clinical-Genomics/BALSAMIC/issues/878
* Removed `gatk_haplotypecaller` for reporting panel germline variants https://github.com/Clinical-Genomics/BALSAMIC/issues/918

[8.2.10]
--------

Added:
^^^^^^
* `libopenblas=0.3.20` dependency to annotate container for fixing bcftools #909

Fixes:
^^^^^^

* bcftools version locked at `1.10` #909

Changed:
^^^^^^^^
* base image of balsamic container to `4.10.3-alphine` #909
* Replaced annotate container tests with new code #909

Removed:
^^^^^^^^
* Removed failed `vcf2cytosure` installation from annotate container #909

[8.2.9]
-------

Added:
^^^^^^

* Added slurm qos tag `express` #885
* Included more text about UMI-workflow variant calling settings to the readthedocs #888
* Extend QCModel to include `n_base_limit` which outputs in config json `QC` dict

Fixes:
^^^^^^
* Automate balsamic version for readthedocs install page #888

Changed:
^^^^^^^^
* Upgrade black to 22.3.0
* fastp default setting of `n_base_limit` is changed to `50` from `5`

[8.2.8]
--------

Added:
^^^^^^
* Added the readthedocs page for BALSAMIC variant-calling filters #867
* Project requirements (setup.py) to build the docs #874
* Generate cram from umi-consensus called bam files #865

Changed:
^^^^^^^^
* Updated the bioinfo tools version numbers in BALSAMIC readthedocs #867
* Sphinx version fixed to <0.18 #874
* Sphinx GitHub action triggers only on master branch PRs
* VAF filter for reporting somatic variants (Vardict) is minimised to 0.7% from 1% #876

Fixes:
^^^^^^
* cyvcf2 mock import for READTHEDOCS environment #874

[8.2.7]
-------
Fixes:
^^^^^^
* Fixes fastqc timeout issues for wgs cases #861
* Fix cluster configuration for vep and vcfanno #857

[8.2.6]
-------

Fixes:
^^^^^^

* Set right qos in scheduler command #856

[8.2.5]
-------

* balsamic.sif container installation during cache generation #841

Fixed:
^^^^^^

* Execution of `create_pdf` python script inside the balsamic container #841

[8.2.4]
-------

Added:
^^^^^^

* ``--hgvsg`` annotation to VEP #830
* ``ascatNgs`` PDF delivery (plots & statistics) #828

[8.2.3]
-------
Fixed:
^^^^^^

* Add default for gender if ``purecn`` captures dual gender values #824

Changed:
^^^^^^^^
* Updated ``purecn`` and its dependencies to latest versions

[8.2.2]
-------
Added:
^^^^^^

* ``ascatNGS`` tumor normal delivery #810

Changed:
^^^^^^^^
* QC metrics delivery tag #820
* Refactor tmb rule that contains redundant line #817

[8.2.1]
-------

Fixed:
^^^^^^

* ``cnvkit`` gender comparison operator bug #819

[8.2.0]
-------

Added:
^^^^^^

* Added various basic filters to all variant callers irregardless of their delivery status #750
* BALSAMIC container #728
* BALSAMIC reference generation via cluster submission for both reference and container #686
* Container specific tests #770
* BALSAMIC quality control metrics extraction and validation #754
* Delly is added as a submodule and removed from rest of the conda environments #787
* Store research VCFs for all filtered and annotated VCF files
* Added `.,PASS` to all structural variant filter rules to resolve the issues with missing calls in filtered file
* Handling of QC metrics validation errors #783
* Github Action workflow that builds the docs using Sphinx #809
* Zenodo integration to create citable link #813
* Panel BED specific QC conditions #800
* Metric extraction to a YAML file for Vogue #802

Changed:
^^^^^^^^

* refactored main workflow with more readible organization #614
* refactored conda envs within container to be on base and container definition is uncoupled #759
* renamed umi output file names to fix issue with picard HSmetrics #804
* locked requirements for graphviz io 0.16 #811
* QC metric validation is performed across all metrics of each of the samples #800

Removed:
^^^^^^^^

* The option of running umiworkflow independently with balsamic command-line option "-a umi"
* Removed source activate from reference and pon workflows #764

Fixed:
^^^^^^

* Pip installation failure inside balsamic container #758
* Fixed issue #768 with missing ``vep_install`` command in container
* Fixed issue #765 with correct input bam files for SV rules
* Continuation of CNVkit even if ``PURECN`` fails and fix ``PureCN`` conda paths #774 #775
* Locked version for ``cryptography`` package
* Bumped version for ``bcftools`` in cnvkit container
* Fixed issues #776 and #777 with correct install paths for gatk and manta
* Fixed issue #782 for missing AF in the vcf INFO field
* Fixed issues #748 #749 with correct sample names
* Fixed issue #767 for ascatngs hardcoded values
* Fixed missing output option in bcftools filters for tnhaplotyper #793
* Fixed issue #795 with increasing resources for vep and filter SV prior to vep
* Building ``wheel`` for ``cryptography`` bug inside BALSAMIC container #801
* Fixed badget for docker container master and develop status
* ReadtheDocs building failure due to dependencies, fixed by locking versions #773
* Dev requirements installation for Sphinx docs (Github Action) #812
* Changed path for main Dockerfile version in ``.bumpversion.cfg``

[8.1.0]
-------

Added:
^^^^^^

* Workflow to check PR tiltes to make easier to tell PR intents #724
* ``bcftools stats``  to calculate Ti/Tv for all post annotate germline and somatic calls #93
* Added reference download date to ``reference.json`` #726
* ``ascatngs`` hg38 references to constants #683
* Added ClinVar as a source to download and to be annotated with VCFAnno #737

Changed:
^^^^^^^^

* Updated docs for git FAQs #731
* Rename panel of normal filename Clinical-Genomics/cgp-cancer-cnvcall#10


Fixed:
^^^^^^

* Fixed bug with using varcall_py36 container with VarDict #739
* Fixed a bug with VEP module in MultiQC by excluding #746
* Fixed a bug with ``bcftools stats`` results failing in MultiQC #744

[8.0.2]
-------

Fixed:
^^^^^^

* Fixed breaking shell command for VEP annotation rules #734

[8.0.1]
-------

Fixed:
^^^^^^

* Fixed context for Dockerfile for release content #720

[8.0.0]
-------

Added:
^^^^^^

* ``samtools`` flagstats and stats to workflow and MultiQC
* ``delly v0.8.7`` somatic SV caller #644
* ``delly`` containter #644
* ``bcftools v1.12`` to ``delly`` container #644
* ``tabix v0.2.6`` to ``delly`` container #644
* Passed SV calls from Manta to clinical delivery
* An extra filter to VarDict tumor-normal to remove variants with STATUS=Germline, all other will still be around
* Added ``vcf2cytosure`` to annotate container
* ``git`` to the container definition
* prepare_delly_exclusion rule
* Installation of ``PureCN`` rpackage in ``cnvkit`` container
* Calculate tumor-purity and ploidy using ``PureCN`` for ``cnvkit`` call
* ``ascatngs`` as a submodule #672
* GitHub action to build and test ``ascatngs`` container
* Reference section to ``docs/FAQ.rst``
* ``ascatngs`` download references from reference_file repository #672
* ``delly`` tumor only rule #644
* ``ascatngs`` download container #672
* Documentation update on setting sentieon env variables in ``bashrc``
* ``ascatngs`` tumor normal rule for wgs cases #672
* Individual rules (i.e. ngs filters) for cnv and sv callers. Only Manta will be delivered and added to the list of output files. #708
* Added "targeted" and "wgs" tags to variant callers to provide another layer of separation. #708
* ``manta`` convert inversion #709
* Sentieon version to bioinformatic tool version parsing #685
* added ``CITATION.cff`` to cite BALSAMIC


Changed:
^^^^^^^^

* Upgrade to latest sentieon version 202010.02
* New name ``MarkDuplicates`` to ``picard_markduplicates`` in ``bwa_mem`` rule and ``cluster.json``
* New name rule ``GATK_contest`` to ``gatk_contest``
* Avoid running pytest github actions workflow on ``docs/**`` and ``CHANGELOG.rst`` changes
* Updated ``snakemake`` to ``v6.5.3`` #501
* Update ``GNOMAD`` URL
* Split Tumor-only ``cnvkit batch`` into individual commands
* Improved TMB calculation issue #51
* Generalized ascat, delly, and manta result in workflow. #708
* Generalized workflow to eliminate duplicate entries and code. #708
* Split Tumor-Normal ``cnvkit batch`` into individual commands
* Moved params that are used in multiple rules to constants #711
* Changed the way conda and non-conda bioinfo tools version are parsed
* Python code formatter changed from Black to YAPF #619


Fixed:
^^^^^^

* post-processing of the umi consensus in handling BI tags
* vcf-filtered-clinical tag files will have all variants including PASS
* Refactor snakemake ``annotate`` rules according to snakemake etiquette #636
* Refactor snakemake ``align`` rules according to snakemake etiquette #636
* Refactor snakemake ``fastqc`` ``vep`` contest and ``mosdepth`` rules according to ``snakemake`` etiquette #636
* Order of columns in QC and coverage report issue #601
* ``delly`` not showing in workflow at runtime #644
* ``ascatngs`` documentation links in ``FAQs`` #672
* ``varcall_py36`` container build and push #703
* Wrong spacing in reference json issue #704
* Refactor snakemake ``quality control`` rules according to snakemake etiquette #636

Removed:
^^^^^^^^

* Cleaned up unused container definitions and conda environment files
* Remove cnvkit calling for WGS cases
* Removed the install.sh script

[7.2.5]
-------

Changed:
^^^^^^^^

* Updated COSMIC path to use version 94

[7.2.5]
-------

Changed:
^^^^^^^^

* Updated path for gnomad and 1000genomes to a working path from Google Storage

[7.2.4]
-------

Changed:
^^^^^^^^

* Updated sentieon util sort in umi to use Sentieon 20201002 version

[7.2.3]
-------

Fixed:
^^^^^^

* Fixed memory issue with vcfanno in vep_somatic rule fixes #661

[7.2.2]
-------

Fixed:
^^^^^^

* An error with Sentieon for better management of memory fixes #621

[7.2.1]
-------

Changed:
^^^^^^^^

* Rename Github actions to reflect their content

[7.2.0]
-------

Added:
^^^^^^

* Changelog reminder workflow to Github
* Snakemake workflow for created PON reference
* Balsamic cli config command(pon) for creating json for PON analysis
* tumor lod option for passing tnscope-umi final variants
* Git guide to make balsamic release in FAQ docs

Changed:
^^^^^^^^

* Expanded multiqc result search dir to whole analysis dir
* Simple test for docker container

Fixed:
^^^^^^

* Correctly version bump for Dockerfile

Removed:
^^^^^^^^

* Removed unused Dockerfile releases
* Removed redundant genome version from ``reference.json``

[7.1.10]
--------

Fixed:
^^^^^^

* Bug in ``ngs_filter`` rule set for tumor-only WGS
* Missing delivery of tumor only WGS filter

[7.1.9]
-------


Changed:
^^^^^^^^

* only pass variants are not part of delivery anymore
* delivery tag file ids are properly matched with sample_name
* tabix updated to 0.2.6
* fastp updated to 0.20.1
* samtools updated to 1.12
* bedtools updated to 2.30.0

Removed:
^^^^^^^^

* sentieon-dedup rule from delivery
* Removed all pre filter pass from delivery


[7.1.8]
-------

Fixed:
^^^^^^

* Target coverage (Picard HsMetrics) for UMI files is now correctly calculated.

Changed:
^^^^^^^^


* TNscope calculated AF values are fetched and written to AFtable.txt.

[7.1.7]
-------

Added:
^^^^^^

* ngs_filter_tnscope is also part of deliveries now

Changed:
^^^^^^^^

* rankscore is now a research tag instead of clinical
* Some typo and fixes in the coverage and constant metrics
* Delivery process is more verbose

Fixed:
^^^^^^

* CNVKit output is now properly imported in the deliveries and workflow

[7.1.6]
-------

Fixed:
^^^^^^

* CSS style for qc coverage report is changed to landscape

[7.1.5]
-------

Changed:
^^^^^^^^

* update download url for 1000genome WGS sites from ftp to http

[7.1.4]
-------

Changed:
^^^^^^^^

* bump picard to version 2.25.0

[7.1.3]
-------

Fixed:
^^^^^^

* ``assets`` path is now added to bind path

[7.1.2]
-------

Fixed:
^^^^^^

* umi_workflow config json is set as true for panel and wgs as false.
* Rename umiconsensus bam file headers from {samplenames} to TUMOR/NORMAL.
* Documentation autobuild on RTFD


[7.1.1]
-------

Fixed:
^^^^^^

* Moved all requirements to setup.py, and added all package_data there. Clean up unused files.

[7.1.0]
-------

Removed
^^^^^^^

* ``tnsnv`` removed from WGS analysis, both tumor-only and tumor-normal
* GATK-BaseRecalibrator is removed from all workflows

Fixed
^^^^^

* Fixed issue 577 with missing ``tumor.merged.bam`` and ``normal.merged.bam``
* Issue 448 with lingering tmp_dir. It is not deleted after analysis is properly finished.

Changed
^^^^^^^

* All variant calling rules use proper ``tumor.merged.bam`` or ``normal.merged.bam`` as inputs

[7.0.2]
-------

Added
^^^^^

* Updated docs with FAQ for UMI workflow

Fixed
^^^^^

* fix job scheduling bug for benchmarking
* rankscore's output is now a proper vcf.gz file
* Manta rules now properly make a sample_name file


[7.0.1]
-------

Added
^^^^^

* github action workflow to autobuild release containers


[7.0.0]
-------

Added
^^^^^

* ``balsamic init`` to download reference and related containers done in PRs #464 #538
* ``balsamic config case`` now only take a cache path instead of container and reference #538
* UMI workflow added to main workflow in series of PRs #469 #477 #483 #498 #503 #514 #517
* DRAGEN for WGS applications in PR #488
* A framework for QC check PR #401
* ``--quiet``` option for ``run analysis`` PR #491
* Benchmark SLURM jobs after the analysis is finished PR #534
* One container per conda environment (i.e. decouple containers) PR #511 #525 #522
* ``--disable-variant-caller`` command for ``report deliver`` PR #439
* Added genmod and rankscore in series of two PRs #531 and #533
* Variant filtering to Tumor-Normal in PR #534
* Split SNV/InDels and SVs from TNScope variant caller PR #540
* WGS Tumor only variant filters added in PR #548

Changed
^^^^^^^

* Update Manta to 1.6.0 PR #470
* Update FastQC to 0.11.9 PR #532
* Update BCFTools to 1.11 PR #537
* Update Samtools to 1.11 PR #537
* Increase resources and runtime for various workflows in PRs #482
* Python package dependenicies versions fixed in PR #480
* QoL changes to workflow in series of PR #471
* Series of documentation updates in PRs #489 #553
* QoL changes to scheduler script PR #491
* QoL changes to how temporary directories are handlded PR #516
* TNScope model apply rule merged with TNScope variant calling for tumor-normal in WGS #540
* Decoupled ``fastp`` rule into two rules to make it possible to use it for UMI runs #570


Fixed
^^^^^

* A bug in Manta variant calling rules that didn't name samples properly to TUMOR/NORMAL in the VCF file #572


[6.1.2]
-------

Changed
^^^^^^^
* Changed hk delivery tag for coverage-qc-report


[6.1.1]
-------

Fixed
^^^^^

* No UMI trimming for WGS applications #486
* Fixed a bug where BALSAMIC was checking for sacct/jobid file in local mode PR #497
* ``readlink`` command in ``vep_germline``, ``vep_somatic``, ``split_bed``, and ``GATK_popVCF`` #533
* Fix various bugs for memory handling of Picardtools and its executable in PR #534
* Fixed various issues with ``gsutils`` in PR #550

Removed
^^^^^^^

* ``gatk-register`` command removed from installing GATK PR #496

[6.1.1]
-------

* Fixed a bug with missing QC templates after ``pip install``


[6.1.0]
-------

Added
^^^^^
* CLI option to expand report generation for TGA and WES runs. Please see ``balsamic report deliver --help``
* BALSAMIC now generates a custom HTML report for TGA and WES cases.


[6.0.4]
-------

Changed
^^^^^^^

* Reduces MQ cutoff from 50 to 40 to only remove obvious artifacts PR #535
* Reduces AF cutoff from 0.02 to 0.01 PR #535

[6.0.3]
-------

Added
^^^^^

* ``config case`` subcommand now has ``--tumor-sample-name`` and ``--normal-sample-name``

Fixed
^^^^^

* Manta resource allocation is now properly set PR #523
* VarDict resource allocation in cluster.json increased (both core and time allocation) PR #523
* minimum memory request for GATK mutect2 and haplotypecaller is removed and max memory increased PR #523

[6.0.2]
-------

Added
^^^^^

* Document for Snakemake rule grammar PR #489


Fixed
^^^^^

* removed ``gatk3-register`` command from Dockerfile(s) PR #508


[6.0.1]
-------

Added
^^^^^
* A secondary path for latest jobids submitted to cluster (slurm and qsub) PR #465

[6.0.0]
-------

Added
^^^^^
* UMI workflow using Sentieon tools. Analysis run available via `balsamic run analysis --help` command. PR #359
* VCFutils to create VCF from flat text file. This is for internal purpose to generate validation VCF. PR #349
* Download option for hg38 (not validated) PR #407
* Option to disable variant callers for WES runs. PR #417

Fixed
^^^^^
* Missing cyvcf2 dependency, and changed conda environment for base environment PR #413
* Missing numpy dependency PR #426

Changed
^^^^^^^
* COSMIC db for hg19 updated to v90 PR #407
* Fastp trimming is now a two-pass trimming and adapter trimming is always enabled. This might affect coverage slightly PR #422
* All containers start with a clean environment #425
* All Sentieon environment variables are now added to config when workflow executes #425
* Branching model will be changed to gitflow

[5.1.0]
-------

Fixed
^^^^^
* Vardict-java version fixed. This is due to bad dependency and releases available on conda. Anaconda is not yet update with vardict 1.8, but vardict-java 1.8 is there. This causes various random breaks with Vardict's TSV output. #403

Changed
^^^^^^^
* Refactored Docker files a bit, preparation for decoupling #403

Removed
^^^^^^^
* In preparation for GATK4, IndelRealigner is removed #404


[5.0.1]
-------

Added
^^^^^
* Temp directory for various rules and workflow wide temp directory #396

Changed
^^^^^^^
* Refactored tags for housekeeper delivery to make them unique #395
* Increased core requirements for mutect2 #396
* GATK3.8 related utils run via jar file instead of gatk3 #396


[5.0.0]
-------

Added
^^^^^
* Config.json and DAG draph included in Housekeeper report #372
* New output names added to cnvkit_single and cnvkit_paired #372
* New output names added to vep.rule #372
* Delivery option to CLI and what to delivery with delivery params in rules that are needed to be delivered #376
* Reference data model with validation #371
* Added container path to install script #388

Changed
^^^^^^^
* Delivery file format simplified #376
* VEP rules have "all" and "pass" as output #376
* Downloaded reference structure changed #371
* genome/refseq.flat renamed to genome/refGene.flat #371
* reverted CNVKit to version 0.9.4 #390

Fixed
^^^^^
* Missing pygments to requirements.txt to fix travis CI #364
* Wildcard resolve for deliveries of vep_germline #374
* Missing index file from deliverables #383
* Ambiguous deliveries in vep_somatic and ngs_filters #387
* Updated documentation to match with installation #391

Removed
^^^^^^^
* Temp files removed from list of outputs in vep.rule #372
* samtools.rule and merged it with bwa_mem #375


[4.5.0]
-------

Added
^^^^^
* Models to build config case JSON. The models and descriptions of their contents can now be found
  in BALSAMIC/utils/models.py
* Added analysis_type to `report deliver` command
* Added report and delivery capability to Alignment workflow
* run_validate.sh now has -d to handle path to analysis_dir (for internal use only) #361

Changed
^^^^^^^

* Fastq files are no longer being copied as part of creation of the case config file.
  A symlink is now created at the destination path instead
* Config structure is no longer contained in a collestion of JSON files.
  The config models are now built using Pydantic and are contained in BALSAMIC/utils/models.py

Removed
^^^^^^^

* Removed command line option "--fastq-prefix" from config case command
* Removed command line option "--config-path" from config case command.
  The config is now always saved with default name "case_id.json"
* Removed command line option "--overwrite-config" from config-case command
  The command is now always executed with "--overwrite-config True" behavior

Refactored
^^^^^^^^^^

* Refactored BALSAMIC/commands/config/case.py:
  Utility functions are moved to BALSAMIC/utils/cli.py
  Models for config fields can be found at BALSAMIC/utils/models.py
  Context aborts and logging now contained in pilot function
  Tests created to support new architecture
* Reduce analysis directory's storage

Fixed
^^^^^
* Report generation warnings supressed by adding workdirectory
* Missing tag name for germline annotated calls #356
* Bind path is not added as None if analysis type is wgs #357
* Changes vardict to vardict-java #361


[4.4.0]
-------

Added
^^^^^

* pydantic to validate various models namely variant caller filters

Changed
^^^^^^^

* Variant caller filters moved into pydantic
* Install script and setup.py
* refactored install script with more log output and added a conda env suffix option
* refactored docker container and decoupled various parts of the workflow


[4.3.0]
-------


Added
^^^^^

* Added cram files for targeted sequencing runs fixes #286
* Added `mosdepth` to calculate coverage for whole exome and targeted sequencing
* Filter models added for tumor-only mode
* Enabling adapter trim enables pe adapter trim option for fastp
* Annotate germline variant calls
* Baitset name to picard hsmetrics

Deprecated
^^^^^^^^^^

* Sambamba coverage and rules will be deprecated

Fixed
^^^^^

* Fixed latest tag in install script
* Fixed lack of naming final annotated VCF TUMOR/NORMAL


Changed
^^^^^^^

* Increased run time for various slurm jobs fixes #314
* Enabled SV calls for VarDict tumor-only
* Updated `ensembl-vep` to v100.2

[4.2.4]
-------


Fixed
^^^^^

* Fixed sort issue with bedfiles after 100 slop


[4.2.3]
-------

Added
^^^^^


* Added Docker container definition for release and bumpversion

Changed
^^^^^^^


* Quality of life change to rtfd docs

Fixed
^^^^^


* Fix Docker container with faulty git checkout

[4.2.2]
-------

Added
^^^^^


* Add "SENTIEON_TMPDIR" to wgs workflow

[4.2.1]
-------

Changed
^^^^^^^


* Add docker container pull for correct version of install script

[4.2.0]
-------

Added
^^^^^


* CNV output as VCF
* Vep output for PASSed variants
* Report command with status and delivery subcommands

Changed
^^^^^^^


* Bed files are slopped 100bp for variant calling fix #262
* Disable vcfmerge
* Picard markduplicate output moved from log to output
* Vep upgraded to 99.1
* Removed SVs from vardict
* Refactored delivery plugins to produce a file with list of output files from workflow
* Updated snakemake to 5.13

Fixed
^^^^^


* Fixed a bug where threads were not sent properly to rules

Removed
^^^^^^^


* Removed coverage annotation from mutect2
* Removed source deactivate from rules to suppress conda warning
* Removed ``plugins delivery`` subcommand
* Removed annotation for germline caller results

[4.1.0]
-------

Added
^^^^^


* VEP now also produces a tab delimited file
* CNVkit rules output genemetrics and gene break file
* Added reference genome to be able to calculate AT/CG dropouts by Picard
* coverage plot plugin part of issue #75
* callable regions for CNV calling of tumor-only

Changed
^^^^^^^


* Increased time for indel realigner and base recalib rules
* decoupled vep stat from vep main rule
* changed qsub command to match UGE
* scout plugin updated

Fixed
^^^^^


* WGS qc rules - updated with correct options
  (picard - CollectMultipleMetrics, sentieon - CoverageMetrics)
* Log warning if WES workflow cannot find SENTIEON* env variables
* Fixes issue with cnvkit and WGS samples #268
* Fix #267 coverage issue with long deletions in vardict

[4.0.1] - 2019-11-08
--------------------

Added
^^^^^


* dependencies for workflow report
* sentieon variant callers germline and somatic for wes cases

Changed
^^^^^^^


* housekeeper file path changed from basename to absolute
* scout template for sample location changed from delivery_report to scout
* rule names added to benchmark files

[4.0.0] - 2019-11-04
--------------------

SGE qsub support release

Added
^^^^^


* ``install.sh`` now also downloads latest container
* Docker image for balsamic as part of ci
* Support for qsub alongside with slurm on ``run analysis --profile``

Changed
^^^^^^^


* Documentation updated
* Test fastq data and test panel bed file with real but dummy data

[3.3.1] - 2019-10-28
--------------------

Fixed
^^^^^


* Various links for reference genome is updated with working URL
* Config reference command now print correct output file

[3.3.0] - 2019-10-24
--------------------

somatic vcfmerge release

Added
^^^^^


* QC metrics for WGS workflow
* refGene.txt download to reference.json and reference workflow
* A new conda environment within container
* A new base container built via Docker (centos7:miniconda3_4_6_14)
* VCFmerge package as VCF merge rule (https://github.com/hassanfa/VCFmerge)
* A container for develop branch
* Benchmark rules to variant callers

Changed
^^^^^^^


* SLURM resource allocation for various variancalling rules optimized
* mergetype rule updated and only accepts one single tumor instead of multiple

[3.2.3] - 2019-10-24
--------------------

Fixed
^^^^^


* Removed unused output files from cnvkit which caused to fail on targetted analysis

[3.2.2] - 2019-10-23
--------------------

Fixed
^^^^^


* Removed target file from cnvkit batch

[3.2.1] - 2019-10-23
--------------------

Fixed
^^^^^


* CNVkit single missing reference file added

[3.2.0] - 2019-10-11
--------------------

Adds:
^^^^^


* CNVkit to WGS workflow
* get_thread for runs

Changed:
^^^^^^^^


* Optimized resources for SLURM jobs

Removed:
^^^^^^^^


* Removed hsmetrics for non-mark duplicate bam files

[3.1.4] - 2019-10-08
--------------------

Fixed
^^^^^


* Fixes a bug where missing capture kit bed file error for WGS cases

[3.1.3] - 2019-10-07
--------------------

Fixed
^^^^^


* benchmark path bug issue #221

[3.1.2] - 2019-10-07
--------------------

Fixed
^^^^^


* libreadline.so.6 symlinking and proper centos version for container

[3.1.1] - 2019-10-03
--------------------

Fixed
^^^^^


* Proper tag retrieval for release
  ### Changed
* BALSAMIC container change to latest and version added to help line

[3.1.0] - 2019-10-03
--------------------

TL;DR:


* QoL changes to WGS workflow
* Simplified installation by moving all tools to a container

Added
^^^^^


* Benchmarking using psutil
* ML variant calling for WGS
* ``--singularity`` option to ``config case`` and ``config reference``

Fixed
^^^^^


* Fixed a bug with boolean values in analysis.json

Changed
^^^^^^^


* ``install.sh`` simplified and will be depricated
* Singularity container updated
* Common somatic and germline variant callers are put in single file
* Variant calling workflow and analysis config files merged together

Removed
^^^^^^^


* ``balsamic install`` is removed
* Conda environments for py36 and py27 are removed

[3.0.1] - 2019-09-11
--------------------

Fixed
^^^^^


* Permissions on ``analysis/qc`` dir are 777 now

[3.0.0] - 2019-09-05
--------------------

This is major release.
TL;DR:


* Major changes to CLI. See documentation for updates.
* New additions to reference generation and reference config file generation and complete overhaul
* Major changes to reposityory structure, conda environments.

Added
^^^^^


* Creating and downloading reference files: ``balsamic config reference`` and ``balsamic run reference``
* Container definitions for install and running BALSAMIC
* Bunch of tests, setup coveralls and travis.
* Added Mutliqc, fastp to rule utilities
* Create Housekeeper and Scout files after analysis completes
* Added Sentieon tumor-normal and tumor only workflows
* Added trimming option while creating workflow
* Added multiple tumor sample QC analysis
* Added pindle for indel variant calling
* Added Analysis finish file in the analysis directory

Fixed
^^^^^


* Multiple fixes to snakemake rules

Changed
^^^^^^^


* Running analysis through: ``balsamic run analysis``
* Cluster account and email info added to ``balsamic run analysis``
* ``umi`` workflow through ``--umi`` tag. [workflow still in evaluation]
* ``sample-id`` replaced by ``case-id``
* Plan to remove FastQC as well

Removed
^^^^^^^


* ``balsamic config report`` and ``balsamic report``
* ``sample.config`` and ``reference.json`` from config directory
* Removed cutadapt from workflows

[2.9.8] - 2019-01-01
--------------------

Fixed
^^^^^


* picard hsmetrics now has 50000 cov max
* cnvkit single wildcard resolve bug fixed

[2.9.7] - 2019-02-28
--------------------

Fixed
^^^^^


* Various fixes to umi_single mode
* analysis_finish file does not block reruns anymore
* Added missing single_umi to analysis workflow cli

Changed
^^^^^^^


* vardict in single mode has lower AF threshold filter (0.005 -> 0.001)

[2.9.6] - 2019-02-25
--------------------

Fixed
^^^^^


* Reference to issue #141, fix for 3 other workflows
* CNVkit rule update for refflat file

[2.9.5] - 2019-02-25
--------------------

Added
^^^^^


* An analysis finish file is generated with date and time inside (%Y-%M-%d T%T %:z)

[2.9.4] - 2019-02-13
--------------------

Fixed
^^^^^


* picard version update to 2.18.11 github.com/hassanfa/picard

[2.9.3] - 2019-02-12
--------------------

Fixed
^^^^^


* Mutect single mode table generation fix
* Vardict single mode MVL annotation fix

[2.9.2] - 2019-02-04
--------------------

Added
^^^^^


* CNVkit single sample mode now in workflow
* MVL list from cheng et al. 2015 moved to assets

[2.9.1] - 2019-01-22
--------------------

Added
^^^^^


* Simple table for somatic variant callers for single sample mode added

Fixed
^^^^^


* Fixes an issue with conda that unset variables threw an error issue #141

[2.9.0] - 2019-01-04
--------------------

Changed
^^^^^^^


* Readme structure and example
* Mutect2's single sample output is similar to paired now
* cli path structure update

Added
^^^^^


* test data and sample inputs
* A dag PDF will be generated when config is made
* umi specific variant calling

[2.8.1] - 2018-11-28
--------------------

Fixed
^^^^^


* VEP's perl module errors
* CoverageRep.R now properly takes protein_coding transcatipts only

[2.8.0] - 2018-11-23
--------------------

UMI single sample align and QC

Added
^^^^^


* Added rules and workflows for UMI analysis: QC and alignment

[2.7.4] - 2018-11-23
--------------------

Germline single sample

Added
^^^^^


* Germline single sample addition
  ### Changed
* Minor fixes to some rules to make them compatible with tumor mode

[2.7.3] - 2018-11-20
--------------------

Fixed
^^^^^


* Various bugs with DAG to keep popvcf and splitbed depending on merge bam file
* install script script fixed and help added

[2.7.2] - 2018-11-15
--------------------

Changed
^^^^^^^


* Vardict, Strelka, and Manta separated from GATK best practice pipeline

[2.7.1] - 2018-11-13
--------------------

Fixed
^^^^^


* minro bugs with strelka_germline and freebayes merge
  ### Changed
* removed ERC from haplotypecaller

[2.7.0] - 2018-11-08
--------------------

Germline patch

Added
^^^^^


* Germline caller tested and added to the paired analysis workflow: Freebayes, HaplotypeCaller, Strelka, Manta

Changed
^^^^^^^


* Analysis config files updated
* Output directory structure changed
* vep rule is now a single rule
* Bunch of rule names updated and shortened, specifically in Picard and GATK
* Variant caller rules are all updated and changed
* output vcf file names are now more sensible: {SNV,SV}.{somatic,germline}.sampleId.variantCaller.vcf.gz
* Job limit increased to 300

Removed
^^^^^^^


* removed bcftools.rule for var id annotation

Changed
^^^^^^^

Fixed
^^^^^

[2.6.3] - 2018-11-01
--------------------

Changed
^^^^^^^


* Ugly and godforsaken ``runSbatch.py`` is now dumping sacct files with job IDs. Yikes!

[2.6.2] - 2018-10-31
--------------------

Fixed
^^^^^


* added ``--fastq-prefix`` option for ``config sample`` to set fastq prefix name. Linking is not changed.

[2.6.1] - 2018-10-29
--------------------

Fixed
^^^^^


* patched a bug for copying results for strelka and manta which was introduced in ``2.5.0``

[2.5.0] - 2018-10-22
--------------------

Changed
^^^^^^^


* ``variant_panel`` changed to ``capture_kit``
* sample config file takes balsamic version
* bioinfo tool config moved bioinfotool to cli_utils from ``config report``

Added
^^^^^


* bioinfo tool versions is now added to analysis config file

[2.4.0] - 2018-10-22
--------------------

Changed
^^^^^^^


* ``balsamic run`` has 3 stop points: paired variant calling, single mode variant calling, and QC/Alignment mode.
* ``balsamic run [OPTIONS] -S ...`` is depricated, but it supersedes ``analysis_type`` mode if provided.

[2.3.3] - 2018-10-22
--------------------

Added
^^^^^


* CSV output for variants in each variant caller based on variant filters
* DAG image of workflow
  ### Changed
* Input for variant filter has a default value
* ``delivery_report`` is no created during config generation
* Variant reporter R script cmd updated in ``balsamic report``

[2.3.2] - 2018-10-19
--------------------

Changed
^^^^^^^


* Fastq files are now always linked to ``fastq`` directory within the analysis directory

Added
^^^^^


* ``balsamic config sample`` now accepts individual files and paths. See README for usage.

[2.3.1] - 2018-09-25
--------------------

Added
^^^^^


* CollectHSmetric now run twice for before and after markduplicate

[2.3.0] - 2018-09-25
--------------------

Changed
^^^^^^^


* Sample config file now includes a list of chromosomes in the panel bed file

Fixed
^^^^^


* Non-matching chrom won't break the splitbed rule anymore
* collectqc rules now properly parse tab delimited metric files

[2.2.0] - 2018-09-11
--------------------

Added
^^^^^


* Coverage plot to report
* target coverage file to report json
* post-cutadapt fastqc to collectqc
* A header to report pdf
* list of bioinfo tools used in the analysis added to report
  ### Changed
* VariantRep.R now accepts multiple inputs for each parameter (see help)
* AF values for MSKIMPACT config
  ### Fixed
* Output figure for coverageplot is now fully square :-)

[2.1.0] - 2018-09-11
--------------------

Added
^^^^^


* normalized coverage plot script
* fastq file IO check for config creation
* added qos option to ``balsamic run``
  ### Fixed
* Sambamba depth coverage parameters
* bug with picard markduplicate flag

[2.0.2] - 2018-09-11
--------------------

Added
^^^^^


* Added qos option for setting qos to run jobs with a default value of low

[2.0.1] - 2018-09-10
--------------------

Fixed
^^^^^


* Fixed package dependencies with vep and installation

[2.0.0] - 2018-09-05
--------------------

Variant reporter patch and cli update

Added
^^^^^


* Added ``balsamic config sample`` and ``balsamic config report`` to generate run analysis and reporting config
* Added ``VariantRep.R`` script to information from merged variant table: variant summry, TMB, and much more
* Added a workflow for single sample mode alignment and QC only
* Added QC skimming script to qccollect to generate nicely formatted information from picard
  ### Changed
* Change to CLI for running and creating config
* Major overhaul to coverage report script. It's now simpler and more readable!
  ### Fixed
* Fixed sambamba depth to include mapping quality
* Markduplicate now is now by default on marking mode, and will NOT remove duplicates
* Minor formatting and script beautification happened

[1.13.1] - 2018-08-17
---------------------

Fixed
^^^^^


* fixed a typo in MSKMVL config
* fixed a bug in strelka_simple for correct column orders

[1.13.0] - 2018-08-10
---------------------

Added
^^^^^


* rule for all three variant callers for paired analysis now generate a simple VCF file
* rule for all three variant callers for paired analysis to convert VCF into table format
* MVL config file and MVL annotation to VCF calls for SNV/INDEL callers
* CALLER annotation added to SNV/INDEL callers
* exome specific option for strelka paired
* create_config subcommand is now more granular, it accepts all enteries from sample.json as commandline arguments
* Added tabQuery to the assets as a tool to query the tabulated output of summarized VCF
* Added MQ annotation field to Mutect2 output see #67
  ### Changed
* Leaner VCF output from mutect2 with coverage and MQ annotation according to #64
* variant ids are now updated from simple VCF file
  ### Fixed
* Fixed a bug with sambamba depth coverage reporting wrong exon and panel coverage see #68
* The json output is now properly formatted using yapf
* Strelka rule doesn't filter out PASS variants anymore fixes issue #63

[1.12.0] - 2018-07-06
---------------------

Coverage report patch

Added
^^^^^


* Added a new script to retrieve coverage report for a list of gene(s) and transcripts(s)
* Added sambamba exon depth rule for coverage report
* Added a new entry in reference json for exon bed file, this file generated using: https://github.com/hassanfa/GFFtoolkit
  ### Changed
* sambamba_depth rule changed to sambama_panel_depth
* sambamba depth now has fix-mate-overlaps parameter enabled
* sambamba string filter changed to ``unmapped or mate\_is\_unmapped) and not duplicate and not failed\_quality\_control``.
* sambamba depth for both panel and exon work on picard flag (rmdup or mrkdup).
  ### Fixed
* Fixed sambamba panel depth rule for redundant coverage parameter

[1.11.0] - 2018-07-05
---------------------

create config patch for single and paired mode

Changed
^^^^^^^


* create_config is now accepting a paired|single mode instead of analysis json template (see help for changes). It is
  not backward compatible
  ### Added
* analysis_{paired single}.json for creating config. Analysis.json is now obsolete.
  ### Fixed
* A bug with writing output for analysis config, and creating the path if it doesn't exist.
* A bug with manta rule to correctly set output files in config.
* A bug that strelka was still included in sample analysis.

[1.10.0] - 2018-06-07
---------------------

Added
^^^^^


* Markduplicate flag to analysis config

[1.9.0] - 2018-06-04
--------------------

Added
^^^^^


* Single mode for vardict, manta, and mutect.
* merge type for tumor only
  ### Changed
* Single mode variant calling now has all variant calling rules
  ### Fixed
* run_analaysis now accepts workflows for testing pyrposes

[1.8.0] - 2018-06-01
--------------------

Changed
^^^^^^^


* picard create bed interval rule moved into collect hsmetric
* split bed is dependent on bam merge rule
* vardict env now has specific build rather than URL download (conda doesn't support URLs anymore)
  ### Fixed
* new logs and scripts dirs are not re-created if they are empty

[1.7.0] - 2018-05-31
--------------------

Added
^^^^^


* A source altered picard to generated more quality metrics output is added to installation and rules

[1.6.0] - 2018-05-30
--------------------

Added
^^^^^


* report subcommand for generating a pdf report from a json input file
* Added fastqc after removing adapter
  ### Changed
* Markduplicate now has both REMOVE and MARK (rmdup vs mrkdup)
* CollectHSMetrics now has more steps on PCT_TARGET_BASES

[1.5.0] - 2018-05-28
--------------------

Changed
^^^^^^^


* New log and script directories are now created for each re-run
  ### Fixed
* Picardtools' memory issue addressed for large samples

[1.4.0] - 2018-05-18
--------------------

Added
^^^^^


* single sample analysis mode
* alignment and insert size metrics are added to the workflow
  ### Changed
* collectqc and contest have their own rule for paired (tumor vs normal) and single (tumor only) sample.

[1.3.0] - 2018-05-13
--------------------

Added
^^^^^


* bed file for panel analysis is now mandatory to create analaysis config

[1.2.3] - 2018-05-13
--------------------

Changed
^^^^^^^


* vep execution path
* working directory for snakemake

[1.2.2] - 2018-05-04
--------------------

Added
^^^^^


* sbatch submitter and cluster config now has an mail field
  ### Changed
* ``create_config`` now only requires sample and output json. The rest are optional

[1.2.0] - 2018-05-02
--------------------

Added
^^^^^


* snakefile and cluster config in run analysis are now optional with a default value

[1.1.2] - 2018-04-27
--------------------

Fixed
^^^^^


* vardict installation was failing without conda-forge channel
* gatk installation was failing without correct jar file

[1.1.1] - 2018-04-27
--------------------

Fixed
^^^^^


* gatk-register tmp directory

[1.1.0] - 2018-04-26
--------------------

Added
^^^^^


* create config sub command added as a new feature to create input config file
* templates to generate a config file for analysis added
* code style template for YAPF input created. see: https://github.com/google/yapf
* vt conda env added

Changed
^^^^^^^


* install script changed to create an output config
* README updated with usage

Fixed
^^^^^


* fastq location for analysis config is now fixed
* lambda rules removed from cutadapt and fastq

[1.0.3-rc2] - 2018-04-18
------------------------

Added
^^^^^


* Added sbatch submitter to handle it outside snakemake
  ### Changed
* sample config file structure changed
* coding styles updated

[1.0.2-rc2] - 2018-04-17
------------------------

Added
^^^^^


* Added vt environment
  ### Fixed
* conda envs are now have D prefix instead of P (develop vs production)
* install_conda subcommand now accepts a proper conda prefix

[1.0.1-rc2] - 2018-04-16
------------------------

Fixed
^^^^^


* snakemake rules are now externally linked

[1.0.0-rc2] - 2018-04-16
------------------------

Added
^^^^^


* run_analysis subcommand
* Mutational Signature R script with CLI
* unittest to install_conda
* a method to semi-dynamically retrieve suitable conda env for each rule

Fixed
^^^^^


* install.sh updated with gatk and proper log output
* conda environments updated
* vardict now has its own environment and it should not raise anymore errors

[1.0.0-rc1] - 2018-04-05
------------------------

Added
^^^^^


* install.sh to install balsamic
* balsamic barebone cli
* subcommand to install required environments
* README.md updated with basic installation instructions

Fixed
^^^^^


* conda environment yaml files<|MERGE_RESOLUTION|>--- conflicted
+++ resolved
@@ -16,11 +16,8 @@
 * Merging SNVs into MNVs in TNscope TGA https://github.com/Clinical-Genomics/BALSAMIC/pull/1524
 * Change raw delivery SNV file for TGA to before any post-processing https://github.com/Clinical-Genomics/BALSAMIC/pull/1524
 * Changed VarDict and TNscope VCF merged method to custom script https://github.com/Clinical-Genomics/BALSAMIC/pull/1499
-<<<<<<< HEAD
 * Changed QC thresholds for WGS normal and WES https://github.com/Clinical-Genomics/BALSAMIC/pull/1477
-=======
 * Change VarDict memory usage to fix crashes in production https://github.com/Clinical-Genomics/BALSAMIC/pull/1537
->>>>>>> dd444129
 
 
 Removed:
@@ -30,13 +27,9 @@
 
 Fixed:
 ^^^^^^
-<<<<<<< HEAD
-* Merged VarDict and TNscope variants now correctly show both callers in FOUND_IN info field https://github.com/Clinical-Genomics/BALSAMIC/pull/1499
-=======
 * Merged VarDict and TNscope variants now correctly show both callers in FOUND_IN info field https://github.com/Clinical-Genomics/BALSAMIC/pull/149
 * Fixed somalier container https://github.com/Clinical-Genomics/BALSAMIC/pull/1538
 
->>>>>>> dd444129
 
 [16.0.1]
 -------
@@ -46,10 +39,6 @@
 * remove snakemake case_report.html report creation https://github.com/Clinical-Genomics/BALSAMIC/pull/1530
 
 
-<<<<<<< HEAD
-=======
-
->>>>>>> dd444129
 [16.0.0]
 --------
 
