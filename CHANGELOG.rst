--- conflicted
+++ resolved
@@ -1,24 +1,20 @@
-<<<<<<< HEAD
 [X.X.X]
-=======
+-------
+
+Added:
+^^^^^^
+
+* Call umi variants using TNscope in bed defined regions #821
+
 [8.2.5]
->>>>>>> 37390529
--------
-
-Added:
-^^^^^^
-
-<<<<<<< HEAD
-* Call umi variants using TNscope in bed defined regions #821
-
-=======
+-------
+
 * balsamic.sif container installation during cache generation #841
 
 Fixed:
 ^^^^^^
 
 * Execution of `create_pdf` python script inside the balsamic container #841
->>>>>>> 37390529
 
 [8.2.4]
 -------
