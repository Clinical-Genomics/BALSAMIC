[X.X.X]
-------

Added:
^^^^^^

* Call umi variants using TNscope in bed defined regions #821

<<<<<<< HEAD
Changed:
^^^^^^^^

* Merge QC metric extraction workflows #833

Removed
^^^^^^^

* ``--qc-metrics/--no-qc-metrics`` flag from the ``balsamic report deliver`` command #833
=======
[8.2.5]
-------

* balsamic.sif container installation during cache generation #841

Fixed:
^^^^^^

* Execution of `create_pdf` python script inside the balsamic container #841
>>>>>>> 456e4d8c

[8.2.4]
-------

Added:
^^^^^^

* ``--hgvsg`` annotation to VEP #830
* ``ascatNgs`` PDF delivery (plots & statistics) #828

[8.2.3]
-------
Fixed:
^^^^^^

* Add default for gender if ``purecn`` captures dual gender values #824 

Changed:
^^^^^^^^
* Updated ``purecn`` and its dependencies to latest versions 

[8.2.2]
-------
Added:
^^^^^^

* ``ascatNGS`` tumor normal delivery #810

Changed:
^^^^^^^^
* QC metrics delivery tag #820
* Refactor tmb rule that contains redundant line #817

[8.2.1]
-------

Fixed:
^^^^^^

* ``cnvkit`` gender comparison operator bug #819

[8.2.0]
-------

Added:
^^^^^^

* Added various basic filters to all variant callers irregardless of their delivery status #750
* BALSAMIC container #728
* BALSAMIC reference generation via cluster submission for both reference and container #686 
* Container specific tests #770
* BALSAMIC quality control metrics extraction and validation #754
* Delly is added as a submodule and removed from rest of the conda environments #787
* Store research VCFs for all filtered and annotated VCF files
* Added `.,PASS` to all structural variant filter rules to resolve the issues with missing calls in filtered file
* Handling of QC metrics validation errors #783
* Github Action workflow that builds the docs using Sphinx #809
* Zenodo integration to create citable link #813
* Panel BED specific QC conditions #800
* Metric extraction to a YAML file for Vogue #802

Changed:
^^^^^^^^

* refactored main workflow with more readible organization #614
* refactored conda envs within container to be on base and container definition is uncoupled #759
* renamed umi output file names to fix issue with picard HSmetrics #804
* locked requirements for graphviz io 0.16 #811
* QC metric validation is performed across all metrics of each of the samples #800

Removed:
^^^^^^^^

* The option of running umiworkflow independently with balsamic command-line option "-a umi"
* Removed source activate from reference and pon workflows #764

Fixed:
^^^^^^

* Pip installation failure inside balsamic container #758
* Fixed issue #768 with missing ``vep_install`` command in container
* Fixed issue #765 with correct input bam files for SV rules
* Continuation of CNVkit even if ``PURECN`` fails and fix ``PureCN`` conda paths #774 #775
* Locked version for ``cryptography`` package
* Bumped version for ``bcftools`` in cnvkit container
* Fixed issues #776 and #777 with correct install paths for gatk and manta
* Fixed issue #782 for missing AF in the vcf INFO field
* Fixed issues #748 #749 with correct sample names 
* Fixed issue #767 for ascatngs hardcoded values
* Fixed missing output option in bcftools filters for tnhaplotyper #793 
* Fixed issue #795 with increasing resources for vep and filter SV prior to vep
* Building ``wheel`` for ``cryptography`` bug inside BALSAMIC container #801
* Fixed badget for docker container master and develop status  
* ReadtheDocs building failure due to dependencies, fixed by locking versions #773
* Dev requirements installation for Sphinx docs (Github Action) #812
* Changed path for main Dockerfile version in ``.bumpversion.cfg``

[8.1.0]
-------

Added:
^^^^^^

* Workflow to check PR tiltes to make easier to tell PR intents #724
* ``bcftools stats``  to calculate Ti/Tv for all post annotate germline and somatic calls #93
* Added reference download date to ``reference.json`` #726
* ``ascatngs`` hg38 references to constants #683 
* Added ClinVar as a source to download and to be annotated with VCFAnno #737

Changed:
^^^^^^^^

* Updated docs for git FAQs #731
* Rename panel of normal filename Clinical-Genomics/cgp-cancer-cnvcall#10


Fixed:
^^^^^^

* Fixed bug with using varcall_py36 container with VarDict #739
* Fixed a bug with VEP module in MultiQC by excluding #746
* Fixed a bug with ``bcftools stats`` results failing in MultiQC #744

[8.0.2]
-------

Fixed:
^^^^^^

* Fixed breaking shell command for VEP annotation rules #734

[8.0.1]
-------

Fixed:
^^^^^^

* Fixed context for Dockerfile for release content #720

[8.0.0]
-------

Added:
^^^^^^

* ``samtools`` flagstats and stats to workflow and MultiQC
* ``delly v0.8.7`` somatic SV caller #644
* ``delly`` containter #644
* ``bcftools v1.12`` to ``delly`` container #644
* ``tabix v0.2.6`` to ``delly`` container #644
* Passed SV calls from Manta to clinical delivery
* An extra filter to VarDict tumor-normal to remove variants with STATUS=Germline, all other will still be around
* Added ``vcf2cytosure`` to annotate container
* ``git`` to the container definition
* prepare_delly_exclusion rule
* Installation of ``PureCN`` rpackage in ``cnvkit`` container
* Calculate tumor-purity and ploidy using ``PureCN`` for ``cnvkit`` call
* ``ascatngs`` as a submodule #672
* GitHub action to build and test ``ascatngs`` container
* Reference section to ``docs/FAQ.rst``
* ``ascatngs`` download references from reference_file repository #672
* ``delly`` tumor only rule #644
* ``ascatngs`` download container #672
* Documentation update on setting sentieon env variables in ``bashrc``
* ``ascatngs`` tumor normal rule for wgs cases #672
* Individual rules (i.e. ngs filters) for cnv and sv callers. Only Manta will be delivered and added to the list of output files. #708
* Added "targeted" and "wgs" tags to variant callers to provide another layer of separation. #708
* ``manta`` convert inversion #709
* Sentieon version to bioinformatic tool version parsing #685 
* added ``CITATION.cff`` to cite BALSAMIC


Changed:
^^^^^^^^

* Upgrade to latest sentieon version 202010.02
* New name ``MarkDuplicates`` to ``picard_markduplicates`` in ``bwa_mem`` rule and ``cluster.json``
* New name rule ``GATK_contest`` to ``gatk_contest`` 
* Avoid running pytest github actions workflow on ``docs/**`` and ``CHANGELOG.rst`` changes
* Updated ``snakemake`` to ``v6.5.3`` #501 
* Update ``GNOMAD`` URL
* Split Tumor-only ``cnvkit batch`` into individual commands
* Improved TMB calculation issue #51
* Generalized ascat, delly, and manta result in workflow. #708
* Generalized workflow to eliminate duplicate entries and code. #708
* Split Tumor-Normal ``cnvkit batch`` into individual commands
* Moved params that are used in multiple rules to constants #711
* Changed the way conda and non-conda bioinfo tools version are parsed
* Python code formatter changed from Black to YAPF #619


Fixed:
^^^^^^

* post-processing of the umi consensus in handling BI tags
* vcf-filtered-clinical tag files will have all variants including PASS
* Refactor snakemake ``annotate`` rules according to snakemake etiquette #636
* Refactor snakemake ``align`` rules according to snakemake etiquette #636 
* Refactor snakemake ``fastqc`` ``vep`` contest and ``mosdepth`` rules according to ``snakemake`` etiquette #636
* Order of columns in QC and coverage report issue #601
* ``delly`` not showing in workflow at runtime #644
* ``ascatngs`` documentation links in ``FAQs`` #672
* ``varcall_py36`` container build and push #703
* Wrong spacing in reference json issue #704
* Refactor snakemake ``quality control`` rules according to snakemake etiquette #636

Removed:
^^^^^^^^

* Cleaned up unused container definitions and conda environment files
* Remove cnvkit calling for WGS cases
* Removed the install.sh script

[7.2.5]
-------

Changed:
^^^^^^^^

* Updated COSMIC path to use version 94

[7.2.5]
-------

Changed:
^^^^^^^^

* Updated path for gnomad and 1000genomes to a working path from Google Storage

[7.2.4]
-------

Changed:
^^^^^^^^

* Updated sentieon util sort in umi to use Sentieon 20201002 version

[7.2.3]
-------

Fixed:
^^^^^^

* Fixed memory issue with vcfanno in vep_somatic rule fixes #661

[7.2.2]
-------

Fixed:
^^^^^^

* An error with Sentieon for better management of memory fixes #621

[7.2.1]
-------

Changed:
^^^^^^^^

* Rename Github actions to reflect their content

[7.2.0]
-------

Added:
^^^^^^

* Changelog reminder workflow to Github
* Snakemake workflow for created PON reference
* Balsamic cli config command(pon) for creating json for PON analysis
* tumor lod option for passing tnscope-umi final variants
* Git guide to make balsamic release in FAQ docs

Changed:
^^^^^^^^

* Expanded multiqc result search dir to whole analysis dir
* Simple test for docker container

Fixed:
^^^^^^

* Correctly version bump for Dockerfile

Removed:
^^^^^^^^

* Removed unused Dockerfile releases
* Removed redundant genome version from ``reference.json``

[7.1.10]
-------

Fixed:
^^^^^^

* Bug in ``ngs_filter`` rule set for tumor-only WGS
* Missing delivery of tumor only WGS filter

[7.1.9]
-------


Changed:
^^^^^^^^

* only pass variants are not part of delivery anymore
* delivery tag file ids are properly matched with sample_name
* tabix updated to 0.2.6
* fastp updated to 0.20.1
* samtools updated to 1.12
* bedtools updated to 2.30.0

Removed:
^^^^^^^^

* sentieon-dedup rule from delivery
* Removed all pre filter pass from delivery


[7.1.8]
-------

Fixed:
^^^^^^

* Target coverage (Picard HsMetrics) for UMI files is now correctly calculated.

Changed:
^^^^^^^^


* TNscope calculated AF values are fetched and written to AFtable.txt.

[7.1.7]
-------

Added:
^^^^^^

* ngs_filter_tnscope is also part of deliveries now

Changed:
^^^^^^^^

* rankscore is now a research tag instead of clinical
* Some typo and fixes in the coverage and constant metrics
* Delivery process is more verbose

Fixed:
^^^^^^

* CNVKit output is now properly imported in the deliveries and workflow

[7.1.6]
-------

Fixed:
^^^^^^

* CSS style for qc coverage report is changed to landscape

[7.1.5]
-------

Changed:
^^^^^^^^

* update download url for 1000genome WGS sites from ftp to http

[7.1.4]
-------

Changed:
^^^^^^^^

* bump picard to version 2.25.0

[7.1.3]
-------

Fixed:
^^^^^

* ``assets`` path is now added to bind path

[7.1.2]
-------

Fixed:
^^^^^

* umi_workflow config json is set as true for panel and wgs as false.
* Rename umiconsensus bam file headers from {samplenames} to TUMOR/NORMAL. 
* Documentation autobuild on RTFD


[7.1.1]
-------

Fixed:
^^^^^

* Moved all requirements to setup.py, and added all package_data there. Clean up unused files.

[7.1.0]
-------

Removed
^^^^^^^

* ``tnsnv`` removed from WGS analysis, both tumor-only and tumor-normal
* GATK-BaseRecalibrator is removed from all workflows

Fixed
^^^^^

* Fixed issue 577 with missing ``tumor.merged.bam`` and ``normal.merged.bam`` 
* Issue 448 with lingering tmp_dir. It is not deleted after analysis is properly finished.

Changed
^^^^^^^

* All variant calling rules use proper ``tumor.merged.bam`` or ``normal.merged.bam`` as inputs

[7.0.2]
-------

Added
^^^^^

* Updated docs with FAQ for UMI workflow

Fixed
^^^^^

* fix job scheduling bug for benchmarking
* rankscore's output is now a proper vcf.gz file
* Manta rules now properly make a sample_name file


[7.0.1]
-------

Added
^^^^^

* github action workflow to autobuild release containers


[7.0.0]
-------

Added
^^^^^

* ``balsamic init`` to download reference and related containers done in PRs #464 #538
* ``balsamic config case`` now only take a cache path instead of container and reference #538
* UMI workflow added to main workflow in series of PRs #469 #477 #483 #498 #503 #514 #517
* DRAGEN for WGS applications in PR #488
* A framework for QC check PR #401
* ``--quiet``` option for ``run analysis`` PR #491
* Benchmark SLURM jobs after the analysis is finished PR #534
* One container per conda environment (i.e. decouple containers) PR #511 #525 #522
* ``--disable-variant-caller`` command for ``report deliver`` PR #439
* Added genmod and rankscore in series of two PRs #531 and #533
* Variant filtering to Tumor-Normal in PR #534
* Split SNV/InDels and SVs from TNScope variant caller PR #540
* WGS Tumor only variant filters added in PR #548

Changed
^^^^^^^

* Update Manta to 1.6.0 PR #470
* Update FastQC to 0.11.9 PR #532
* Update BCFTools to 1.11 PR #537
* Update Samtools to 1.11 PR #537
* Increase resources and runtime for various workflows in PRs #482 
* Python package dependenicies versions fixed in PR #480
* QoL changes to workflow in series of PR #471
* Series of documentation updates in PRs #489 #553
* QoL changes to scheduler script PR #491
* QoL changes to how temporary directories are handlded PR #516
* TNScope model apply rule merged with TNScope variant calling for tumor-normal in WGS #540
* Decoupled ``fastp`` rule into two rules to make it possible to use it for UMI runs #570


Fixed
^^^^^

* A bug in Manta variant calling rules that didn't name samples properly to TUMOR/NORMAL in the VCF file #572


[6.1.2]
-------

Changed
^^^^^^^
* Changed hk delivery tag for coverage-qc-report


[6.1.1]
-------

Fixed
^^^^^

* No UMI trimming for WGS applications #486
* Fixed a bug where BALSAMIC was checking for sacct/jobid file in local mode PR #497
* ``readlink`` command in ``vep_germline``, ``vep_somatic``, ``split_bed``, and ``GATK_popVCF`` #533
* Fix various bugs for memory handling of Picardtools and its executable in PR #534
* Fixed various issues with ``gsutils`` in PR #550

Removed
^^^^^^^

* ``gatk-register`` command removed from installing GATK PR #496

[6.1.1]
-------

* Fixed a bug with missing QC templates after ``pip install``


[6.1.0]
-------

Added
^^^^^
* CLI option to expand report generation for TGA and WES runs. Please see ``balsamic report deliver --help``
* BALSAMIC now generates a custom HTML report for TGA and WES cases.


[6.0.4]
-------

Changed
^^^^^^^

* Reduces MQ cutoff from 50 to 40 to only remove obvious artifacts PR #535
* Reduces AF cutoff from 0.02 to 0.01 PR #535

[6.0.3]
-------

Added
^^^^^

* ``config case`` subcommand now has ``--tumor-sample-name`` and ``--normal-sample-name``

Fixed
^^^^^

* Manta resource allocation is now properly set PR #523
* VarDict resource allocation in cluster.json increased (both core and time allocation) PR #523
* minimum memory request for GATK mutect2 and haplotypecaller is removed and max memory increased PR #523

[6.0.2]
-------

Added
^^^^^

* Document for Snakemake rule grammar PR #489


Fixed
^^^^^

* removed ``gatk3-register`` command from Dockerfile(s) PR #508


[6.0.1]
-------

Added
^^^^^
* A secondary path for latest jobids submitted to cluster (slurm and qsub) PR #465

[6.0.0]
-------

Added
^^^^^
* UMI workflow using Sentieon tools. Analysis run available via `balsamic run analysis --help` command. PR #359
* VCFutils to create VCF from flat text file. This is for internal purpose to generate validation VCF. PR #349
* Download option for hg38 (not validated) PR #407
* Option to disable variant callers for WES runs. PR #417

Fixed
^^^^^
* Missing cyvcf2 dependency, and changed conda environment for base environment PR #413
* Missing numpy dependency PR #426

Changed
^^^^^^^
* COSMIC db for hg19 updated to v90 PR #407
* Fastp trimming is now a two-pass trimming and adapter trimming is always enabled. This might affect coverage slightly PR #422
* All containers start with a clean environment #425
* All Sentieon environment variables are now added to config when workflow executes #425
* Branching model will be changed to gitflow

[5.1.0]
-------

Fixed
^^^^^
* Vardict-java version fixed. This is due to bad dependency and releases available on conda. Anaconda is not yet update with vardict 1.8, but vardict-java 1.8 is there. This causes various random breaks with Vardict's TSV output. #403

Changed
^^^^^^^
* Refactored Docker files a bit, preparation for decoupling #403

Removed
^^^^^^^
* In preparation for GATK4, IndelRealigner is removed #404


[5.0.1]
-------

Added
^^^^^
* Temp directory for various rules and workflow wide temp directory #396

Changed
^^^^^^^
* Refactored tags for housekeeper delivery to make them unique #395
* Increased core requirements for mutect2 #396
* GATK3.8 related utils run via jar file instead of gatk3 #396


[5.0.0]
-------

Added
^^^^^
* Config.json and DAG draph included in Housekeeper report #372
* New output names added to cnvkit_single and cnvkit_paired #372
* New output names added to vep.rule #372
* Delivery option to CLI and what to delivery with delivery params in rules that are needed to be delivered #376
* Reference data model with validation #371
* Added container path to install script #388

Changed
^^^^^^^
* Delivery file format simplified #376
* VEP rules have "all" and "pass" as output #376
* Downloaded reference structure changed #371
* genome/refseq.flat renamed to genome/refGene.flat #371
* reverted CNVKit to version 0.9.4 #390

Fixed
^^^^^
* Missing pygments to requirements.txt to fix travis CI #364
* Wildcard resolve for deliveries of vep_germline #374
* Missing index file from deliverables #383
* Ambiguous deliveries in vep_somatic and ngs_filters #387
* Updated documentation to match with installation #391

Removed
^^^^^^^
* Temp files removed from list of outputs in vep.rule #372
* samtools.rule and merged it with bwa_mem #375


[4.5.0]
-------

Added
^^^^^
* Models to build config case JSON. The models and descriptions of their contents can now be found
  in BALSAMIC/utils/models.py
* Added analysis_type to `report deliver` command
* Added report and delivery capability to Alignment workflow
* run_validate.sh now has -d to handle path to analysis_dir (for internal use only) #361

Changed
^^^^^^^

* Fastq files are no longer being copied as part of creation of the case config file.
  A symlink is now created at the destination path instead
* Config structure is no longer contained in a collestion of JSON files.
  The config models are now built using Pydantic and are contained in BALSAMIC/utils/models.py

Removed
^^^^^^^

* Removed command line option "--fastq-prefix" from config case command
* Removed command line option "--config-path" from config case command.
  The config is now always saved with default name "case_id.json"
* Removed command line option "--overwrite-config" from config-case command
  The command is now always executed with "--overwrite-config True" behavior

Refactored
^^^^^^^^^^

* Refactored BALSAMIC/commands/config/case.py:
  Utility functions are moved to BALSAMIC/utils/cli.py
  Models for config fields can be found at BALSAMIC/utils/models.py
  Context aborts and logging now contained in pilot function
  Tests created to support new architecture
* Reduce analysis directory's storage

Fixed
^^^^^
* Report generation warnings supressed by adding workdirectory
* Missing tag name for germline annotated calls #356
* Bind path is not added as None if analysis type is wgs #357
* Changes vardict to vardict-java #361


[4.4.0]
-------

Added
^^^^^

* pydantic to validate various models namely variant caller filters

Changed
^^^^^^^

* Variant caller filters moved into pydantic
* Install script and setup.py
* refactored install script with more log output and added a conda env suffix option
* refactored docker container and decoupled various parts of the workflow


[4.3.0]
-------


Added
^^^^^

* Added cram files for targeted sequencing runs fixes #286
* Added `mosdepth` to calculate coverage for whole exome and targeted sequencing
* Filter models added for tumor-only mode
* Enabling adapter trim enables pe adapter trim option for fastp
* Annotate germline variant calls
* Baitset name to picard hsmetrics

Deprecated
^^^^^^^^^^

* Sambamba coverage and rules will be deprecated

Fixed
^^^^^

* Fixed latest tag in install script
* Fixed lack of naming final annotated VCF TUMOR/NORMAL


Changed
^^^^^^^

* Increased run time for various slurm jobs fixes #314
* Enabled SV calls for VarDict tumor-only
* Updated `ensembl-vep` to v100.2

[4.2.4]
-------


Fixed
^^^^^

* Fixed sort issue with bedfiles after 100 slop


[4.2.3]
-------

Added
^^^^^


* Added Docker container definition for release and bumpversion

Changed
^^^^^^^


* Quality of life change to rtfd docs

Fixed
^^^^^


* Fix Docker container with faulty git checkout

[4.2.2]
-------

Added
^^^^^


* Add "SENTIEON_TMPDIR" to wgs workflow

[4.2.1]
-------

Changed
^^^^^^^


* Add docker container pull for correct version of install script

[4.2.0]
-------

Added
^^^^^


* CNV output as VCF
* Vep output for PASSed variants
* Report command with status and delivery subcommands

Changed
^^^^^^^


* Bed files are slopped 100bp for variant calling fix #262
* Disable vcfmerge
* Picard markduplicate output moved from log to output
* Vep upgraded to 99.1
* Removed SVs from vardict
* Refactored delivery plugins to produce a file with list of output files from workflow
* Updated snakemake to 5.13

Fixed
^^^^^


* Fixed a bug where threads were not sent properly to rules

Removed
^^^^^^^


* Removed coverage annotation from mutect2
* Removed source deactivate from rules to suppress conda warning
* Removed ``plugins delivery`` subcommand
* Removed annotation for germline caller results

[4.1.0]
-------

Added
^^^^^


* VEP now also produces a tab delimited file
* CNVkit rules output genemetrics and gene break file
* Added reference genome to be able to calculate AT/CG dropouts by Picard
* coverage plot plugin part of issue #75
* callable regions for CNV calling of tumor-only

Changed
^^^^^^^


* Increased time for indel realigner and base recalib rules
* decoupled vep stat from vep main rule
* changed qsub command to match UGE
* scout plugin updated

Fixed
^^^^^


* WGS qc rules - updated with correct options
  (picard - CollectMultipleMetrics, sentieon - CoverageMetrics)
* Log warning if WES workflow cannot find SENTIEON* env variables
* Fixes issue with cnvkit and WGS samples #268
* Fix #267 coverage issue with long deletions in vardict

[4.0.1] - 2019-11-08
--------------------

Added
^^^^^


* dependencies for workflow report
* sentieon variant callers germline and somatic for wes cases

Changed
^^^^^^^


* housekeeper file path changed from basename to absolute
* scout template for sample location changed from delivery_report to scout
* rule names added to benchmark files

[4.0.0] - 2019-11-04
--------------------

SGE qsub support release

Added
^^^^^


* ``install.sh`` now also downloads latest container
* Docker image for balsamic as part of ci
* Support for qsub alongside with slurm on ``run analysis --profile``

Changed
^^^^^^^


* Documentation updated
* Test fastq data and test panel bed file with real but dummy data

[3.3.1] - 2019-10-28
--------------------

Fixed
^^^^^


* Various links for reference genome is updated with working URL
* Config reference command now print correct output file

[3.3.0] - 2019-10-24
--------------------

somatic vcfmerge release

Added
^^^^^


* QC metrics for WGS workflow
* refGene.txt download to reference.json and reference workflow
* A new conda environment within container
* A new base container built via Docker (centos7:miniconda3_4_6_14)
* VCFmerge package as VCF merge rule (https://github.com/hassanfa/VCFmerge)
* A container for develop branch
* Benchmark rules to variant callers

Changed
^^^^^^^


* SLURM resource allocation for various variancalling rules optimized
* mergetype rule updated and only accepts one single tumor instead of multiple

[3.2.3] - 2019-10-24
--------------------

Fixed
^^^^^


* Removed unused output files from cnvkit which caused to fail on targetted analysis

[3.2.2] - 2019-10-23
--------------------

Fixed
^^^^^


* Removed target file from cnvkit batch

[3.2.1] - 2019-10-23
--------------------

Fixed
^^^^^


* CNVkit single missing reference file added

[3.2.0] - 2019-10-11
--------------------

Adds:
^^^^^


* CNVkit to WGS workflow
* get_thread for runs

Changed:
^^^^^^^^


* Optimized resources for SLURM jobs

Removed:
^^^^^^^^


* Removed hsmetrics for non-mark duplicate bam files

[3.1.4] - 2019-10-08
--------------------

Fixed
^^^^^


* Fixes a bug where missing capture kit bed file error for WGS cases

[3.1.3] - 2019-10-07
--------------------

Fixed
^^^^^


* benchmark path bug issue #221

[3.1.2] - 2019-10-07
--------------------

Fixed
^^^^^


* libreadline.so.6 symlinking and proper centos version for container

[3.1.1] - 2019-10-03
--------------------

Fixed
^^^^^


* Proper tag retrieval for release
  ### Changed
* BALSAMIC container change to latest and version added to help line

[3.1.0] - 2019-10-03
--------------------

TL;DR:


* QoL changes to WGS workflow
* Simplified installation by moving all tools to a container

Added
^^^^^


* Benchmarking using psutil
* ML variant calling for WGS
* ``--singularity`` option to ``config case`` and ``config reference``

Fixed
^^^^^


* Fixed a bug with boolean values in analysis.json

Changed
^^^^^^^


* ``install.sh`` simplified and will be depricated
* Singularity container updated
* Common somatic and germline variant callers are put in single file
* Variant calling workflow and analysis config files merged together

Removed
^^^^^^^


* ``balsamic install`` is removed
* Conda environments for py36 and py27 are removed

[3.0.1] - 2019-09-11
--------------------

Fixed
^^^^^


* Permissions on ``analysis/qc`` dir are 777 now

[3.0.0] - 2019-09-05
--------------------

This is major release.
TL;DR:


* Major changes to CLI. See documentation for updates.
* New additions to reference generation and reference config file generation and complete overhaul
* Major changes to reposityory structure, conda environments.

Added
^^^^^


* Creating and downloading reference files: ``balsamic config reference`` and ``balsamic run reference``
* Container definitions for install and running BALSAMIC
* Bunch of tests, setup coveralls and travis.
* Added Mutliqc, fastp to rule utilities
* Create Housekeeper and Scout files after analysis completes
* Added Sentieon tumor-normal and tumor only workflows
* Added trimming option while creating workflow
* Added multiple tumor sample QC analysis
* Added pindle for indel variant calling
* Added Analysis finish file in the analysis directory

Fixed
^^^^^


* Multiple fixes to snakemake rules

Changed
^^^^^^^


* Running analysis through: ``balsamic run analysis``
* Cluster account and email info added to ``balsamic run analysis``
* ``umi`` workflow through ``--umi`` tag. [workflow still in evaluation]
* ``sample-id`` replaced by ``case-id``
* Plan to remove FastQC as well

Removed
^^^^^^^


* ``balsamic config report`` and ``balsamic report``
* ``sample.config`` and ``reference.json`` from config directory
* Removed cutadapt from workflows

[2.9.8] - 2019-01-01
--------------------

Fixed
^^^^^


* picard hsmetrics now has 50000 cov max
* cnvkit single wildcard resolve bug fixed

[2.9.7] - 2019-02-28
--------------------

Fixed
^^^^^


* Various fixes to umi_single mode
* analysis_finish file does not block reruns anymore
* Added missing single_umi to analysis workflow cli

Changed
^^^^^^^


* vardict in single mode has lower AF threshold filter (0.005 -> 0.001)

[2.9.6] - 2019-02-25
--------------------

Fixed
^^^^^


* Reference to issue #141, fix for 3 other workflows
* CNVkit rule update for refflat file

[2.9.5] - 2019-02-25
--------------------

Added
^^^^^


* An analysis finish file is generated with date and time inside (%Y-%M-%d T%T %:z)

[2.9.4] - 2019-02-13
--------------------

Fixed
^^^^^


* picard version update to 2.18.11 github.com/hassanfa/picard

[2.9.3] - 2019-02-12
--------------------

Fixed
^^^^^


* Mutect single mode table generation fix
* Vardict single mode MVL annotation fix

[2.9.2] - 2019-02-04
--------------------

Added
^^^^^


* CNVkit single sample mode now in workflow
* MVL list from cheng et al. 2015 moved to assets

[2.9.1] - 2019-01-22
--------------------

Added
^^^^^


* Simple table for somatic variant callers for single sample mode added

Fixed
^^^^^


* Fixes an issue with conda that unset variables threw an error issue #141

[2.9.0] - 2019-01-04
--------------------

Changed
^^^^^^^


* Readme structure and example
* Mutect2's single sample output is similar to paired now
* cli path structure update

Added
^^^^^


* test data and sample inputs
* A dag PDF will be generated when config is made
* umi specific variant calling

[2.8.1] - 2018-11-28
--------------------

Fixed
^^^^^


* VEP's perl module errors
* CoverageRep.R now properly takes protein_coding transcatipts only

[2.8.0] - 2018-11-23
--------------------

UMI single sample align and QC

Added
^^^^^


* Added rules and workflows for UMI analysis: QC and alignment

[2.7.4] - 2018-11-23
--------------------

Germline single sample

Added
^^^^^


* Germline single sample addition
  ### Changed
* Minor fixes to some rules to make them compatible with tumor mode

[2.7.3] - 2018-11-20
--------------------

Fixed
^^^^^


* Various bugs with DAG to keep popvcf and splitbed depending on merge bam file
* install script script fixed and help added

[2.7.2] - 2018-11-15
--------------------

Changed
^^^^^^^


* Vardict, Strelka, and Manta separated from GATK best practice pipeline

[2.7.1] - 2018-11-13
--------------------

Fixed
^^^^^


* minro bugs with strelka_germline and freebayes merge
  ### Changed
* removed ERC from haplotypecaller

[2.7.0] - 2018-11-08
--------------------

Germline patch

Added
^^^^^


* Germline caller tested and added to the paired analysis workflow: Freebayes, HaplotypeCaller, Strelka, Manta

Changed
^^^^^^^


* Analysis config files updated
* Output directory structure changed
* vep rule is now a single rule
* Bunch of rule names updated and shortened, specifically in Picard and GATK
* Variant caller rules are all updated and changed
* output vcf file names are now more sensible: {SNV,SV}.{somatic,germline}.sampleId.variantCaller.vcf.gz
* Job limit increased to 300

Removed
^^^^^^^


* removed bcftools.rule for var id annotation

Changed
^^^^^^^

Fixed
^^^^^

[2.6.3] - 2018-11-01
--------------------

Changed
^^^^^^^


* Ugly and godforsaken ``runSbatch.py`` is now dumping sacct files with job IDs. Yikes!

[2.6.2] - 2018-10-31
--------------------

Fixed
^^^^^


* added ``--fastq-prefix`` option for ``config sample`` to set fastq prefix name. Linking is not changed.

[2.6.1] - 2018-10-29
--------------------

Fixed
^^^^^


* patched a bug for copying results for strelka and manta which was introduced in ``2.5.0``

[2.5.0] - 2018-10-22
--------------------

Changed
^^^^^^^


* ``variant_panel`` changed to ``capture_kit``
* sample config file takes balsamic version
* bioinfo tool config moved bioinfotool to cli_utils from ``config report``

Added
^^^^^


* bioinfo tool versions is now added to analysis config file

[2.4.0] - 2018-10-22
--------------------

Changed
^^^^^^^


* ``balsamic run`` has 3 stop points: paired variant calling, single mode variant calling, and QC/Alignment mode.
* ``balsamic run [OPTIONS] -S ...`` is depricated, but it supersedes ``analysis_type`` mode if provided.

[2.3.3] - 2018-10-22
--------------------

Added
^^^^^


* CSV output for variants in each variant caller based on variant filters
* DAG image of workflow
  ### Changed
* Input for variant filter has a default value
* ``delivery_report`` is no created during config generation
* Variant reporter R script cmd updated in ``balsamic report``

[2.3.2] - 2018-10-19
--------------------

Changed
^^^^^^^


* Fastq files are now always linked to ``fastq`` directory within the analysis directory

Added
^^^^^


* ``balsamic config sample`` now accepts individual files and paths. See README for usage.

[2.3.1] - 2018-09-25
--------------------

Added
^^^^^


* CollectHSmetric now run twice for before and after markduplicate

[2.3.0] - 2018-09-25
--------------------

Changed
^^^^^^^


* Sample config file now includes a list of chromosomes in the panel bed file

Fixed
^^^^^


* Non-matching chrom won't break the splitbed rule anymore
* collectqc rules now properly parse tab delimited metric files

[2.2.0] - 2018-09-11
--------------------

Added
^^^^^


* Coverage plot to report
* target coverage file to report json
* post-cutadapt fastqc to collectqc
* A header to report pdf
* list of bioinfo tools used in the analysis added to report
  ### Changed
* VariantRep.R now accepts multiple inputs for each parameter (see help)
* AF values for MSKIMPACT config
  ### Fixed
* Output figure for coverageplot is now fully square :-)

[2.1.0] - 2018-09-11
--------------------

Added
^^^^^


* normalized coverage plot script
* fastq file IO check for config creation
* added qos option to ``balsamic run``
  ### Fixed
* Sambamba depth coverage parameters
* bug with picard markduplicate flag

[2.0.2] - 2018-09-11
--------------------

Added
^^^^^


* Added qos option for setting qos to run jobs with a default value of low

[2.0.1] - 2018-09-10
--------------------

Fixed
^^^^^


* Fixed package dependencies with vep and installation

[2.0.0] - 2018-09-05
--------------------

Variant reporter patch and cli update

Added
^^^^^


* Added ``balsamic config sample`` and ``balsamic config report`` to generate run analysis and reporting config
* Added ``VariantRep.R`` script to information from merged variant table: variant summry, TMB, and much more
* Added a workflow for single sample mode alignment and QC only
* Added QC skimming script to qccollect to generate nicely formatted information from picard
  ### Changed
* Change to CLI for running and creating config
* Major overhaul to coverage report script. It's now simpler and more readable!
  ### Fixed
* Fixed sambamba depth to include mapping quality
* Markduplicate now is now by default on marking mode, and will NOT remove duplicates
* Minor formatting and script beautification happened

[1.13.1] - 2018-08-17
---------------------

Fixed
^^^^^


* fixed a typo in MSKMVL config
* fixed a bug in strelka_simple for correct column orders

[1.13.0] - 2018-08-10
---------------------

Added
^^^^^


* rule for all three variant callers for paired analysis now generate a simple VCF file
* rule for all three variant callers for paired analysis to convert VCF into table format
* MVL config file and MVL annotation to VCF calls for SNV/INDEL callers
* CALLER annotation added to SNV/INDEL callers
* exome specific option for strelka paired
* create_config subcommand is now more granular, it accepts all enteries from sample.json as commandline arguments
* Added tabQuery to the assets as a tool to query the tabulated output of summarized VCF
* Added MQ annotation field to Mutect2 output see #67
  ### Changed
* Leaner VCF output from mutect2 with coverage and MQ annotation according to #64
* variant ids are now updated from simple VCF file
  ### Fixed
* Fixed a bug with sambamba depth coverage reporting wrong exon and panel coverage see #68
* The json output is now properly formatted using yapf
* Strelka rule doesn't filter out PASS variants anymore fixes issue #63

[1.12.0] - 2018-07-06
---------------------

Coverage report patch

Added
^^^^^


* Added a new script to retrieve coverage report for a list of gene(s) and transcripts(s)
* Added sambamba exon depth rule for coverage report
* Added a new entry in reference json for exon bed file, this file generated using: https://github.com/hassanfa/GFFtoolkit
  ### Changed
* sambamba_depth rule changed to sambama_panel_depth
* sambamba depth now has fix-mate-overlaps parameter enabled
* sambamba string filter changed to ``unmapped or mate\_is\_unmapped) and not duplicate and not failed\_quality\_control``.
* sambamba depth for both panel and exon work on picard flag (rmdup or mrkdup).
  ### Fixed
* Fixed sambamba panel depth rule for redundant coverage parameter

[1.11.0] - 2018-07-05
---------------------

create config patch for single and paired mode

Changed
^^^^^^^


* create_config is now accepting a paired|single mode instead of analysis json template (see help for changes). It is
  not backward compatible
  ### Added
* analysis_{paired single}.json for creating config. Analysis.json is now obsolete.
  ### Fixed
* A bug with writing output for analysis config, and creating the path if it doesn't exist.
* A bug with manta rule to correctly set output files in config.
* A bug that strelka was still included in sample analysis.

[1.10.0] - 2018-06-07
---------------------

Added
^^^^^


* Markduplicate flag to analysis config

[1.9.0] - 2018-06-04
--------------------

Added
^^^^^


* Single mode for vardict, manta, and mutect.
* merge type for tumor only
  ### Changed
* Single mode variant calling now has all variant calling rules
  ### Fixed
* run_analaysis now accepts workflows for testing pyrposes

[1.8.0] - 2018-06-01
--------------------

Changed
^^^^^^^


* picard create bed interval rule moved into collect hsmetric
* split bed is dependent on bam merge rule
* vardict env now has specific build rather than URL download (conda doesn't support URLs anymore)
  ### Fixed
* new logs and scripts dirs are not re-created if they are empty

[1.7.0] - 2018-05-31
--------------------

Added
^^^^^


* A source altered picard to generated more quality metrics output is added to installation and rules

[1.6.0] - 2018-05-30
--------------------

Added
^^^^^


* report subcommand for generating a pdf report from a json input file
* Added fastqc after removing adapter
  ### Changed
* Markduplicate now has both REMOVE and MARK (rmdup vs mrkdup)
* CollectHSMetrics now has more steps on PCT_TARGET_BASES

[1.5.0] - 2018-05-28
--------------------

Changed
^^^^^^^


* New log and script directories are now created for each re-run
  ### Fixed
* Picardtools' memory issue addressed for large samples

[1.4.0] - 2018-05-18
--------------------

Added
^^^^^


* single sample analysis mode
* alignment and insert size metrics are added to the workflow
  ### Changed
* collectqc and contest have their own rule for paired (tumor vs normal) and single (tumor only) sample.

[1.3.0] - 2018-05-13
--------------------

Added
^^^^^


* bed file for panel analysis is now mandatory to create analaysis config

[1.2.3] - 2018-05-13
--------------------

Changed
^^^^^^^


* vep execution path
* working directory for snakemake

[1.2.2] - 2018-05-04
--------------------

Added
^^^^^


* sbatch submitter and cluster config now has an mail field
  ### Changed
* ``create_config`` now only requires sample and output json. The rest are optional

[1.2.0] - 2018-05-02
--------------------

Added
^^^^^


* snakefile and cluster config in run analysis are now optional with a default value

[1.1.2] - 2018-04-27
--------------------

Fixed
^^^^^


* vardict installation was failing without conda-forge channel
* gatk installation was failing without correct jar file

[1.1.1] - 2018-04-27
--------------------

Fixed
^^^^^


* gatk-register tmp directory

[1.1.0] - 2018-04-26
--------------------

Added
^^^^^


* create config sub command added as a new feature to create input config file
* templates to generate a config file for analysis added
* code style template for YAPF input created. see: https://github.com/google/yapf
* vt conda env added

Changed
^^^^^^^


* install script changed to create an output config
* README updated with usage

Fixed
^^^^^


* fastq location for analysis config is now fixed
* lambda rules removed from cutadapt and fastq

[1.0.3-rc2] - 2018-04-18
------------------------

Added
^^^^^


* Added sbatch submitter to handle it outside snakemake
  ### Changed
* sample config file structure changed
* coding styles updated

[1.0.2-rc2] - 2018-04-17
------------------------

Added
^^^^^


* Added vt environment
  ### Fixed
* conda envs are now have D prefix instead of P (develop vs production)
* install_conda subcommand now accepts a proper conda prefix

[1.0.1-rc2] - 2018-04-16
------------------------

Fixed
^^^^^


* snakemake rules are now externally linked

[1.0.0-rc2] - 2018-04-16
------------------------

Added
^^^^^


* run_analysis subcommand
* Mutational Signature R script with CLI
* unittest to install_conda
* a method to semi-dynamically retrieve suitable conda env for each rule

Fixed
^^^^^


* install.sh updated with gatk and proper log output
* conda environments updated
* vardict now has its own environment and it should not raise anymore errors

[1.0.0-rc1] - 2018-04-05
------------------------

Added
^^^^^


* install.sh to install balsamic
* balsamic barebone cli
* subcommand to install required environments
* README.md updated with basic installation instructions

Fixed
^^^^^


* conda environment yaml files<|MERGE_RESOLUTION|>--- conflicted
+++ resolved
@@ -6,7 +6,6 @@
 
 * Call umi variants using TNscope in bed defined regions #821
 
-<<<<<<< HEAD
 Changed:
 ^^^^^^^^
 
@@ -16,7 +15,7 @@
 ^^^^^^^
 
 * ``--qc-metrics/--no-qc-metrics`` flag from the ``balsamic report deliver`` command #833
-=======
+
 [8.2.5]
 -------
 
@@ -26,7 +25,6 @@
 ^^^^^^
 
 * Execution of `create_pdf` python script inside the balsamic container #841
->>>>>>> 456e4d8c
 
 [8.2.4]
 -------
