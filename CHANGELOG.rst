[15.0.0]
-------

Added:
^^^^^^
* high_normal_tumor_af_frac filter in bcftools for TNscope T+N filtering out more than 30% TINC https://github.com/Clinical-Genomics/BALSAMIC/pull/1289
* New option for exome samples `--exome` with modified bcftools filters compared to standard targeted workflow https://github.com/Clinical-Genomics/BALSAMIC/pull/1414
* Custom samtools script for the detection of IGH::DUX4 rearrangements https://github.com/Clinical-Genomics/BALSAMIC/pull/1397


Changed:
^^^^^^^^
<<<<<<< HEAD
* updated Sentieon to version 202308.02 
=======
* Reduced stringency of minimum MQ for all TGA to 30 from 40 https://github.com/Clinical-Genomics/BALSAMIC/pull/1414
* Removed -u flag from VarDict T+N and T only rules to remove calling only in reverse reads of overlapping mates https://github.com/Clinical-Genomics/BALSAMIC/pull/1414
* Removed -U flag to VarDict T+N rule to start calling SVs https://github.com/Clinical-Genomics/BALSAMIC/pull/1414
>>>>>>> b5a1164a

Removed:
^^^^^^^^
* alt_allele_in_normal filter from TNscope T+N workflows https://github.com/Clinical-Genomics/BALSAMIC/pull/1289

Fixed:
^^^^^^
* initial filter keeping only PASS or triallelic-site from T+N bcftools quality filter rule has been removed https://github.com/Clinical-Genomics/BALSAMIC/pull/1424


[14.0.1]
-------

Fixed:
^^^^^^
* PureCN fail due to bash strict mode https://github.com/Clinical-Genomics/BALSAMIC/pull/1406
* Corrected name of CNVkit container in the CNVkit PON creation workflow https://github.com/Clinical-Genomics/BALSAMIC/pull/1412

[14.0.0]
-------

Added:
^^^^^^
* bcftools filters for `PR:SR` evidence in Manta calls https://github.com/Clinical-Genomics/BALSAMIC/pull/1371
* `--exome` argument to Manta runs in TGA cases https://github.com/Clinical-Genomics/BALSAMIC/pull/1371
* MultiQC intermediate files to deliverables https://github.com/Clinical-Genomics/BALSAMIC/pull/1388

Removed:
^^^^^^^^
* Extra bcftools filters that allows MaxDepth filtered variants in the final SV VCF https://github.com/Clinical-Genomics/BALSAMIC/pull/1371
* Unused arguments from `delivery.py` https://github.com/Clinical-Genomics/BALSAMIC/pull/1388

Fixed:
^^^^^^
* ASCAT-Ngs container https://github.com/Clinical-Genomics/BALSAMIC/pull/1395
* bcftools in manta_tumor_normal uses correct column for tumor read filtering https://github.com/Clinical-Genomics/BALSAMIC/pull/1400

[13.0.1]
-------

Added:
^^^^^^
* Sleep rule before start to fix key_error https://github.com/Clinical-Genomics/BALSAMIC/pull/1311

Fixed:
^^^^^^
* Missing `__init__.py` in `snakemake_rules` folders https://github.com/Clinical-Genomics/BALSAMIC/pull/1383


[13.0.0]
-------

Added:
^^^^^^
* Fastq concatenation https://github.com/Clinical-Genomics/BALSAMIC/pull/1069
* `CADD` SNV references https://github.com/Clinical-Genomics/BALSAMIC/pull/1126
* `CADD` SNV annotation https://github.com/Clinical-Genomics/BALSAMIC/pull/1150
* Samtools `stats`, `flagstat`, `idxstat` to WGS workflow https://github.com/Clinical-Genomics/BALSAMIC/pull/1176
* Functionality for dynamically assigning fastq-info to sample dict in config from input fastq-dir https://github.com/Clinical-Genomics/BALSAMIC/pull/1176
* Annotate SNVs with cancer germline SNV observations from Loqusdb https://github.com/Clinical-Genomics/BALSAMIC/pull/1178
* Annotate SNVs with somatic SNV observations from Loqusdb https://github.com/Clinical-Genomics/BALSAMIC/pull/1187
* Tests for Annotation with Cancer germline, somatic and clinical observations, and swegen frequencies https://github/Clinical-Genomics/BALSAMIC/pull/1190
* Annotate SVs with somatic SV observations from Loqusdb https://github.com/Clinical-Genomics/BALSAMIC/pull/1194
* Support singularity bind paths with different destination directories https://github/Clinical-Genomics/BALSAMIC/pull/1211
* Added `--rerun-trigger mtime` option to Snakemake command https://github.com/Clinical-Genomics/BALSAMIC/pull/1217
* `CADD` container https://github.com/Clinical-Genomics/BALSAMIC/pull/1222
* Container ettiquette to ReadtheDocs https://github.com/Clinical-Genomics/BALSAMIC/pull/1232
* `htslib` (samtools, bcftools tabix) container https://github.com/Clinical-Genomics/BALSAMIC/pull/1234
* Release version support for cache generation https://github.com/Clinical-Genomics/BALSAMIC/pull/1231
* `CADD` scores for INDELs https://github.com/Clinical-Genomics/BALSAMIC/pull/1238
* `CADD` reference to tests https://githuc.com/Clinical-Genomics/BALSAMIC/pull/1241
* Add cache version option to config case https://github.com/Clinical-Genomics/BALSAMIC/pull/1244
* `cnvkit` container https://github.com/Clinical-Genomics/BALSAMIC/pull/1252
* `PureCN` container https://github.com/Clinical-Genomics/BALSAMIC/pull/1255
* `GATK` container https://github.com/Clinical-Genomics/BALSAMIC/pull/1266
* Resolved FASTQ paths to sample dictionary (balsamic logging) https://github.com/Clinical-Genomics/BALSAMIC/pull/1275
* Picard HsMetrics and CollectGcBiasMetrics for WGS https://github.com/Clinical-Genomics/BALSAMIC/pull/1288
* `LOH` to TGA workflow https://github.com/Clinical-Genomics/BALSAMIC/pull/1278
* CNVs from PureCN to TGA workflow https://github.com/Clinical-Genomics/BALSAMIC/pull/1278
* Command-line arguments and rules for creation of GENS files https://github.com/Clinical-Genomics/BALSAMIC/pull/1279
* Somatic and germline Loqusdb annotation to ReadtheDocs https://github.com/Clinical-Genomics/BALSAMIC/pull/1317
* Postprocess step before VarDict in TGA https://github.com/Clinical-Genomics/BALSAMIC/pull/1332
* CNV report for TGA workflow https://github.com/Clinical-Genomics/BALSAMIC/pull/1339
* `wkhtmltopdf` to system requirements https://github.com/Clinical-Genomics/BALSAMIC/pull/1339
* Store WGS CNV report plots https://github.com/Clinical-Genomics/BALSAMIC/pull/1347


Changed:
^^^^^^^^
* Changed CN header field in cnvpytor in cnvpytor_tumor_only to be Float instead of Integer https://github.com/Clinical-Genomics/BALSAMIC/pull/1182
* Changed samples in case_config.json from being a dict to a list of dicts  https://github.com/Clinical-Genomics/BALSAMIC/pull/1176
* Updated snakemake version to 7.25.0 https://github.com/Clinical-Genomics/BALSAMIC/pull/1099
* Updated cryptography version to 41.0.1 https://github.com/Clinical-Genomics/BALSAMIC/pull/1173
* Refactor bam and fastq inputs in snakemake to call pydantic model functions https://github.com/Clinical-Genomics/BALSAMIC/pull/1176
* Standardised alignment workflows to WGS-workflow https://github.com/Clinical-Genomics/BALSAMIC/pull/1176
* Implemented parallel trimming and alignment in all workflows per lane https://github.com/Clinical-Genomics/BALSAMIC/pull/1176
* All bam-QC tools take the final dedup.realign bamfile as input https://github.com/Clinical-Genomics/BALSAMIC/pull/1176
* Validation of pydantic models done both during config and run https://github.com/Clinical-Genomics/BALSAMIC/pull/1176
* Refactored fastp rules, and changed order of UMI-trimming and quality trimming https://github.com/Clinical-Genomics/BALSAMIC/pull/1176
* Fix pydantic version (<2.0) https://github.com/Clinical-Genomics/BALSAMIC/pull/1191
* Refactor constants https://github.com/Clinical-Genomics/BALSAMIC/pull/1174
* Move models to their own folder https://github.com/Clinical-Genomics/BALSAMIC/pull/1176
* Balsamic init workflow refactoring https://github.com/Clinical-Genomics/BALSAMIC/pull/1188
* Updated cryptography version to 41.0.2 https://github.com/Clinical-Genomics/BALSAMIC/pull/1205
* Refactor snakemake executable command generation https://github/Clinical-Genomics/BALSAMIC/pull/1211
* Updated Python version to 3.11 and its dependencies https://github.com/Clinical-Genomics/BALSAMIC/pull/1216
* Tools versions in doc https:/github.com/Clinical-Genomics/BALSAMIC/pull/1239
* Reuse common Balsamic CLI options https://github.com/Clinical-Genomics/BALSAMIC/pull/1242
* Update `reference.json` file to use relative paths https://github.com/Clinical-Genomics/BALSAMIC/pull/1251
* Update pydantic to v2 while maintaining support for v1 models https://github.com/Clinical-Genomics/BALSAMIC/pull/1253
* `PCT_PF_READS_IMPROPER_PAIRS` QC threshold lowered to 5% https://github.com/Clinical-Genomics/BALSAMIC/issues/1265
* Migrate Metrics models to pydantic v2 https://github.com/Clinical-Genomics/BALSAMIC/pull/1270
* Migrate Snakemake models to pydantic v2 https://github.com/Clinical-Genomics/BALSAMIC/pull/1268
* Migrate Cache models to pydantic v2 https://github.com/Clinical-Genomics/BALSAMIC/pull/1274
* Made BALSAMIC compatible with multiple PON creation workflows https://github.com/Clinical-Genomics/BALSAMIC/pull/1279
* Use StrEnum from python enum https://github.com/Clinical-Genomics/BALSAMIC/pull/1303
* Renamed final cram bamfile to format `<tumor/normal>.<LIMS_ID>.cram` https://github.com/Clinical-Genomics/BALSAMIC/pull/1307
* Updated snakemake version to 7.32.4 https://github.com/Clinical-Genomics/BALSAMIC/pull/1308
* Migrate analysis models to pydantic v2 https://github.com/Clinical-Genomics/BALSAMIC/pull/1306
* Split analysis model into config and params models https://github.com/Clinical-Genomics/BALSAMIC/pull/1306
* Renamed name in sample column of final clincial vcfs https://github.com/Clinical-Genomics/BALSAMIC/pull/1310
* Update Gens HK tags https://github.com/Clinical-Genomics/BALSAMIC/pull/1319
* Increased memory and threads for VarDict https://github.com/Clinical-Genomics/BALSAMIC/pull/1332
* Updated ReadtheDocs with GENS and structural pipeline changes https://github.com/Clinical-Genomics/BALSAMIC/pull/1327
* Migrate WGS CNV report generation to pypdf & pdfkit https://github.com/Clinical-Genomics/BALSAMIC/pull/1346

Fixed:
^^^^^^
* vcf2cytosure container https://github.com/Clinical-Genomics/BALSAMIC/pull/1159
* Link external fastqs to case folder & create case directory https://github.com/Clinical-Genomics/BALSAMIC/pull/1195
* vcf2cytosure container missing constants https://github.com/Clinical-Genomics/BALSAMIC/pull/1198
* Bash commands in vep_somatic_clinical_snv https://github.com/Clinical-Genomics/BALSAMIC/pull/1200
* Fix SVDB annotation intermediate rule https://github.com/Clinical-Genomics/BALSAMIC/pull/1218
* Broken documentation links https://github.com/Clinical-Genomics/BALSAMIC/pull/1226
* Updated contributors in main README https://github.com/Clinical-Genomics/BALSAMIC/pull/1237
* CNVpytor container https://github.com/Clinical-Genomics/BALSAMIC/pull/1246
* Restored balsamic container in UMI concatenation rule https://github.com/Clinical-Genomics/BALSAMIC/pull/1261
* CNVpytor container, fixing numpy version https://github.com/Clinical-Genomics/BALSAMIC/pull/1273
* QC workflow store https://github.com/Clinical-Genomics/BALSAMIC/pull/1295
* MultiQC rule missing input files https://github.com/Clinical-Genomics/BALSAMIC/pull/1321
* `gens_preprocessing` rule missing python directive https://github.com/Clinical-Genomics/BALSAMIC/pull/1322
* CADD annotations container path and code smells https://github.com/Clinical-Genomics/BALSAMIC/pull/1323
* Sonarcloud reported issues https://github.com/Clinical-Genomics/BALSAMIC/pull/1348
* Loqusdb SV annotation somatic fields https://github.com/Clinical-Genomics/BALSAMIC/pull/1354

Removed:
^^^^^^^^
* Config folder https://github.com/Clinical-Genomics/BALSAMIC/pull/1175
* Quality trimming of fastqs for UMI workflow https://github.com/Clinical-Genomics/BALSAMIC/pull/1176
* Balsamic container https://github.com/Clinical-Genomics/BALSAMIC/pull/1230
* Plugin CLI https://github.com/Clinical-Genomics/BALSAMIC/pull/1245
* Realignment step for TGA workflow https://github.com/Clinical-Genomics/BALSAMIC/pull/1272
* Archived/outdated workflows and scripts https://github.com/Clinical-Genomics/BALSAMIC/pull/1296
* Sed command to convert CNVpytor integer to float, deprecated by updated CNVpytor version https://github.com/Clinical-Genomics/BALSAMIC/pull/1310
* Removed max AF 1 filter from bcftools https://github.com/Clinical-Genomics/BALSAMIC/pull/1338
* Extra samtools sort command from WGS cases https://github.com/Clinical-Genomics/BALSAMIC/pull/1334

[12.0.2]
--------

Fixed:
^^^^^^
* Missing `Number` in VCF header for SVs https://github.com/Clinical-Genomics/BALSAMIC/pull/1203

Changed:
^^^^^^^^
* Fix cyvcf2 to version 0.30.22 https://github.com/Clinical-Genomics/BALSAMIC/pull/1206
* Fix pydantic version (<2.0) https://github.com/Clinical-Genomics/BALSAMIC/pull/1206
* Update varcall-cnvkit container versions https://github.com/Clinical-Genomics/BALSAMIC/pull/1207

[12.0.1]
--------

Added:
^^^^^^
* WGS QC criteria for `PCT_PF_READS_IMPROPER_PAIRS` (condition: <= 0.1) https://github.com/Clinical-Genomics/BALSAMIC/pull/1164

Fixed:
^^^^^^
* Logged version of Delly (changing it to v1.0.3)  https://github.com/Clinical-Genomics/BALSAMIC/pull/1170

[12.0.0]
--------

Added:
^^^^^^
* PIP specific missing tools to config https://github.com/Clinical-Genomics/BALSAMIC/pull/1096
* Filtering script to remove normal variants from TIDDIT https://github.com/Clinical-Genomics/BALSAMIC/pull/1120
* Store TMB files in HK https://github.com/Clinical-Genomics/BALSAMIC/pull/1144

Changed:
^^^^^^^^
* Fixed all conda container dependencies https://github.com/Clinical-Genomics/BALSAMIC/pull/1096
* Changed --max_sv_size in VEP params to the size of chr1 for hg19 https://github.com/Clinical-Genomics/BALSAMIC/pull/1124
* Increased time-limit for sambamba_exon_depth and picard_markduplicates to 6 hours https://github.com/Clinical-Genomics/BALSAMIC/pull/1143
* Update cosmicdb to v97 https://github.com/Clinical-Genomics/BALSAMIC/pull/1147
* Updated read the docs with the changes relevant to mention https://github.com/Clinical-Genomics/BALSAMIC/pull/1153

Fixed:
^^^^^^
* Update cryptography version (39.0.1) due to security alert https://github.com/Clinical-Genomics/BALSAMIC/pull/1087
* Bump cryptography to v40.0.2 and gsutil to v5.23 https://github.com/Clinical-Genomics/BALSAMIC/pull/1154
* Pytest file saved in balsamic directory https://github.com/Clinical-Genomics/BALSAMIC/pull/1093
* Fix varcall_py3 container bcftools dependency error https://github.com/Clinical-Genomics/BALSAMIC/pull/1097
* AscatNgs container https://github.com/Clinical-Genomics/BALSAMIC/pull/1155

[11.2.0]
--------

Fixed:
^^^^^^
* Number of variants are increased with triallelic_site https://github.com/Clinical-Genomics/BALSAMIC/pull/1089

[11.1.0]
--------

Added:
^^^^^^
* Added somalier integration and relatedness check: https://github.com/Clinical-Genomics/BALSAMIC/pull/1017
* Cluster resources for CNVPytor tumor only https://github.com/Clinical-Genomics/BALSAMIC/pull/1083

Changed:
^^^^^^^^
* Parallelize download of reference files https://github.com/Clinical-Genomics/BALSAMIC/pull/1065
* Parallelize download of container images https://github.com/Clinical-Genomics/BALSAMIC/pull/1068

Fixed:
^^^^^^
* triallelic_site in quality filter for SNV https://github.com/Clinical-Genomics/BALSAMIC/pull/1052
* Compression of SNV, research and clinical, VCF files https://github.com/Clinical-Genomics/BALSAMIC/pull/1060
* `test_write_json` failing locally https://github.com/Clinical-Genomics/BALSAMIC/pull/1063
* Container build and push via github actions by setting buildx `provenance` flag to false https://github.com/Clinical-Genomics/BALSAMIC/pull/1071
* Added buildx to the submodule workflow https://github.com/Clinical-Genomics/BALSAMIC/pull/1072
* Change user in somalier container to defaultuser https://github.com/Clinical-Genomics/BALSAMIC/pull/1080
* Reference files for hg38 https://github.com/Clinical-Genomics/BALSAMIC/pull/1081

[11.0.2]
--------

Changed:
^^^^^^^^
* Code owners https://github.com/Clinical-Genomics/BALSAMIC/pull/1050

Fixed:
^^^^^^
* MaxDepth in quality filter for SV https://github.com/Clinical-Genomics/BALSAMIC/pull/1051

[11.0.1]
--------

Fixed:
^^^^^^
* Incorrect raw `TNscope` VCF delivered https://github.com/Clinical-Genomics/BALSAMIC/pull/1042

[11.0.0]
--------

Added:
^^^^^^
* Use of PON reference, if exists for CNVkit tumor-normal analysis https://github.com/Clinical-Genomics/BALSAMIC/pull/982
* Added PON version to CLI and config.json https://github.com/Clinical-Genomics/BALSAMIC/pull/983
* `cnvpytor` to varcallpy3 container https://github.com/Clinical-Genomics/BALSAMIC/pull/991
* `cnvpytor` for tumor only workflow https://github.com/Clinical-Genomics/BALSAMIC/pull/994
* R packages to cnvkit container https://github.com/Clinical-Genomics/BALSAMIC/pull/996
* Missing R packages to cnvkit container https://github.com/Clinical-Genomics/BALSAMIC/pull/997
* add rlang to cnvkit container https://github.com/Clinical-Genomics/BALSAMIC/pull/998
* AnnotSV and bedtools to annotate container https://github.com/Clinical-Genomics/BALSAMIC/pull/1005
* cosmicdb to TNscope for tumor only and tumor normal workflows https://github.com/Clinical-Genomics/BALSAMIC/pull/1006
* `loqusDB` dump files to the config through the balsamic config case CLI https://github.com/Clinical-Genomics/BALSAMIC/pull/992
* Pre-annotation quality filters for SNVs annd added `research` to output files https://github.com/Clinical-Genomics/BALSAMIC/pull/1007
* Annotation of snv_clinical_observations for somatic snv https://github.com/Clinical-Genomics/BALSAMIC/pull/1012
* Annotation of sv_clinical_observations  for somatic sv and SV CNV filter rules https://github.com/Clinical-Genomics/BALSAMIC/pull/1013
* Swegen SNV and SV frequency database for WGS https://github.com/Clinical-Genomics/BALSAMIC/pull/1014
* triallelic_sites and variants with MaxDepth to the VCFs https://github.com/Clinical-Genomics/BALSAMIC/pull/1021
* Clinical VCF for TGA workflow https://github.com/Clinical-Genomics/BALSAMIC/pull/1024
* CNVpytor plots into the CNV PDF report https://github.com/Clinical-Genomics/BALSAMIC/pull/1023
* Research and clinical housekeeper tags https://github.com/Clinical-Genomics/BALSAMIC/pull/1023
* Cluster configuration for rules https://github.com/Clinical-Genomics/BALSAMIC/pull/1028
* Variant filteration using loqusDB and Swegen annotations https://github.com/Clinical-Genomics/BALSAMIC/pull/1029
* Annotation resources to readsthedocs https://github.com/Clinical-Genomics/BALSAMIC/pull/1031
* Delly CNV rules for TGA workflow https://github.com/Clinical-Genomics/BALSAMIC/pull/103
* cnvpytor container and removed cnvpytor from varcallpy3 https://github.com/Clinical-Genomics/BALSAMIC/pull/1037

Changed:
^^^^^^^^
* Added version number to the PON reference filename (`.cnn`) https://github.com/Clinical-Genomics/BALSAMIC/pull/982
* Update `TIDDIT` to v3.3.0, `SVDB` to v2.6.4, `delly` to v1.1.3, `vcf2cytosure` to v0.8 https://github.com/Clinical-Genomics/BALSAMIC/pull/987
* toml config file for vcfanno https://github.com/Clinical-Genomics/BALSAMIC/pull/1012
* Split `vep_germline` rule into `tumor` and `normal` https://github.com/Clinical-Genomics/BALSAMIC/pull/1018
* Extract number of variants from clinical files https://github.com/Clinical-Genomics/BALSAMIC/pull/1022

Fixed:
^^^^^^
* Reverted `pandas` version (from `1.3.5` to `1.1.5`) https://github.com/Clinical-Genomics/BALSAMIC/pull/1018
* Mate in realigned bam file https://github.com/Clinical-Genomics/BALSAMIC/pull/1019
* samtools command in merge bam and names in toml for vcfanno https://github.com/Clinical-Genomics/BALSAMIC/pull/1020
* If statement in `vep_somatic_clinical_snv` rule https://github.com/Clinical-Genomics/BALSAMIC/pull/1022
* Invalid flag second of pair validation error https://github.com/Clinical-Genomics/BALSAMIC/pull/1025
* Invalid flag second of pair validation error using picardtools https://github.com/Clinical-Genomics/BALSAMIC/pull/1027
* Samtools command for mergetype tumor https://github.com/Clinical-Genomics/BALSAMIC/pull/1030
* `varcall_py3` container building https://github.com/Clinical-Genomics/BALSAMIC/pull/1036
* Picard and fastp commands params and cluster config for umi workflow https://github.com/Clinical-Genomics/BALSAMIC/pull/1032
* Set channels in `varcall_py3` container https://github.com/Clinical-Genomics/BALSAMIC/pull/1035
* Delly command for tumor-normal analysis https://github.com/Clinical-Genomics/BALSAMIC/pull/1039
* tabix command in bcftools_quality_filter_TNscope_umi_tumor_only rule https://github.com/Clinical-Genomics/BALSAMIC/pull/1040

Removed:
^^^^^^^^
* case ID from the PON `.cnn` output file https://github.com/Clinical-Genomics/BALSAMIC/pull/983
* `TNhaplotyper` for paired WGS analysis https://github.com/Clinical-Genomics/BALSAMIC/pull/988
* `TNhaplotyper` for tumor only WGS analysis https://github.com/Clinical-Genomics/BALSAMIC/pull/1006
* `TNhaplotyper` for TGS https://github.com/Clinical-Genomics/BALSAMIC/pull/1022

[10.0.5]
--------

Changed:
^^^^^^^^
* Update `vcf2cytosure` version to v0.8 https://github.com/Clinical-Genomics/BALSAMIC/pull/1010
* Update GitHub action images to `ubuntu-20.04` https://github.com/Clinical-Genomics/BALSAMIC/pull/1010
* Update GitHub actions to their latest versions https://github.com/Clinical-Genomics/BALSAMIC/pull/1010

[10.0.4]
---------

Fixed:
^^^^^^
* Increase `sambamba_exon_depth` rule run time https://github.com/Clinical-Genomics/BALSAMIC/pull/1001

[10.0.3]
---------
Fixed:
^^^^^^

* Input VCF files for cnvkit rules, cnvkit command and container https://github.com/Clinical-Genomics/BALSAMIC/pull/995

[10.0.2]
---------

Fixed:
^^^^^^

* TIDDIT delivery rule names (undo rule name changes made in Balsamic 10.0.1) https://github.com/Clinical-Genomics/BALSAMIC/pull/977
* BALSAMIC readthedocs CLI documentation generation  https://github.com/Clinical-Genomics/BALSAMIC/issues/965

[10.0.1]
---------

Fixed:
^^^^^^

* Command and condition for TIDDIT and fixed ReadtheDocs https://github.com/Clinical-Genomics/BALSAMIC/pull/973
* ReadtheDocs and updated the header https://github.com/Clinical-Genomics/BALSAMIC/pull/973


Changed:
^^^^^^^^

* Time allocation in cluster configuration for SV rules https://github.com/Clinical-Genomics/BALSAMIC/pull/973



[10.0.0]
---------

Added:
^^^^^^

* New option `analysis-workflow` to balsamic config case CLI https://github.com/Clinical-Genomics/BALSAMIC/pull/932
* New python script to edit INFO tags in `vardict` and `tnscope_umi` VCF files https://github.com/Clinical-Genomics/BALSAMIC/pull/948
* Added `cyvcf2` and `click` tools to the `varcallpy3` container https://github.com/Clinical-Genomics/BALSAMIC/pull/948
* Delly TIDDIT and vcf2cytosure for WGS https://github.com/Clinical-Genomics/BALSAMIC/pull/947
* `Delly` `TIDDIT` `vcf2cytosure` and method to process SVs and CNVs for WGS https://github.com/Clinical-Genomics/BALSAMIC/pull/947
* SV and CNV analysis and `TIDDIT` to balsamic ReadtheDocs https://github.com/Clinical-Genomics/BALSAMIC/pull/951
* Gender to `config.json` https://github.com/Clinical-Genomics/BALSAMIC/pull/955
* Provided gender as input for `vcf2cyosure` https://github.com/Clinical-Genomics/BALSAMIC/pull/955
* SV CNV doc to balsamic READTHEDOCS https://github.com/Clinical-Genomics/BALSAMIC/pull/960
* Germline normal SNV VCF file header renaming to be compatible with genotype uploads https://github.com/Clinical-Genomics/BALSAMIC/issues/882
* Add tabix and gzip to vcf2cytosure container https://github.com/Clinical-Genomics/BALSAMIC/pull/969

Changed:
^^^^^^^^

* UMI-workflow for panel cases to be run only with `balsamic-umi` flag https://github.com/Clinical-Genomics/BALSAMIC/issues/896
* Update `codecov` action version to @v2 https://github.com/Clinical-Genomics/BALSAMIC/pull/941
* QC-workflow for panel cases to be run only with `balsamic-qc` https://github.com/Clinical-Genomics/BALSAMIC/pull/942
* `get_snakefile` function takes the argument `analysis_workflow` to trigger the QC workflow when necessary https://github.com/Clinical-Genomics/BALSAMIC/pull/942
* `bcftools_counts` input depending on `analysis_workflow` https://github.com/Clinical-Genomics/BALSAMIC/pull/942
* UMI output filename `TNscope_umi` is changed to `tnscope_umi` https://github.com/Clinical-Genomics/BALSAMIC/pull/948
* Update `delly` to v1.0.3 https://github.com/Clinical-Genomics/BALSAMIC/pull/950
* Update versions of `delly` in ReadtheDocs https://github.com/Clinical-Genomics/BALSAMIC/pull/951
* Provided gender as input for `ascat` and `cnvkit` https://github.com/Clinical-Genomics/BALSAMIC/pull/955
* Update QC criteria for panel and wgs analysis according to https://github.com/Clinical-Genomics/project-planning/issues/338#issuecomment-1132643330. https://github.com/Clinical-Genomics/BALSAMIC/pull/952
* For uploads to scout, increasing the number of variants failing threshold from 10000 to 50000 https://github.com/Clinical-Genomics/BALSAMIC/pull/952

Fixed:
^^^^^^

* GENOME_VERSION set to the different genome_version options and replaced with config["reference"]["genome_version"] https://github.com/Clinical-Genomics/BALSAMIC/pull/942
* `run_validate.sh` script https://github.com/Clinical-Genomics/BALSAMIC/pull/952
* Somatic SV tumor normal rules https://github.com/Clinical-Genomics/BALSAMIC/pull/959
* Missing `genderChr` flag for `ascat_tumor_normal` rule https://github.com/Clinical-Genomics/BALSAMIC/pull/963
* Command in vcf2cytosure rule and updated ReadtheDocs https://github.com/Clinical-Genomics/BALSAMIC/pull/966
* Missing name `analysis_dir` in QC.smk https://github.com/Clinical-Genomics/BALSAMIC/pull/970
* Remove `sample_type` wildcard from the `vcfheader_rename_germline` rule and change genotype file name https://github.com/Clinical-Genomics/BALSAMIC/pull/971

Removed
^^^^^^^

* Removed `qc_panel` config in favor of standard config https://github.com/Clinical-Genomics/BALSAMIC/pull/942
* Removed cli `--analysis_type` for `balsamic report deliver` command and `balsamic run analysis` https://github.com/Clinical-Genomics/BALSAMIC/pull/942
* Removed `analysis_type`: `qc_panel` and replace the trigger for QC workflow by `analysis_workflow`: `balsamic-qc` https://github.com/Clinical-Genomics/BALSAMIC/pull/942
* Outdated balsamic report files (`balsamic_report.html` & `balsamic_report.md`) https://github.com/Clinical-Genomics/BALSAMIC/pull/952

[9.0.1]
-------

Fixed:
^^^^^^

* Revert `csvkit` tool in align_qc container https://github.com/Clinical-Genomics/BALSAMIC/pull/928
* Automatic version update for balsamic methods https://github.com/Clinical-Genomics/BALSAMIC/pull/930

[9.0.0]
--------

Added:
^^^^^^

* Snakemake workflow to create canfam3 reference https://github.com/Clinical-Genomics/BALSAMIC/pull/843
* Call umi variants using TNscope in bed defined regions https://github.com/Clinical-Genomics/BALSAMIC/issues/821
* UMI duplication metrics to report in multiqc_picard_dups.json https://github.com/Clinical-Genomics/BALSAMIC/issues/844
* Option to use PON reference in cnv calling for TGA tumor-only cases https://github.com/Clinical-Genomics/BALSAMIC/pull/851
* QC default validation conditions (for not defined capture kits) https://github.com/Clinical-Genomics/BALSAMIC/pull/855
* SVdb to the varcall_py36 container https://github.com/Clinical-Genomics/BALSAMIC/pull/872
* SVdb to WGS workflow https://github.com/Clinical-Genomics/BALSAMIC/pull/873
* Docker container for vcf2cytosure https://github.com/Clinical-Genomics/BALSAMIC/pull/869
* Snakemake rule for creating `.cgh` files from `CNVkit` outputs https://github.com/Clinical-Genomics/BALSAMIC/pull/880
* SVdb to TGA workflow https://github.com/Clinical-Genomics/BALSAMIC/pull/879
* SVdb merge SV and CNV https://github.com/Clinical-Genomics/BALSAMIC/pull/886
* Readthedocs for BALSAMIC method descriptions https://github.com/Clinical-Genomics/BALSAMIC/pull/906
* Readthedocs for BALSAMIC variant filters for WGS somatic callers https://github.com/Clinical-Genomics/BALSAMIC/pull/906
* bcftools counts to varcall filter rules https://github.com/Clinical-Genomics/BALSAMIC/pull/899
* Additional WGS metrics to be stored in ``<case>_metrics_deliverables.yaml`` https://github.com/Clinical-Genomics/BALSAMIC/pull/907
* ascatNGS copynumber file https://github.com/Clinical-Genomics/BALSAMIC/pull/914
* ReadtheDocs for BALSAMIC annotation resources https://github.com/Clinical-Genomics/BALSAMIC/pull/916
* Delly CNV for tumor only workflow https://github.com/Clinical-Genomics/BALSAMIC/pull/923
* Delly CNV Read-depth profiles for tumor only workflows https://github.com/Clinical-Genomics/BALSAMIC/pull/924
* New metric to be extracted and validated: ``NUMBER_OF_SITES`` (``bcftools`` counts) https://github.com/Clinical-Genomics/BALSAMIC/pull/925

Changed:
^^^^^^^^

* Merge QC metric extraction workflows https://github.com/Clinical-Genomics/BALSAMIC/pull/833
* Changed the base-image for balsamic container to 4.10.3-alpine https://github.com/Clinical-Genomics/BALSAMIC/pull/869
* Updated SVdb to 2.6.0 https://github.com/Clinical-Genomics/BALSAMIC/pull/901
* Upgrade black to 22.3.0
* For UMI workflow, post filter `gnomad_pop_freq` value is changed from `0.005` to `0.02` https://github.com/Clinical-Genomics/BALSAMIC/pull/919
* updated delly to 0.9.1 https://github.com/Clinical-Genomics/BALSAMIC/pull/920
* container base_image (align_qc, annotate, coverage_qc, varcall_cnvkit, varcall_py36) to 4.10.3-alpine https://github.com/Clinical-Genomics/BALSAMIC/pull/921
* update container (align_qc, annotate, coverage_qc, varcall_cnvkit,varcall_py36) bioinfo tool versions  https://github.com/Clinical-Genomics/BALSAMIC/pull/921
* update tool versions (align_qc, annotate, coverage_qc, varcall_cnvkit) in methods and softwares docs https://github.com/Clinical-Genomics/BALSAMIC/pull/921
* Updated the list of files to be stored and delivered https://github.com/Clinical-Genomics/BALSAMIC/pull/915
* Moved ``collect_custom_qc_metrics`` rule from ``multiqc.rule`` https://github.com/Clinical-Genomics/BALSAMIC/pull/925

Fixed:
^^^^^^
* Automate balsamic version for readthedocs install page https://github.com/Clinical-Genomics/BALSAMIC/pull/888
* ``collect_qc_metrics.py`` failing for WGS cases with empty ``capture_kit`` argument https://github.com/Clinical-Genomics/BALSAMIC/pull/850
* QC metric validation for different panel bed version https://github.com/Clinical-Genomics/BALSAMIC/pull/855
* Fixed development version of ``fpdf2`` to ``2.4.6`` https://github.com/Clinical-Genomics/BALSAMIC/issues/878
* Added missing svdb index file https://github.com/Clinical-Genomics/BALSAMIC/issues/848

Removed
^^^^^^^

* ``--qc-metrics/--no-qc-metrics`` flag from the ``balsamic report deliver`` command https://github.com/Clinical-Genomics/BALSAMIC/pull/833
* Unused pon option for SNV calling with TNhaplotyper tumor-only https://github.com/Clinical-Genomics/BALSAMIC/pull/851
* SV and CNV callers from annotation and filtering https://github.com/Clinical-Genomics/BALSAMIC/pull/889
* vcfanno and COSMIC from SV annotation https://github.com/Clinical-Genomics/BALSAMIC/pull/891
* Removed `MSK_impact` and `MSK_impact_noStrelka` json files from config https://github.com/Clinical-Genomics/BALSAMIC/pull/903
* Cleanup of `strelka`, `pindel` , `mutect2` variables from BALSAMIC https://github.com/Clinical-Genomics/BALSAMIC/pull/903
* bcftools_stats from vep https://github.com/Clinical-Genomics/BALSAMIC/issues/898
* QC delivery report workflow (generating the ``<case>_qc_report.html`` file) https://github.com/Clinical-Genomics/BALSAMIC/issues/878
* ``--sample-id-map`` and ``--case-id-map`` flags from the ``balsamic report deliver`` command https://github.com/Clinical-Genomics/BALSAMIC/issues/878
* Removed `gatk_haplotypecaller` for reporting panel germline variants https://github.com/Clinical-Genomics/BALSAMIC/issues/918

[8.2.10]
--------

Added:
^^^^^^
* `libopenblas=0.3.20` dependency to annotate container for fixing bcftools #909

Fixes:
^^^^^^

* bcftools version locked at `1.10` #909

Changed:
^^^^^^^^
* base image of balsamic container to `4.10.3-alphine` #909
* Replaced annotate container tests with new code #909

Removed:
^^^^^^^^
* Removed failed `vcf2cytosure` installation from annotate container #909

[8.2.9]
-------

Added:
^^^^^^

* Added slurm qos tag `express` #885
* Included more text about UMI-workflow variant calling settings to the readthedocs #888
* Extend QCModel to include `n_base_limit` which outputs in config json `QC` dict

Fixes:
^^^^^^
* Automate balsamic version for readthedocs install page #888

Changed:
^^^^^^^^
* Upgrade black to 22.3.0
* fastp default setting of `n_base_limit` is changed to `50` from `5`

[8.2.8]
--------

Added:
^^^^^^
* Added the readthedocs page for BALSAMIC variant-calling filters #867
* Project requirements (setup.py) to build the docs #874
* Generate cram from umi-consensus called bam files #865

Changed:
^^^^^^^^
* Updated the bioinfo tools version numbers in BALSAMIC readthedocs #867
* Sphinx version fixed to <0.18 #874
* Sphinx GitHub action triggers only on master branch PRs
* VAF filter for reporting somatic variants (Vardict) is minimised to 0.7% from 1% #876

Fixes:
^^^^^^
* cyvcf2 mock import for READTHEDOCS environment #874

[8.2.7]
-------
Fixes:
^^^^^^
* Fixes fastqc timeout issues for wgs cases #861
* Fix cluster configuration for vep and vcfanno #857

[8.2.6]
-------

Fixes:
^^^^^^

* Set right qos in scheduler command #856

[8.2.5]
-------

* balsamic.sif container installation during cache generation #841

Fixed:
^^^^^^

* Execution of `create_pdf` python script inside the balsamic container #841

[8.2.4]
-------

Added:
^^^^^^

* ``--hgvsg`` annotation to VEP #830
* ``ascatNgs`` PDF delivery (plots & statistics) #828

[8.2.3]
-------
Fixed:
^^^^^^

* Add default for gender if ``purecn`` captures dual gender values #824

Changed:
^^^^^^^^
* Updated ``purecn`` and its dependencies to latest versions

[8.2.2]
-------
Added:
^^^^^^

* ``ascatNGS`` tumor normal delivery #810

Changed:
^^^^^^^^
* QC metrics delivery tag #820
* Refactor tmb rule that contains redundant line #817

[8.2.1]
-------

Fixed:
^^^^^^

* ``cnvkit`` gender comparison operator bug #819

[8.2.0]
-------

Added:
^^^^^^

* Added various basic filters to all variant callers irregardless of their delivery status #750
* BALSAMIC container #728
* BALSAMIC reference generation via cluster submission for both reference and container #686
* Container specific tests #770
* BALSAMIC quality control metrics extraction and validation #754
* Delly is added as a submodule and removed from rest of the conda environments #787
* Store research VCFs for all filtered and annotated VCF files
* Added `.,PASS` to all structural variant filter rules to resolve the issues with missing calls in filtered file
* Handling of QC metrics validation errors #783
* Github Action workflow that builds the docs using Sphinx #809
* Zenodo integration to create citable link #813
* Panel BED specific QC conditions #800
* Metric extraction to a YAML file for Vogue #802

Changed:
^^^^^^^^

* refactored main workflow with more readible organization #614
* refactored conda envs within container to be on base and container definition is uncoupled #759
* renamed umi output file names to fix issue with picard HSmetrics #804
* locked requirements for graphviz io 0.16 #811
* QC metric validation is performed across all metrics of each of the samples #800

Removed:
^^^^^^^^

* The option of running umiworkflow independently with balsamic command-line option "-a umi"
* Removed source activate from reference and pon workflows #764

Fixed:
^^^^^^

* Pip installation failure inside balsamic container #758
* Fixed issue #768 with missing ``vep_install`` command in container
* Fixed issue #765 with correct input bam files for SV rules
* Continuation of CNVkit even if ``PURECN`` fails and fix ``PureCN`` conda paths #774 #775
* Locked version for ``cryptography`` package
* Bumped version for ``bcftools`` in cnvkit container
* Fixed issues #776 and #777 with correct install paths for gatk and manta
* Fixed issue #782 for missing AF in the vcf INFO field
* Fixed issues #748 #749 with correct sample names
* Fixed issue #767 for ascatngs hardcoded values
* Fixed missing output option in bcftools filters for tnhaplotyper #793
* Fixed issue #795 with increasing resources for vep and filter SV prior to vep
* Building ``wheel`` for ``cryptography`` bug inside BALSAMIC container #801
* Fixed badget for docker container master and develop status
* ReadtheDocs building failure due to dependencies, fixed by locking versions #773
* Dev requirements installation for Sphinx docs (Github Action) #812
* Changed path for main Dockerfile version in ``.bumpversion.cfg``

[8.1.0]
-------

Added:
^^^^^^

* Workflow to check PR tiltes to make easier to tell PR intents #724
* ``bcftools stats``  to calculate Ti/Tv for all post annotate germline and somatic calls #93
* Added reference download date to ``reference.json`` #726
* ``ascatngs`` hg38 references to constants #683
* Added ClinVar as a source to download and to be annotated with VCFAnno #737

Changed:
^^^^^^^^

* Updated docs for git FAQs #731
* Rename panel of normal filename Clinical-Genomics/cgp-cancer-cnvcall#10


Fixed:
^^^^^^

* Fixed bug with using varcall_py36 container with VarDict #739
* Fixed a bug with VEP module in MultiQC by excluding #746
* Fixed a bug with ``bcftools stats`` results failing in MultiQC #744

[8.0.2]
-------

Fixed:
^^^^^^

* Fixed breaking shell command for VEP annotation rules #734

[8.0.1]
-------

Fixed:
^^^^^^

* Fixed context for Dockerfile for release content #720

[8.0.0]
-------

Added:
^^^^^^

* ``samtools`` flagstats and stats to workflow and MultiQC
* ``delly v0.8.7`` somatic SV caller #644
* ``delly`` containter #644
* ``bcftools v1.12`` to ``delly`` container #644
* ``tabix v0.2.6`` to ``delly`` container #644
* Passed SV calls from Manta to clinical delivery
* An extra filter to VarDict tumor-normal to remove variants with STATUS=Germline, all other will still be around
* Added ``vcf2cytosure`` to annotate container
* ``git`` to the container definition
* prepare_delly_exclusion rule
* Installation of ``PureCN`` rpackage in ``cnvkit`` container
* Calculate tumor-purity and ploidy using ``PureCN`` for ``cnvkit`` call
* ``ascatngs`` as a submodule #672
* GitHub action to build and test ``ascatngs`` container
* Reference section to ``docs/FAQ.rst``
* ``ascatngs`` download references from reference_file repository #672
* ``delly`` tumor only rule #644
* ``ascatngs`` download container #672
* Documentation update on setting sentieon env variables in ``bashrc``
* ``ascatngs`` tumor normal rule for wgs cases #672
* Individual rules (i.e. ngs filters) for cnv and sv callers. Only Manta will be delivered and added to the list of output files. #708
* Added "targeted" and "wgs" tags to variant callers to provide another layer of separation. #708
* ``manta`` convert inversion #709
* Sentieon version to bioinformatic tool version parsing #685
* added ``CITATION.cff`` to cite BALSAMIC


Changed:
^^^^^^^^

* Upgrade to latest sentieon version 202010.02
* New name ``MarkDuplicates`` to ``picard_markduplicates`` in ``bwa_mem`` rule and ``cluster.json``
* New name rule ``GATK_contest`` to ``gatk_contest``
* Avoid running pytest github actions workflow on ``docs/**`` and ``CHANGELOG.rst`` changes
* Updated ``snakemake`` to ``v6.5.3`` #501
* Update ``GNOMAD`` URL
* Split Tumor-only ``cnvkit batch`` into individual commands
* Improved TMB calculation issue #51
* Generalized ascat, delly, and manta result in workflow. #708
* Generalized workflow to eliminate duplicate entries and code. #708
* Split Tumor-Normal ``cnvkit batch`` into individual commands
* Moved params that are used in multiple rules to constants #711
* Changed the way conda and non-conda bioinfo tools version are parsed
* Python code formatter changed from Black to YAPF #619


Fixed:
^^^^^^

* post-processing of the umi consensus in handling BI tags
* vcf-filtered-clinical tag files will have all variants including PASS
* Refactor snakemake ``annotate`` rules according to snakemake etiquette #636
* Refactor snakemake ``align`` rules according to snakemake etiquette #636
* Refactor snakemake ``fastqc`` ``vep`` contest and ``mosdepth`` rules according to ``snakemake`` etiquette #636
* Order of columns in QC and coverage report issue #601
* ``delly`` not showing in workflow at runtime #644
* ``ascatngs`` documentation links in ``FAQs`` #672
* ``varcall_py36`` container build and push #703
* Wrong spacing in reference json issue #704
* Refactor snakemake ``quality control`` rules according to snakemake etiquette #636

Removed:
^^^^^^^^

* Cleaned up unused container definitions and conda environment files
* Remove cnvkit calling for WGS cases
* Removed the install.sh script

[7.2.5]
-------

Changed:
^^^^^^^^

* Updated COSMIC path to use version 94

[7.2.5]
-------

Changed:
^^^^^^^^

* Updated path for gnomad and 1000genomes to a working path from Google Storage

[7.2.4]
-------

Changed:
^^^^^^^^

* Updated sentieon util sort in umi to use Sentieon 20201002 version

[7.2.3]
-------

Fixed:
^^^^^^

* Fixed memory issue with vcfanno in vep_somatic rule fixes #661

[7.2.2]
-------

Fixed:
^^^^^^

* An error with Sentieon for better management of memory fixes #621

[7.2.1]
-------

Changed:
^^^^^^^^

* Rename Github actions to reflect their content

[7.2.0]
-------

Added:
^^^^^^

* Changelog reminder workflow to Github
* Snakemake workflow for created PON reference
* Balsamic cli config command(pon) for creating json for PON analysis
* tumor lod option for passing tnscope-umi final variants
* Git guide to make balsamic release in FAQ docs

Changed:
^^^^^^^^

* Expanded multiqc result search dir to whole analysis dir
* Simple test for docker container

Fixed:
^^^^^^

* Correctly version bump for Dockerfile

Removed:
^^^^^^^^

* Removed unused Dockerfile releases
* Removed redundant genome version from ``reference.json``

[7.1.10]
--------

Fixed:
^^^^^^

* Bug in ``ngs_filter`` rule set for tumor-only WGS
* Missing delivery of tumor only WGS filter

[7.1.9]
-------


Changed:
^^^^^^^^

* only pass variants are not part of delivery anymore
* delivery tag file ids are properly matched with sample_name
* tabix updated to 0.2.6
* fastp updated to 0.20.1
* samtools updated to 1.12
* bedtools updated to 2.30.0

Removed:
^^^^^^^^

* sentieon-dedup rule from delivery
* Removed all pre filter pass from delivery


[7.1.8]
-------

Fixed:
^^^^^^

* Target coverage (Picard HsMetrics) for UMI files is now correctly calculated.

Changed:
^^^^^^^^


* TNscope calculated AF values are fetched and written to AFtable.txt.

[7.1.7]
-------

Added:
^^^^^^

* ngs_filter_tnscope is also part of deliveries now

Changed:
^^^^^^^^

* rankscore is now a research tag instead of clinical
* Some typo and fixes in the coverage and constant metrics
* Delivery process is more verbose

Fixed:
^^^^^^

* CNVKit output is now properly imported in the deliveries and workflow

[7.1.6]
-------

Fixed:
^^^^^^

* CSS style for qc coverage report is changed to landscape

[7.1.5]
-------

Changed:
^^^^^^^^

* update download url for 1000genome WGS sites from ftp to http

[7.1.4]
-------

Changed:
^^^^^^^^

* bump picard to version 2.25.0

[7.1.3]
-------

Fixed:
^^^^^^

* ``assets`` path is now added to bind path

[7.1.2]
-------

Fixed:
^^^^^^

* umi_workflow config json is set as true for panel and wgs as false.
* Rename umiconsensus bam file headers from {samplenames} to TUMOR/NORMAL.
* Documentation autobuild on RTFD


[7.1.1]
-------

Fixed:
^^^^^^

* Moved all requirements to setup.py, and added all package_data there. Clean up unused files.

[7.1.0]
-------

Removed
^^^^^^^

* ``tnsnv`` removed from WGS analysis, both tumor-only and tumor-normal
* GATK-BaseRecalibrator is removed from all workflows

Fixed
^^^^^

* Fixed issue 577 with missing ``tumor.merged.bam`` and ``normal.merged.bam``
* Issue 448 with lingering tmp_dir. It is not deleted after analysis is properly finished.

Changed
^^^^^^^

* All variant calling rules use proper ``tumor.merged.bam`` or ``normal.merged.bam`` as inputs

[7.0.2]
-------

Added
^^^^^

* Updated docs with FAQ for UMI workflow

Fixed
^^^^^

* fix job scheduling bug for benchmarking
* rankscore's output is now a proper vcf.gz file
* Manta rules now properly make a sample_name file


[7.0.1]
-------

Added
^^^^^

* github action workflow to autobuild release containers


[7.0.0]
-------

Added
^^^^^

* ``balsamic init`` to download reference and related containers done in PRs #464 #538
* ``balsamic config case`` now only take a cache path instead of container and reference #538
* UMI workflow added to main workflow in series of PRs #469 #477 #483 #498 #503 #514 #517
* DRAGEN for WGS applications in PR #488
* A framework for QC check PR #401
* ``--quiet``` option for ``run analysis`` PR #491
* Benchmark SLURM jobs after the analysis is finished PR #534
* One container per conda environment (i.e. decouple containers) PR #511 #525 #522
* ``--disable-variant-caller`` command for ``report deliver`` PR #439
* Added genmod and rankscore in series of two PRs #531 and #533
* Variant filtering to Tumor-Normal in PR #534
* Split SNV/InDels and SVs from TNScope variant caller PR #540
* WGS Tumor only variant filters added in PR #548

Changed
^^^^^^^

* Update Manta to 1.6.0 PR #470
* Update FastQC to 0.11.9 PR #532
* Update BCFTools to 1.11 PR #537
* Update Samtools to 1.11 PR #537
* Increase resources and runtime for various workflows in PRs #482
* Python package dependenicies versions fixed in PR #480
* QoL changes to workflow in series of PR #471
* Series of documentation updates in PRs #489 #553
* QoL changes to scheduler script PR #491
* QoL changes to how temporary directories are handlded PR #516
* TNScope model apply rule merged with TNScope variant calling for tumor-normal in WGS #540
* Decoupled ``fastp`` rule into two rules to make it possible to use it for UMI runs #570


Fixed
^^^^^

* A bug in Manta variant calling rules that didn't name samples properly to TUMOR/NORMAL in the VCF file #572


[6.1.2]
-------

Changed
^^^^^^^
* Changed hk delivery tag for coverage-qc-report


[6.1.1]
-------

Fixed
^^^^^

* No UMI trimming for WGS applications #486
* Fixed a bug where BALSAMIC was checking for sacct/jobid file in local mode PR #497
* ``readlink`` command in ``vep_germline``, ``vep_somatic``, ``split_bed``, and ``GATK_popVCF`` #533
* Fix various bugs for memory handling of Picardtools and its executable in PR #534
* Fixed various issues with ``gsutils`` in PR #550

Removed
^^^^^^^

* ``gatk-register`` command removed from installing GATK PR #496

[6.1.1]
-------

* Fixed a bug with missing QC templates after ``pip install``


[6.1.0]
-------

Added
^^^^^
* CLI option to expand report generation for TGA and WES runs. Please see ``balsamic report deliver --help``
* BALSAMIC now generates a custom HTML report for TGA and WES cases.


[6.0.4]
-------

Changed
^^^^^^^

* Reduces MQ cutoff from 50 to 40 to only remove obvious artifacts PR #535
* Reduces AF cutoff from 0.02 to 0.01 PR #535

[6.0.3]
-------

Added
^^^^^

* ``config case`` subcommand now has ``--tumor-sample-name`` and ``--normal-sample-name``

Fixed
^^^^^

* Manta resource allocation is now properly set PR #523
* VarDict resource allocation in cluster.json increased (both core and time allocation) PR #523
* minimum memory request for GATK mutect2 and haplotypecaller is removed and max memory increased PR #523

[6.0.2]
-------

Added
^^^^^

* Document for Snakemake rule grammar PR #489


Fixed
^^^^^

* removed ``gatk3-register`` command from Dockerfile(s) PR #508


[6.0.1]
-------

Added
^^^^^
* A secondary path for latest jobids submitted to cluster (slurm and qsub) PR #465

[6.0.0]
-------

Added
^^^^^
* UMI workflow using Sentieon tools. Analysis run available via `balsamic run analysis --help` command. PR #359
* VCFutils to create VCF from flat text file. This is for internal purpose to generate validation VCF. PR #349
* Download option for hg38 (not validated) PR #407
* Option to disable variant callers for WES runs. PR #417

Fixed
^^^^^
* Missing cyvcf2 dependency, and changed conda environment for base environment PR #413
* Missing numpy dependency PR #426

Changed
^^^^^^^
* COSMIC db for hg19 updated to v90 PR #407
* Fastp trimming is now a two-pass trimming and adapter trimming is always enabled. This might affect coverage slightly PR #422
* All containers start with a clean environment #425
* All Sentieon environment variables are now added to config when workflow executes #425
* Branching model will be changed to gitflow

[5.1.0]
-------

Fixed
^^^^^
* Vardict-java version fixed. This is due to bad dependency and releases available on conda. Anaconda is not yet update with vardict 1.8, but vardict-java 1.8 is there. This causes various random breaks with Vardict's TSV output. #403

Changed
^^^^^^^
* Refactored Docker files a bit, preparation for decoupling #403

Removed
^^^^^^^
* In preparation for GATK4, IndelRealigner is removed #404


[5.0.1]
-------

Added
^^^^^
* Temp directory for various rules and workflow wide temp directory #396

Changed
^^^^^^^
* Refactored tags for housekeeper delivery to make them unique #395
* Increased core requirements for mutect2 #396
* GATK3.8 related utils run via jar file instead of gatk3 #396


[5.0.0]
-------

Added
^^^^^
* Config.json and DAG draph included in Housekeeper report #372
* New output names added to cnvkit_single and cnvkit_paired #372
* New output names added to vep.rule #372
* Delivery option to CLI and what to delivery with delivery params in rules that are needed to be delivered #376
* Reference data model with validation #371
* Added container path to install script #388

Changed
^^^^^^^
* Delivery file format simplified #376
* VEP rules have "all" and "pass" as output #376
* Downloaded reference structure changed #371
* genome/refseq.flat renamed to genome/refGene.flat #371
* reverted CNVKit to version 0.9.4 #390

Fixed
^^^^^
* Missing pygments to requirements.txt to fix travis CI #364
* Wildcard resolve for deliveries of vep_germline #374
* Missing index file from deliverables #383
* Ambiguous deliveries in vep_somatic and ngs_filters #387
* Updated documentation to match with installation #391

Removed
^^^^^^^
* Temp files removed from list of outputs in vep.rule #372
* samtools.rule and merged it with bwa_mem #375


[4.5.0]
-------

Added
^^^^^
* Models to build config case JSON. The models and descriptions of their contents can now be found
  in BALSAMIC/utils/models.py
* Added analysis_type to `report deliver` command
* Added report and delivery capability to Alignment workflow
* run_validate.sh now has -d to handle path to analysis_dir (for internal use only) #361

Changed
^^^^^^^

* Fastq files are no longer being copied as part of creation of the case config file.
  A symlink is now created at the destination path instead
* Config structure is no longer contained in a collestion of JSON files.
  The config models are now built using Pydantic and are contained in BALSAMIC/utils/models.py

Removed
^^^^^^^

* Removed command line option "--fastq-prefix" from config case command
* Removed command line option "--config-path" from config case command.
  The config is now always saved with default name "case_id.json"
* Removed command line option "--overwrite-config" from config-case command
  The command is now always executed with "--overwrite-config True" behavior

Refactored
^^^^^^^^^^

* Refactored BALSAMIC/commands/config/case.py:
  Utility functions are moved to BALSAMIC/utils/cli.py
  Models for config fields can be found at BALSAMIC/utils/models.py
  Context aborts and logging now contained in pilot function
  Tests created to support new architecture
* Reduce analysis directory's storage

Fixed
^^^^^
* Report generation warnings supressed by adding workdirectory
* Missing tag name for germline annotated calls #356
* Bind path is not added as None if analysis type is wgs #357
* Changes vardict to vardict-java #361


[4.4.0]
-------

Added
^^^^^

* pydantic to validate various models namely variant caller filters

Changed
^^^^^^^

* Variant caller filters moved into pydantic
* Install script and setup.py
* refactored install script with more log output and added a conda env suffix option
* refactored docker container and decoupled various parts of the workflow


[4.3.0]
-------


Added
^^^^^

* Added cram files for targeted sequencing runs fixes #286
* Added `mosdepth` to calculate coverage for whole exome and targeted sequencing
* Filter models added for tumor-only mode
* Enabling adapter trim enables pe adapter trim option for fastp
* Annotate germline variant calls
* Baitset name to picard hsmetrics

Deprecated
^^^^^^^^^^

* Sambamba coverage and rules will be deprecated

Fixed
^^^^^

* Fixed latest tag in install script
* Fixed lack of naming final annotated VCF TUMOR/NORMAL


Changed
^^^^^^^

* Increased run time for various slurm jobs fixes #314
* Enabled SV calls for VarDict tumor-only
* Updated `ensembl-vep` to v100.2

[4.2.4]
-------


Fixed
^^^^^

* Fixed sort issue with bedfiles after 100 slop


[4.2.3]
-------

Added
^^^^^


* Added Docker container definition for release and bumpversion

Changed
^^^^^^^


* Quality of life change to rtfd docs

Fixed
^^^^^


* Fix Docker container with faulty git checkout

[4.2.2]
-------

Added
^^^^^


* Add "SENTIEON_TMPDIR" to wgs workflow

[4.2.1]
-------

Changed
^^^^^^^


* Add docker container pull for correct version of install script

[4.2.0]
-------

Added
^^^^^


* CNV output as VCF
* Vep output for PASSed variants
* Report command with status and delivery subcommands

Changed
^^^^^^^


* Bed files are slopped 100bp for variant calling fix #262
* Disable vcfmerge
* Picard markduplicate output moved from log to output
* Vep upgraded to 99.1
* Removed SVs from vardict
* Refactored delivery plugins to produce a file with list of output files from workflow
* Updated snakemake to 5.13

Fixed
^^^^^


* Fixed a bug where threads were not sent properly to rules

Removed
^^^^^^^


* Removed coverage annotation from mutect2
* Removed source deactivate from rules to suppress conda warning
* Removed ``plugins delivery`` subcommand
* Removed annotation for germline caller results

[4.1.0]
-------

Added
^^^^^


* VEP now also produces a tab delimited file
* CNVkit rules output genemetrics and gene break file
* Added reference genome to be able to calculate AT/CG dropouts by Picard
* coverage plot plugin part of issue #75
* callable regions for CNV calling of tumor-only

Changed
^^^^^^^


* Increased time for indel realigner and base recalib rules
* decoupled vep stat from vep main rule
* changed qsub command to match UGE
* scout plugin updated

Fixed
^^^^^


* WGS qc rules - updated with correct options
  (picard - CollectMultipleMetrics, sentieon - CoverageMetrics)
* Log warning if WES workflow cannot find SENTIEON* env variables
* Fixes issue with cnvkit and WGS samples #268
* Fix #267 coverage issue with long deletions in vardict

[4.0.1] - 2019-11-08
--------------------

Added
^^^^^


* dependencies for workflow report
* sentieon variant callers germline and somatic for wes cases

Changed
^^^^^^^


* housekeeper file path changed from basename to absolute
* scout template for sample location changed from delivery_report to scout
* rule names added to benchmark files

[4.0.0] - 2019-11-04
--------------------

SGE qsub support release

Added
^^^^^


* ``install.sh`` now also downloads latest container
* Docker image for balsamic as part of ci
* Support for qsub alongside with slurm on ``run analysis --profile``

Changed
^^^^^^^


* Documentation updated
* Test fastq data and test panel bed file with real but dummy data

[3.3.1] - 2019-10-28
--------------------

Fixed
^^^^^


* Various links for reference genome is updated with working URL
* Config reference command now print correct output file

[3.3.0] - 2019-10-24
--------------------

somatic vcfmerge release

Added
^^^^^


* QC metrics for WGS workflow
* refGene.txt download to reference.json and reference workflow
* A new conda environment within container
* A new base container built via Docker (centos7:miniconda3_4_6_14)
* VCFmerge package as VCF merge rule (https://github.com/hassanfa/VCFmerge)
* A container for develop branch
* Benchmark rules to variant callers

Changed
^^^^^^^


* SLURM resource allocation for various variancalling rules optimized
* mergetype rule updated and only accepts one single tumor instead of multiple

[3.2.3] - 2019-10-24
--------------------

Fixed
^^^^^


* Removed unused output files from cnvkit which caused to fail on targetted analysis

[3.2.2] - 2019-10-23
--------------------

Fixed
^^^^^


* Removed target file from cnvkit batch

[3.2.1] - 2019-10-23
--------------------

Fixed
^^^^^


* CNVkit single missing reference file added

[3.2.0] - 2019-10-11
--------------------

Adds:
^^^^^


* CNVkit to WGS workflow
* get_thread for runs

Changed:
^^^^^^^^


* Optimized resources for SLURM jobs

Removed:
^^^^^^^^


* Removed hsmetrics for non-mark duplicate bam files

[3.1.4] - 2019-10-08
--------------------

Fixed
^^^^^


* Fixes a bug where missing capture kit bed file error for WGS cases

[3.1.3] - 2019-10-07
--------------------

Fixed
^^^^^


* benchmark path bug issue #221

[3.1.2] - 2019-10-07
--------------------

Fixed
^^^^^


* libreadline.so.6 symlinking and proper centos version for container

[3.1.1] - 2019-10-03
--------------------

Fixed
^^^^^


* Proper tag retrieval for release
  ### Changed
* BALSAMIC container change to latest and version added to help line

[3.1.0] - 2019-10-03
--------------------

TL;DR:


* QoL changes to WGS workflow
* Simplified installation by moving all tools to a container

Added
^^^^^


* Benchmarking using psutil
* ML variant calling for WGS
* ``--singularity`` option to ``config case`` and ``config reference``

Fixed
^^^^^


* Fixed a bug with boolean values in analysis.json

Changed
^^^^^^^


* ``install.sh`` simplified and will be depricated
* Singularity container updated
* Common somatic and germline variant callers are put in single file
* Variant calling workflow and analysis config files merged together

Removed
^^^^^^^


* ``balsamic install`` is removed
* Conda environments for py36 and py27 are removed

[3.0.1] - 2019-09-11
--------------------

Fixed
^^^^^


* Permissions on ``analysis/qc`` dir are 777 now

[3.0.0] - 2019-09-05
--------------------

This is major release.
TL;DR:


* Major changes to CLI. See documentation for updates.
* New additions to reference generation and reference config file generation and complete overhaul
* Major changes to reposityory structure, conda environments.

Added
^^^^^


* Creating and downloading reference files: ``balsamic config reference`` and ``balsamic run reference``
* Container definitions for install and running BALSAMIC
* Bunch of tests, setup coveralls and travis.
* Added Mutliqc, fastp to rule utilities
* Create Housekeeper and Scout files after analysis completes
* Added Sentieon tumor-normal and tumor only workflows
* Added trimming option while creating workflow
* Added multiple tumor sample QC analysis
* Added pindle for indel variant calling
* Added Analysis finish file in the analysis directory

Fixed
^^^^^


* Multiple fixes to snakemake rules

Changed
^^^^^^^


* Running analysis through: ``balsamic run analysis``
* Cluster account and email info added to ``balsamic run analysis``
* ``umi`` workflow through ``--umi`` tag. [workflow still in evaluation]
* ``sample-id`` replaced by ``case-id``
* Plan to remove FastQC as well

Removed
^^^^^^^


* ``balsamic config report`` and ``balsamic report``
* ``sample.config`` and ``reference.json`` from config directory
* Removed cutadapt from workflows

[2.9.8] - 2019-01-01
--------------------

Fixed
^^^^^


* picard hsmetrics now has 50000 cov max
* cnvkit single wildcard resolve bug fixed

[2.9.7] - 2019-02-28
--------------------

Fixed
^^^^^


* Various fixes to umi_single mode
* analysis_finish file does not block reruns anymore
* Added missing single_umi to analysis workflow cli

Changed
^^^^^^^


* vardict in single mode has lower AF threshold filter (0.005 -> 0.001)

[2.9.6] - 2019-02-25
--------------------

Fixed
^^^^^


* Reference to issue #141, fix for 3 other workflows
* CNVkit rule update for refflat file

[2.9.5] - 2019-02-25
--------------------

Added
^^^^^


* An analysis finish file is generated with date and time inside (%Y-%M-%d T%T %:z)

[2.9.4] - 2019-02-13
--------------------

Fixed
^^^^^


* picard version update to 2.18.11 github.com/hassanfa/picard

[2.9.3] - 2019-02-12
--------------------

Fixed
^^^^^


* Mutect single mode table generation fix
* Vardict single mode MVL annotation fix

[2.9.2] - 2019-02-04
--------------------

Added
^^^^^


* CNVkit single sample mode now in workflow
* MVL list from cheng et al. 2015 moved to assets

[2.9.1] - 2019-01-22
--------------------

Added
^^^^^


* Simple table for somatic variant callers for single sample mode added

Fixed
^^^^^


* Fixes an issue with conda that unset variables threw an error issue #141

[2.9.0] - 2019-01-04
--------------------

Changed
^^^^^^^


* Readme structure and example
* Mutect2's single sample output is similar to paired now
* cli path structure update

Added
^^^^^


* test data and sample inputs
* A dag PDF will be generated when config is made
* umi specific variant calling

[2.8.1] - 2018-11-28
--------------------

Fixed
^^^^^


* VEP's perl module errors
* CoverageRep.R now properly takes protein_coding transcatipts only

[2.8.0] - 2018-11-23
--------------------

UMI single sample align and QC

Added
^^^^^


* Added rules and workflows for UMI analysis: QC and alignment

[2.7.4] - 2018-11-23
--------------------

Germline single sample

Added
^^^^^


* Germline single sample addition
  ### Changed
* Minor fixes to some rules to make them compatible with tumor mode

[2.7.3] - 2018-11-20
--------------------

Fixed
^^^^^


* Various bugs with DAG to keep popvcf and splitbed depending on merge bam file
* install script script fixed and help added

[2.7.2] - 2018-11-15
--------------------

Changed
^^^^^^^


* Vardict, Strelka, and Manta separated from GATK best practice pipeline

[2.7.1] - 2018-11-13
--------------------

Fixed
^^^^^


* minro bugs with strelka_germline and freebayes merge
  ### Changed
* removed ERC from haplotypecaller

[2.7.0] - 2018-11-08
--------------------

Germline patch

Added
^^^^^


* Germline caller tested and added to the paired analysis workflow: Freebayes, HaplotypeCaller, Strelka, Manta

Changed
^^^^^^^


* Analysis config files updated
* Output directory structure changed
* vep rule is now a single rule
* Bunch of rule names updated and shortened, specifically in Picard and GATK
* Variant caller rules are all updated and changed
* output vcf file names are now more sensible: {SNV,SV}.{somatic,germline}.sampleId.variantCaller.vcf.gz
* Job limit increased to 300

Removed
^^^^^^^


* removed bcftools.rule for var id annotation

Changed
^^^^^^^

Fixed
^^^^^

[2.6.3] - 2018-11-01
--------------------

Changed
^^^^^^^


* Ugly and godforsaken ``runSbatch.py`` is now dumping sacct files with job IDs. Yikes!

[2.6.2] - 2018-10-31
--------------------

Fixed
^^^^^


* added ``--fastq-prefix`` option for ``config sample`` to set fastq prefix name. Linking is not changed.

[2.6.1] - 2018-10-29
--------------------

Fixed
^^^^^


* patched a bug for copying results for strelka and manta which was introduced in ``2.5.0``

[2.5.0] - 2018-10-22
--------------------

Changed
^^^^^^^


* ``variant_panel`` changed to ``capture_kit``
* sample config file takes balsamic version
* bioinfo tool config moved bioinfotool to cli_utils from ``config report``

Added
^^^^^


* bioinfo tool versions is now added to analysis config file

[2.4.0] - 2018-10-22
--------------------

Changed
^^^^^^^


* ``balsamic run`` has 3 stop points: paired variant calling, single mode variant calling, and QC/Alignment mode.
* ``balsamic run [OPTIONS] -S ...`` is depricated, but it supersedes ``analysis_type`` mode if provided.

[2.3.3] - 2018-10-22
--------------------

Added
^^^^^


* CSV output for variants in each variant caller based on variant filters
* DAG image of workflow
  ### Changed
* Input for variant filter has a default value
* ``delivery_report`` is no created during config generation
* Variant reporter R script cmd updated in ``balsamic report``

[2.3.2] - 2018-10-19
--------------------

Changed
^^^^^^^


* Fastq files are now always linked to ``fastq`` directory within the analysis directory

Added
^^^^^


* ``balsamic config sample`` now accepts individual files and paths. See README for usage.

[2.3.1] - 2018-09-25
--------------------

Added
^^^^^


* CollectHSmetric now run twice for before and after markduplicate

[2.3.0] - 2018-09-25
--------------------

Changed
^^^^^^^


* Sample config file now includes a list of chromosomes in the panel bed file

Fixed
^^^^^


* Non-matching chrom won't break the splitbed rule anymore
* collectqc rules now properly parse tab delimited metric files

[2.2.0] - 2018-09-11
--------------------

Added
^^^^^


* Coverage plot to report
* target coverage file to report json
* post-cutadapt fastqc to collectqc
* A header to report pdf
* list of bioinfo tools used in the analysis added to report
  ### Changed
* VariantRep.R now accepts multiple inputs for each parameter (see help)
* AF values for MSKIMPACT config
  ### Fixed
* Output figure for coverageplot is now fully square :-)

[2.1.0] - 2018-09-11
--------------------

Added
^^^^^


* normalized coverage plot script
* fastq file IO check for config creation
* added qos option to ``balsamic run``
  ### Fixed
* Sambamba depth coverage parameters
* bug with picard markduplicate flag

[2.0.2] - 2018-09-11
--------------------

Added
^^^^^


* Added qos option for setting qos to run jobs with a default value of low

[2.0.1] - 2018-09-10
--------------------

Fixed
^^^^^


* Fixed package dependencies with vep and installation

[2.0.0] - 2018-09-05
--------------------

Variant reporter patch and cli update

Added
^^^^^


* Added ``balsamic config sample`` and ``balsamic config report`` to generate run analysis and reporting config
* Added ``VariantRep.R`` script to information from merged variant table: variant summry, TMB, and much more
* Added a workflow for single sample mode alignment and QC only
* Added QC skimming script to qccollect to generate nicely formatted information from picard
  ### Changed
* Change to CLI for running and creating config
* Major overhaul to coverage report script. It's now simpler and more readable!
  ### Fixed
* Fixed sambamba depth to include mapping quality
* Markduplicate now is now by default on marking mode, and will NOT remove duplicates
* Minor formatting and script beautification happened

[1.13.1] - 2018-08-17
---------------------

Fixed
^^^^^


* fixed a typo in MSKMVL config
* fixed a bug in strelka_simple for correct column orders

[1.13.0] - 2018-08-10
---------------------

Added
^^^^^


* rule for all three variant callers for paired analysis now generate a simple VCF file
* rule for all three variant callers for paired analysis to convert VCF into table format
* MVL config file and MVL annotation to VCF calls for SNV/INDEL callers
* CALLER annotation added to SNV/INDEL callers
* exome specific option for strelka paired
* create_config subcommand is now more granular, it accepts all enteries from sample.json as commandline arguments
* Added tabQuery to the assets as a tool to query the tabulated output of summarized VCF
* Added MQ annotation field to Mutect2 output see #67
  ### Changed
* Leaner VCF output from mutect2 with coverage and MQ annotation according to #64
* variant ids are now updated from simple VCF file
  ### Fixed
* Fixed a bug with sambamba depth coverage reporting wrong exon and panel coverage see #68
* The json output is now properly formatted using yapf
* Strelka rule doesn't filter out PASS variants anymore fixes issue #63

[1.12.0] - 2018-07-06
---------------------

Coverage report patch

Added
^^^^^


* Added a new script to retrieve coverage report for a list of gene(s) and transcripts(s)
* Added sambamba exon depth rule for coverage report
* Added a new entry in reference json for exon bed file, this file generated using: https://github.com/hassanfa/GFFtoolkit
  ### Changed
* sambamba_depth rule changed to sambama_panel_depth
* sambamba depth now has fix-mate-overlaps parameter enabled
* sambamba string filter changed to ``unmapped or mate\_is\_unmapped) and not duplicate and not failed\_quality\_control``.
* sambamba depth for both panel and exon work on picard flag (rmdup or mrkdup).
  ### Fixed
* Fixed sambamba panel depth rule for redundant coverage parameter

[1.11.0] - 2018-07-05
---------------------

create config patch for single and paired mode

Changed
^^^^^^^


* create_config is now accepting a paired|single mode instead of analysis json template (see help for changes). It is
  not backward compatible
  ### Added
* analysis_{paired single}.json for creating config. Analysis.json is now obsolete.
  ### Fixed
* A bug with writing output for analysis config, and creating the path if it doesn't exist.
* A bug with manta rule to correctly set output files in config.
* A bug that strelka was still included in sample analysis.

[1.10.0] - 2018-06-07
---------------------

Added
^^^^^


* Markduplicate flag to analysis config

[1.9.0] - 2018-06-04
--------------------

Added
^^^^^


* Single mode for vardict, manta, and mutect.
* merge type for tumor only
  ### Changed
* Single mode variant calling now has all variant calling rules
  ### Fixed
* run_analaysis now accepts workflows for testing pyrposes

[1.8.0] - 2018-06-01
--------------------

Changed
^^^^^^^


* picard create bed interval rule moved into collect hsmetric
* split bed is dependent on bam merge rule
* vardict env now has specific build rather than URL download (conda doesn't support URLs anymore)
  ### Fixed
* new logs and scripts dirs are not re-created if they are empty

[1.7.0] - 2018-05-31
--------------------

Added
^^^^^


* A source altered picard to generated more quality metrics output is added to installation and rules

[1.6.0] - 2018-05-30
--------------------

Added
^^^^^


* report subcommand for generating a pdf report from a json input file
* Added fastqc after removing adapter
  ### Changed
* Markduplicate now has both REMOVE and MARK (rmdup vs mrkdup)
* CollectHSMetrics now has more steps on PCT_TARGET_BASES

[1.5.0] - 2018-05-28
--------------------

Changed
^^^^^^^


* New log and script directories are now created for each re-run
  ### Fixed
* Picardtools' memory issue addressed for large samples

[1.4.0] - 2018-05-18
--------------------

Added
^^^^^


* single sample analysis mode
* alignment and insert size metrics are added to the workflow
  ### Changed
* collectqc and contest have their own rule for paired (tumor vs normal) and single (tumor only) sample.

[1.3.0] - 2018-05-13
--------------------

Added
^^^^^


* bed file for panel analysis is now mandatory to create analaysis config

[1.2.3] - 2018-05-13
--------------------

Changed
^^^^^^^


* vep execution path
* working directory for snakemake

[1.2.2] - 2018-05-04
--------------------

Added
^^^^^


* sbatch submitter and cluster config now has an mail field
  ### Changed
* ``create_config`` now only requires sample and output json. The rest are optional

[1.2.0] - 2018-05-02
--------------------

Added
^^^^^


* snakefile and cluster config in run analysis are now optional with a default value

[1.1.2] - 2018-04-27
--------------------

Fixed
^^^^^


* vardict installation was failing without conda-forge channel
* gatk installation was failing without correct jar file

[1.1.1] - 2018-04-27
--------------------

Fixed
^^^^^


* gatk-register tmp directory

[1.1.0] - 2018-04-26
--------------------

Added
^^^^^


* create config sub command added as a new feature to create input config file
* templates to generate a config file for analysis added
* code style template for YAPF input created. see: https://github.com/google/yapf
* vt conda env added

Changed
^^^^^^^


* install script changed to create an output config
* README updated with usage

Fixed
^^^^^


* fastq location for analysis config is now fixed
* lambda rules removed from cutadapt and fastq

[1.0.3-rc2] - 2018-04-18
------------------------

Added
^^^^^


* Added sbatch submitter to handle it outside snakemake
  ### Changed
* sample config file structure changed
* coding styles updated

[1.0.2-rc2] - 2018-04-17
------------------------

Added
^^^^^


* Added vt environment
  ### Fixed
* conda envs are now have D prefix instead of P (develop vs production)
* install_conda subcommand now accepts a proper conda prefix

[1.0.1-rc2] - 2018-04-16
------------------------

Fixed
^^^^^


* snakemake rules are now externally linked

[1.0.0-rc2] - 2018-04-16
------------------------

Added
^^^^^


* run_analysis subcommand
* Mutational Signature R script with CLI
* unittest to install_conda
* a method to semi-dynamically retrieve suitable conda env for each rule

Fixed
^^^^^


* install.sh updated with gatk and proper log output
* conda environments updated
* vardict now has its own environment and it should not raise anymore errors

[1.0.0-rc1] - 2018-04-05
------------------------

Added
^^^^^


* install.sh to install balsamic
* balsamic barebone cli
* subcommand to install required environments
* README.md updated with basic installation instructions

Fixed
^^^^^


* conda environment yaml files<|MERGE_RESOLUTION|>--- conflicted
+++ resolved
@@ -10,13 +10,10 @@
 
 Changed:
 ^^^^^^^^
-<<<<<<< HEAD
-* updated Sentieon to version 202308.02 
-=======
 * Reduced stringency of minimum MQ for all TGA to 30 from 40 https://github.com/Clinical-Genomics/BALSAMIC/pull/1414
 * Removed -u flag from VarDict T+N and T only rules to remove calling only in reverse reads of overlapping mates https://github.com/Clinical-Genomics/BALSAMIC/pull/1414
 * Removed -U flag to VarDict T+N rule to start calling SVs https://github.com/Clinical-Genomics/BALSAMIC/pull/1414
->>>>>>> b5a1164a
+
 
 Removed:
 ^^^^^^^^
