--- conflicted
+++ resolved
@@ -7,7 +7,7 @@
 * Added various basic filters to all variant callers irregardless of their delivery status #750
 * BALSAMIC container #728
 
-<<<<<<< HEAD
+
 Changed:
 ^^^^^^^^
 
@@ -17,12 +17,12 @@
 ^^^^^^^^
 
 * The option of running umiworkflow independently with balsamic command-line option "-a umi"
-=======
+
+
 Fixed:
 ^^^^^^
 
 * Pip installation failure inside balsamic container #758
->>>>>>> 37507269
 
 [8.1.0]
 -------
