--- conflicted
+++ resolved
@@ -1,4 +1,3 @@
-<<<<<<< HEAD
 [7.0.0]
 ------
 
@@ -33,15 +32,10 @@
 * QoL changes to scheduler script PR #491
 * QoL changes to how temporary directories are handlded PR #516
 * TNScope model apply rule merged with TNScope variant calling for tumor-normal in WGS #540
-=======
-[6.1.1]
--------
->>>>>>> 6b11778a
-
-Fixed
-^^^^^
-
-<<<<<<< HEAD
+
+Fixed
+^^^^^
+
 * No UMI trimming for WGS applications #486
 * Fixed a bug where BALSAMIC was checking for sacct/jobid file in local mode PR #497
 * ``readlink`` command in ``vep_germline``, ``vep_somatic``, ``split_bed``, and ``GATK_popVCF`` #533
@@ -52,10 +46,12 @@
 ^^^^^^^
 
 * ``gatk-register`` command removed from installing GATK PR #496
-=======
+
+[6.1.1]
+-------
+
 * Fixed a bug with missing QC templates after ``pip install``
 
->>>>>>> 6b11778a
 
 [6.1.0]
 -------
