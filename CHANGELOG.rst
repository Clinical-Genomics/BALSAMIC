--- conflicted
+++ resolved
@@ -2,12 +2,6 @@
 [X.X.X]
 -------
 
-<<<<<<< HEAD
-Changed
-^^^^^^^
-
-* reduce analysis directory's storage
-=======
 Added
 ^^^^^
 * Models to build config case JSON. The models and descriptions of their contents can now be found
@@ -41,10 +35,9 @@
   Models for config fields can be found at BALSAMIC/utils/models.py
   Context aborts and logging now contained in pilot function
   Tests created to support new architecture
-
-
-
->>>>>>> 2b01d3c1
+* Reduce analysis directory's storage
+
+
 
 [4.4.0]
 -------
