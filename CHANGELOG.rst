--- conflicted
+++ resolved
@@ -1,4 +1,3 @@
-<<<<<<< HEAD
 [X.X.X]
 -------
 
@@ -7,7 +6,8 @@
 
 * Changelog reminder workflow to Github
 * Snakemake workflow for created PON reference
-=======
+
+
 [7.1.9]
 -------
 
@@ -27,7 +27,6 @@
 
 * sentieon-dedup rule from delivery
 * Removed all pre filter pass from delivery
->>>>>>> a24c28e2
 
 
 [7.1.8]
