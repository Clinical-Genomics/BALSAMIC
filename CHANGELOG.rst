<<<<<<< HEAD
[X.X.X]
=======
[15.0.0]
>>>>>>> b5a1164a
-------

Added:
^^^^^^
<<<<<<< HEAD
*

Changed:
^^^^^^^^
* Cluster scheduler script for immediate submit https://github.com/Clinical-Genomics/BALSAMIC/pull/1372

Fixed:
^^^^^^
*

Removed:
^^^^^^^^
* SGE (qsub) support https://github.com/Clinical-Genomics/BALSAMIC/pull/1372
=======
* high_normal_tumor_af_frac filter in bcftools for TNscope T+N filtering out more than 30% TINC https://github.com/Clinical-Genomics/BALSAMIC/pull/1289
* New option for exome samples `--exome` with modified bcftools filters compared to standard targeted workflow https://github.com/Clinical-Genomics/BALSAMIC/pull/1414
* Custom samtools script for the detection of IGH::DUX4 rearrangements https://github.com/Clinical-Genomics/BALSAMIC/pull/1397

Changed:
^^^^^^^^
* Reduced stringency of minimum MQ for all TGA to 30 from 40 https://github.com/Clinical-Genomics/BALSAMIC/pull/1414
* Removed -u flag from VarDict T+N and T only rules to remove calling only in reverse reads of overlapping mates https://github.com/Clinical-Genomics/BALSAMIC/pull/1414
* Removed -U flag to VarDict T+N rule to start calling SVs https://github.com/Clinical-Genomics/BALSAMIC/pull/1414

Removed:
^^^^^^^^
* alt_allele_in_normal filter from TNscope T+N workflows https://github.com/Clinical-Genomics/BALSAMIC/pull/1289

Fixed:
^^^^^^
* initial filter keeping only PASS or triallelic-site from T+N bcftools quality filter rule has been removed https://github.com/Clinical-Genomics/BALSAMIC/pull/1424


[14.0.1]
-------

Fixed:
^^^^^^
* PureCN fail due to bash strict mode https://github.com/Clinical-Genomics/BALSAMIC/pull/1406
* Corrected name of CNVkit container in the CNVkit PON creation workflow https://github.com/Clinical-Genomics/BALSAMIC/pull/1412

[14.0.0]
-------

Added:
^^^^^^
* bcftools filters for `PR:SR` evidence in Manta calls https://github.com/Clinical-Genomics/BALSAMIC/pull/1371
* `--exome` argument to Manta runs in TGA cases https://github.com/Clinical-Genomics/BALSAMIC/pull/1371
* MultiQC intermediate files to deliverables https://github.com/Clinical-Genomics/BALSAMIC/pull/1388

Removed:
^^^^^^^^
* Extra bcftools filters that allows MaxDepth filtered variants in the final SV VCF https://github.com/Clinical-Genomics/BALSAMIC/pull/1371
* Unused arguments from `delivery.py` https://github.com/Clinical-Genomics/BALSAMIC/pull/1388

Fixed:
^^^^^^
* ASCAT-Ngs container https://github.com/Clinical-Genomics/BALSAMIC/pull/1395
* bcftools in manta_tumor_normal uses correct column for tumor read filtering https://github.com/Clinical-Genomics/BALSAMIC/pull/1400
>>>>>>> b5a1164a

[13.0.1]
-------

Added:
^^^^^^
* Sleep rule before start to fix key_error https://github.com/Clinical-Genomics/BALSAMIC/pull/1311

Fixed:
^^^^^^
* Missing `__init__.py` in `snakemake_rules` folders https://github.com/Clinical-Genomics/BALSAMIC/pull/1383


[13.0.0]
-------

Added:
^^^^^^
* Fastq concatenation https://github.com/Clinical-Genomics/BALSAMIC/pull/1069
* `CADD` SNV references https://github.com/Clinical-Genomics/BALSAMIC/pull/1126
* `CADD` SNV annotation https://github.com/Clinical-Genomics/BALSAMIC/pull/1150
* Samtools `stats`, `flagstat`, `idxstat` to WGS workflow https://github.com/Clinical-Genomics/BALSAMIC/pull/1176
* Functionality for dynamically assigning fastq-info to sample dict in config from input fastq-dir https://github.com/Clinical-Genomics/BALSAMIC/pull/1176
* Annotate SNVs with cancer germline SNV observations from Loqusdb https://github.com/Clinical-Genomics/BALSAMIC/pull/1178
* Annotate SNVs with somatic SNV observations from Loqusdb https://github.com/Clinical-Genomics/BALSAMIC/pull/1187
* Tests for Annotation with Cancer germline, somatic and clinical observations, and swegen frequencies https://github/Clinical-Genomics/BALSAMIC/pull/1190
* Annotate SVs with somatic SV observations from Loqusdb https://github.com/Clinical-Genomics/BALSAMIC/pull/1194
* Support singularity bind paths with different destination directories https://github/Clinical-Genomics/BALSAMIC/pull/1211
* Added `--rerun-trigger mtime` option to Snakemake command https://github.com/Clinical-Genomics/BALSAMIC/pull/1217
* `CADD` container https://github.com/Clinical-Genomics/BALSAMIC/pull/1222
* Container ettiquette to ReadtheDocs https://github.com/Clinical-Genomics/BALSAMIC/pull/1232
* `htslib` (samtools, bcftools tabix) container https://github.com/Clinical-Genomics/BALSAMIC/pull/1234
* Release version support for cache generation https://github.com/Clinical-Genomics/BALSAMIC/pull/1231
* `CADD` scores for INDELs https://github.com/Clinical-Genomics/BALSAMIC/pull/1238
* `CADD` reference to tests https://githuc.com/Clinical-Genomics/BALSAMIC/pull/1241
* Add cache version option to config case https://github.com/Clinical-Genomics/BALSAMIC/pull/1244
* `cnvkit` container https://github.com/Clinical-Genomics/BALSAMIC/pull/1252
* `PureCN` container https://github.com/Clinical-Genomics/BALSAMIC/pull/1255
* `GATK` container https://github.com/Clinical-Genomics/BALSAMIC/pull/1266
* Resolved FASTQ paths to sample dictionary (balsamic logging) https://github.com/Clinical-Genomics/BALSAMIC/pull/1275
* Picard HsMetrics and CollectGcBiasMetrics for WGS https://github.com/Clinical-Genomics/BALSAMIC/pull/1288
* `LOH` to TGA workflow https://github.com/Clinical-Genomics/BALSAMIC/pull/1278
* CNVs from PureCN to TGA workflow https://github.com/Clinical-Genomics/BALSAMIC/pull/1278
* Command-line arguments and rules for creation of GENS files https://github.com/Clinical-Genomics/BALSAMIC/pull/1279
* Somatic and germline Loqusdb annotation to ReadtheDocs https://github.com/Clinical-Genomics/BALSAMIC/pull/1317
* Postprocess step before VarDict in TGA https://github.com/Clinical-Genomics/BALSAMIC/pull/1332
* CNV report for TGA workflow https://github.com/Clinical-Genomics/BALSAMIC/pull/1339
* `wkhtmltopdf` to system requirements https://github.com/Clinical-Genomics/BALSAMIC/pull/1339
* Store WGS CNV report plots https://github.com/Clinical-Genomics/BALSAMIC/pull/1347

Changed:
^^^^^^^^
* Changed CN header field in cnvpytor in cnvpytor_tumor_only to be Float instead of Integer https://github.com/Clinical-Genomics/BALSAMIC/pull/1182
* Changed samples in case_config.json from being a dict to a list of dicts  https://github.com/Clinical-Genomics/BALSAMIC/pull/1176
* Updated snakemake version to 7.25.0 https://github.com/Clinical-Genomics/BALSAMIC/pull/1099
* Updated cryptography version to 41.0.1 https://github.com/Clinical-Genomics/BALSAMIC/pull/1173
* Refactor bam and fastq inputs in snakemake to call pydantic model functions https://github.com/Clinical-Genomics/BALSAMIC/pull/1176
* Standardised alignment workflows to WGS-workflow https://github.com/Clinical-Genomics/BALSAMIC/pull/1176
* Implemented parallel trimming and alignment in all workflows per lane https://github.com/Clinical-Genomics/BALSAMIC/pull/1176
* All bam-QC tools take the final dedup.realign bamfile as input https://github.com/Clinical-Genomics/BALSAMIC/pull/1176
* Validation of pydantic models done both during config and run https://github.com/Clinical-Genomics/BALSAMIC/pull/1176
* Refactored fastp rules, and changed order of UMI-trimming and quality trimming https://github.com/Clinical-Genomics/BALSAMIC/pull/1176
* Fix pydantic version (<2.0) https://github.com/Clinical-Genomics/BALSAMIC/pull/1191
* Refactor constants https://github.com/Clinical-Genomics/BALSAMIC/pull/1174
* Move models to their own folder https://github.com/Clinical-Genomics/BALSAMIC/pull/1176
* Balsamic init workflow refactoring https://github.com/Clinical-Genomics/BALSAMIC/pull/1188
* Updated cryptography version to 41.0.2 https://github.com/Clinical-Genomics/BALSAMIC/pull/1205
* Refactor snakemake executable command generation https://github/Clinical-Genomics/BALSAMIC/pull/1211
* Updated Python version to 3.11 and its dependencies https://github.com/Clinical-Genomics/BALSAMIC/pull/1216
* Tools versions in doc https:/github.com/Clinical-Genomics/BALSAMIC/pull/1239
* Reuse common Balsamic CLI options https://github.com/Clinical-Genomics/BALSAMIC/pull/1242
* Update `reference.json` file to use relative paths https://github.com/Clinical-Genomics/BALSAMIC/pull/1251
* Update pydantic to v2 while maintaining support for v1 models https://github.com/Clinical-Genomics/BALSAMIC/pull/1253
* `PCT_PF_READS_IMPROPER_PAIRS` QC threshold lowered to 5% https://github.com/Clinical-Genomics/BALSAMIC/issues/1265
* Migrate Metrics models to pydantic v2 https://github.com/Clinical-Genomics/BALSAMIC/pull/1270
* Migrate Snakemake models to pydantic v2 https://github.com/Clinical-Genomics/BALSAMIC/pull/1268
* Migrate Cache models to pydantic v2 https://github.com/Clinical-Genomics/BALSAMIC/pull/1274
* Made BALSAMIC compatible with multiple PON creation workflows https://github.com/Clinical-Genomics/BALSAMIC/pull/1279
* Use StrEnum from python enum https://github.com/Clinical-Genomics/BALSAMIC/pull/1303
* Renamed final cram bamfile to format `<tumor/normal>.<LIMS_ID>.cram` https://github.com/Clinical-Genomics/BALSAMIC/pull/1307
* Updated snakemake version to 7.32.4 https://github.com/Clinical-Genomics/BALSAMIC/pull/1308
* Migrate analysis models to pydantic v2 https://github.com/Clinical-Genomics/BALSAMIC/pull/1306
* Split analysis model into config and params models https://github.com/Clinical-Genomics/BALSAMIC/pull/1306
* Renamed name in sample column of final clincial vcfs https://github.com/Clinical-Genomics/BALSAMIC/pull/1310
* Update Gens HK tags https://github.com/Clinical-Genomics/BALSAMIC/pull/1319
* Increased memory and threads for VarDict https://github.com/Clinical-Genomics/BALSAMIC/pull/1332
* Updated ReadtheDocs with GENS and structural pipeline changes https://github.com/Clinical-Genomics/BALSAMIC/pull/1327
* Migrate WGS CNV report generation to pypdf & pdfkit https://github.com/Clinical-Genomics/BALSAMIC/pull/1346

Fixed:
^^^^^^
* vcf2cytosure container https://github.com/Clinical-Genomics/BALSAMIC/pull/1159
* Link external fastqs to case folder & create case directory https://github.com/Clinical-Genomics/BALSAMIC/pull/1195
* vcf2cytosure container missing constants https://github.com/Clinical-Genomics/BALSAMIC/pull/1198
* Bash commands in vep_somatic_clinical_snv https://github.com/Clinical-Genomics/BALSAMIC/pull/1200
* Fix SVDB annotation intermediate rule https://github.com/Clinical-Genomics/BALSAMIC/pull/1218
* Broken documentation links https://github.com/Clinical-Genomics/BALSAMIC/pull/1226
* Updated contributors in main README https://github.com/Clinical-Genomics/BALSAMIC/pull/1237
* CNVpytor container https://github.com/Clinical-Genomics/BALSAMIC/pull/1246
* Restored balsamic container in UMI concatenation rule https://github.com/Clinical-Genomics/BALSAMIC/pull/1261
* CNVpytor container, fixing numpy version https://github.com/Clinical-Genomics/BALSAMIC/pull/1273
* QC workflow store https://github.com/Clinical-Genomics/BALSAMIC/pull/1295
* MultiQC rule missing input files https://github.com/Clinical-Genomics/BALSAMIC/pull/1321
* `gens_preprocessing` rule missing python directive https://github.com/Clinical-Genomics/BALSAMIC/pull/1322
* CADD annotations container path and code smells https://github.com/Clinical-Genomics/BALSAMIC/pull/1323
* Sonarcloud reported issues https://github.com/Clinical-Genomics/BALSAMIC/pull/1348
* Loqusdb SV annotation somatic fields https://github.com/Clinical-Genomics/BALSAMIC/pull/1354

Removed:
^^^^^^^^
* Config folder https://github.com/Clinical-Genomics/BALSAMIC/pull/1175
* Quality trimming of fastqs for UMI workflow https://github.com/Clinical-Genomics/BALSAMIC/pull/1176
* Balsamic container https://github.com/Clinical-Genomics/BALSAMIC/pull/1230
* Plugin CLI https://github.com/Clinical-Genomics/BALSAMIC/pull/1245
* Realignment step for TGA workflow https://github.com/Clinical-Genomics/BALSAMIC/pull/1272
* Archived/outdated workflows and scripts https://github.com/Clinical-Genomics/BALSAMIC/pull/1296
* Sed command to convert CNVpytor integer to float, deprecated by updated CNVpytor version https://github.com/Clinical-Genomics/BALSAMIC/pull/1310
* Removed max AF 1 filter from bcftools https://github.com/Clinical-Genomics/BALSAMIC/pull/1338
* Extra samtools sort command from WGS cases https://github.com/Clinical-Genomics/BALSAMIC/pull/1334

[12.0.2]
--------

Fixed:
^^^^^^
* Missing `Number` in VCF header for SVs https://github.com/Clinical-Genomics/BALSAMIC/pull/1203

Changed:
^^^^^^^^
* Fix cyvcf2 to version 0.30.22 https://github.com/Clinical-Genomics/BALSAMIC/pull/1206
* Fix pydantic version (<2.0) https://github.com/Clinical-Genomics/BALSAMIC/pull/1206
* Update varcall-cnvkit container versions https://github.com/Clinical-Genomics/BALSAMIC/pull/1207

[12.0.1]
--------

Added:
^^^^^^
* WGS QC criteria for `PCT_PF_READS_IMPROPER_PAIRS` (condition: <= 0.1) https://github.com/Clinical-Genomics/BALSAMIC/pull/1164

Fixed:
^^^^^^
* Logged version of Delly (changing it to v1.0.3)  https://github.com/Clinical-Genomics/BALSAMIC/pull/1170

[12.0.0]
--------

Added:
^^^^^^
* PIP specific missing tools to config https://github.com/Clinical-Genomics/BALSAMIC/pull/1096
* Filtering script to remove normal variants from TIDDIT https://github.com/Clinical-Genomics/BALSAMIC/pull/1120
* Store TMB files in HK https://github.com/Clinical-Genomics/BALSAMIC/pull/1144

Changed:
^^^^^^^^
* Fixed all conda container dependencies https://github.com/Clinical-Genomics/BALSAMIC/pull/1096
* Changed --max_sv_size in VEP params to the size of chr1 for hg19 https://github.com/Clinical-Genomics/BALSAMIC/pull/1124
* Increased time-limit for sambamba_exon_depth and picard_markduplicates to 6 hours https://github.com/Clinical-Genomics/BALSAMIC/pull/1143
* Update cosmicdb to v97 https://github.com/Clinical-Genomics/BALSAMIC/pull/1147
* Updated read the docs with the changes relevant to mention https://github.com/Clinical-Genomics/BALSAMIC/pull/1153

Fixed:
^^^^^^
* Update cryptography version (39.0.1) due to security alert https://github.com/Clinical-Genomics/BALSAMIC/pull/1087
* Bump cryptography to v40.0.2 and gsutil to v5.23 https://github.com/Clinical-Genomics/BALSAMIC/pull/1154
* Pytest file saved in balsamic directory https://github.com/Clinical-Genomics/BALSAMIC/pull/1093
* Fix varcall_py3 container bcftools dependency error https://github.com/Clinical-Genomics/BALSAMIC/pull/1097
* AscatNgs container https://github.com/Clinical-Genomics/BALSAMIC/pull/1155

[11.2.0]
--------

Fixed:
^^^^^^
* Number of variants are increased with triallelic_site https://github.com/Clinical-Genomics/BALSAMIC/pull/1089

[11.1.0]
--------

Added:
^^^^^^
* Added somalier integration and relatedness check: https://github.com/Clinical-Genomics/BALSAMIC/pull/1017
* Cluster resources for CNVPytor tumor only https://github.com/Clinical-Genomics/BALSAMIC/pull/1083

Changed:
^^^^^^^^
* Parallelize download of reference files https://github.com/Clinical-Genomics/BALSAMIC/pull/1065
* Parallelize download of container images https://github.com/Clinical-Genomics/BALSAMIC/pull/1068

Fixed:
^^^^^^
* triallelic_site in quality filter for SNV https://github.com/Clinical-Genomics/BALSAMIC/pull/1052
* Compression of SNV, research and clinical, VCF files https://github.com/Clinical-Genomics/BALSAMIC/pull/1060
* `test_write_json` failing locally https://github.com/Clinical-Genomics/BALSAMIC/pull/1063
* Container build and push via github actions by setting buildx `provenance` flag to false https://github.com/Clinical-Genomics/BALSAMIC/pull/1071
* Added buildx to the submodule workflow https://github.com/Clinical-Genomics/BALSAMIC/pull/1072
* Change user in somalier container to defaultuser https://github.com/Clinical-Genomics/BALSAMIC/pull/1080
* Reference files for hg38 https://github.com/Clinical-Genomics/BALSAMIC/pull/1081

[11.0.2]
--------

Changed:
^^^^^^^^
* Code owners https://github.com/Clinical-Genomics/BALSAMIC/pull/1050

Fixed:
^^^^^^
* MaxDepth in quality filter for SV https://github.com/Clinical-Genomics/BALSAMIC/pull/1051

[11.0.1]
--------

Fixed:
^^^^^^
* Incorrect raw `TNscope` VCF delivered https://github.com/Clinical-Genomics/BALSAMIC/pull/1042

[11.0.0]
--------

Added:
^^^^^^
* Use of PON reference, if exists for CNVkit tumor-normal analysis https://github.com/Clinical-Genomics/BALSAMIC/pull/982
* Added PON version to CLI and config.json https://github.com/Clinical-Genomics/BALSAMIC/pull/983
* `cnvpytor` to varcallpy3 container https://github.com/Clinical-Genomics/BALSAMIC/pull/991
* `cnvpytor` for tumor only workflow https://github.com/Clinical-Genomics/BALSAMIC/pull/994
* R packages to cnvkit container https://github.com/Clinical-Genomics/BALSAMIC/pull/996
* Missing R packages to cnvkit container https://github.com/Clinical-Genomics/BALSAMIC/pull/997
* add rlang to cnvkit container https://github.com/Clinical-Genomics/BALSAMIC/pull/998
* AnnotSV and bedtools to annotate container https://github.com/Clinical-Genomics/BALSAMIC/pull/1005
* cosmicdb to TNscope for tumor only and tumor normal workflows https://github.com/Clinical-Genomics/BALSAMIC/pull/1006
* `loqusDB` dump files to the config through the balsamic config case CLI https://github.com/Clinical-Genomics/BALSAMIC/pull/992
* Pre-annotation quality filters for SNVs annd added `research` to output files https://github.com/Clinical-Genomics/BALSAMIC/pull/1007
* Annotation of snv_clinical_observations for somatic snv https://github.com/Clinical-Genomics/BALSAMIC/pull/1012
* Annotation of sv_clinical_observations  for somatic sv and SV CNV filter rules https://github.com/Clinical-Genomics/BALSAMIC/pull/1013
* Swegen SNV and SV frequency database for WGS https://github.com/Clinical-Genomics/BALSAMIC/pull/1014
* triallelic_sites and variants with MaxDepth to the VCFs https://github.com/Clinical-Genomics/BALSAMIC/pull/1021
* Clinical VCF for TGA workflow https://github.com/Clinical-Genomics/BALSAMIC/pull/1024
* CNVpytor plots into the CNV PDF report https://github.com/Clinical-Genomics/BALSAMIC/pull/1023
* Research and clinical housekeeper tags https://github.com/Clinical-Genomics/BALSAMIC/pull/1023
* Cluster configuration for rules https://github.com/Clinical-Genomics/BALSAMIC/pull/1028
* Variant filteration using loqusDB and Swegen annotations https://github.com/Clinical-Genomics/BALSAMIC/pull/1029
* Annotation resources to readsthedocs https://github.com/Clinical-Genomics/BALSAMIC/pull/1031
* Delly CNV rules for TGA workflow https://github.com/Clinical-Genomics/BALSAMIC/pull/103
* cnvpytor container and removed cnvpytor from varcallpy3 https://github.com/Clinical-Genomics/BALSAMIC/pull/1037

Changed:
^^^^^^^^
* Added version number to the PON reference filename (`.cnn`) https://github.com/Clinical-Genomics/BALSAMIC/pull/982
* Update `TIDDIT` to v3.3.0, `SVDB` to v2.6.4, `delly` to v1.1.3, `vcf2cytosure` to v0.8 https://github.com/Clinical-Genomics/BALSAMIC/pull/987
* toml config file for vcfanno https://github.com/Clinical-Genomics/BALSAMIC/pull/1012
* Split `vep_germline` rule into `tumor` and `normal` https://github.com/Clinical-Genomics/BALSAMIC/pull/1018
* Extract number of variants from clinical files https://github.com/Clinical-Genomics/BALSAMIC/pull/1022

Fixed:
^^^^^^
* Reverted `pandas` version (from `1.3.5` to `1.1.5`) https://github.com/Clinical-Genomics/BALSAMIC/pull/1018
* Mate in realigned bam file https://github.com/Clinical-Genomics/BALSAMIC/pull/1019
* samtools command in merge bam and names in toml for vcfanno https://github.com/Clinical-Genomics/BALSAMIC/pull/1020
* If statement in `vep_somatic_clinical_snv` rule https://github.com/Clinical-Genomics/BALSAMIC/pull/1022
* Invalid flag second of pair validation error https://github.com/Clinical-Genomics/BALSAMIC/pull/1025
* Invalid flag second of pair validation error using picardtools https://github.com/Clinical-Genomics/BALSAMIC/pull/1027
* Samtools command for mergetype tumor https://github.com/Clinical-Genomics/BALSAMIC/pull/1030
* `varcall_py3` container building https://github.com/Clinical-Genomics/BALSAMIC/pull/1036
* Picard and fastp commands params and cluster config for umi workflow https://github.com/Clinical-Genomics/BALSAMIC/pull/1032
* Set channels in `varcall_py3` container https://github.com/Clinical-Genomics/BALSAMIC/pull/1035
* Delly command for tumor-normal analysis https://github.com/Clinical-Genomics/BALSAMIC/pull/1039
* tabix command in bcftools_quality_filter_TNscope_umi_tumor_only rule https://github.com/Clinical-Genomics/BALSAMIC/pull/1040

Removed:
^^^^^^^^
* case ID from the PON `.cnn` output file https://github.com/Clinical-Genomics/BALSAMIC/pull/983
* `TNhaplotyper` for paired WGS analysis https://github.com/Clinical-Genomics/BALSAMIC/pull/988
* `TNhaplotyper` for tumor only WGS analysis https://github.com/Clinical-Genomics/BALSAMIC/pull/1006
* `TNhaplotyper` for TGS https://github.com/Clinical-Genomics/BALSAMIC/pull/1022

[10.0.5]
--------

Changed:
^^^^^^^^
* Update `vcf2cytosure` version to v0.8 https://github.com/Clinical-Genomics/BALSAMIC/pull/1010
* Update GitHub action images to `ubuntu-20.04` https://github.com/Clinical-Genomics/BALSAMIC/pull/1010
* Update GitHub actions to their latest versions https://github.com/Clinical-Genomics/BALSAMIC/pull/1010

[10.0.4]
---------

Fixed:
^^^^^^
* Increase `sambamba_exon_depth` rule run time https://github.com/Clinical-Genomics/BALSAMIC/pull/1001

[10.0.3]
---------
Fixed:
^^^^^^

* Input VCF files for cnvkit rules, cnvkit command and container https://github.com/Clinical-Genomics/BALSAMIC/pull/995

[10.0.2]
---------

Fixed:
^^^^^^

* TIDDIT delivery rule names (undo rule name changes made in Balsamic 10.0.1) https://github.com/Clinical-Genomics/BALSAMIC/pull/977
* BALSAMIC readthedocs CLI documentation generation  https://github.com/Clinical-Genomics/BALSAMIC/issues/965

[10.0.1]
---------

Fixed:
^^^^^^

* Command and condition for TIDDIT and fixed ReadtheDocs https://github.com/Clinical-Genomics/BALSAMIC/pull/973
* ReadtheDocs and updated the header https://github.com/Clinical-Genomics/BALSAMIC/pull/973


Changed:
^^^^^^^^

* Time allocation in cluster configuration for SV rules https://github.com/Clinical-Genomics/BALSAMIC/pull/973



[10.0.0]
---------

Added:
^^^^^^

* New option `analysis-workflow` to balsamic config case CLI https://github.com/Clinical-Genomics/BALSAMIC/pull/932
* New python script to edit INFO tags in `vardict` and `tnscope_umi` VCF files https://github.com/Clinical-Genomics/BALSAMIC/pull/948
* Added `cyvcf2` and `click` tools to the `varcallpy3` container https://github.com/Clinical-Genomics/BALSAMIC/pull/948
* Delly TIDDIT and vcf2cytosure for WGS https://github.com/Clinical-Genomics/BALSAMIC/pull/947
* `Delly` `TIDDIT` `vcf2cytosure` and method to process SVs and CNVs for WGS https://github.com/Clinical-Genomics/BALSAMIC/pull/947
* SV and CNV analysis and `TIDDIT` to balsamic ReadtheDocs https://github.com/Clinical-Genomics/BALSAMIC/pull/951
* Gender to `config.json` https://github.com/Clinical-Genomics/BALSAMIC/pull/955
* Provided gender as input for `vcf2cyosure` https://github.com/Clinical-Genomics/BALSAMIC/pull/955
* SV CNV doc to balsamic READTHEDOCS https://github.com/Clinical-Genomics/BALSAMIC/pull/960
* Germline normal SNV VCF file header renaming to be compatible with genotype uploads https://github.com/Clinical-Genomics/BALSAMIC/issues/882
* Add tabix and gzip to vcf2cytosure container https://github.com/Clinical-Genomics/BALSAMIC/pull/969

Changed:
^^^^^^^^

* UMI-workflow for panel cases to be run only with `balsamic-umi` flag https://github.com/Clinical-Genomics/BALSAMIC/issues/896
* Update `codecov` action version to @v2 https://github.com/Clinical-Genomics/BALSAMIC/pull/941
* QC-workflow for panel cases to be run only with `balsamic-qc` https://github.com/Clinical-Genomics/BALSAMIC/pull/942
* `get_snakefile` function takes the argument `analysis_workflow` to trigger the QC workflow when necessary https://github.com/Clinical-Genomics/BALSAMIC/pull/942
* `bcftools_counts` input depending on `analysis_workflow` https://github.com/Clinical-Genomics/BALSAMIC/pull/942
* UMI output filename `TNscope_umi` is changed to `tnscope_umi` https://github.com/Clinical-Genomics/BALSAMIC/pull/948
* Update `delly` to v1.0.3 https://github.com/Clinical-Genomics/BALSAMIC/pull/950
* Update versions of `delly` in ReadtheDocs https://github.com/Clinical-Genomics/BALSAMIC/pull/951
* Provided gender as input for `ascat` and `cnvkit` https://github.com/Clinical-Genomics/BALSAMIC/pull/955
* Update QC criteria for panel and wgs analysis according to https://github.com/Clinical-Genomics/project-planning/issues/338#issuecomment-1132643330. https://github.com/Clinical-Genomics/BALSAMIC/pull/952
* For uploads to scout, increasing the number of variants failing threshold from 10000 to 50000 https://github.com/Clinical-Genomics/BALSAMIC/pull/952

Fixed:
^^^^^^

* GENOME_VERSION set to the different genome_version options and replaced with config["reference"]["genome_version"] https://github.com/Clinical-Genomics/BALSAMIC/pull/942
* `run_validate.sh` script https://github.com/Clinical-Genomics/BALSAMIC/pull/952
* Somatic SV tumor normal rules https://github.com/Clinical-Genomics/BALSAMIC/pull/959
* Missing `genderChr` flag for `ascat_tumor_normal` rule https://github.com/Clinical-Genomics/BALSAMIC/pull/963
* Command in vcf2cytosure rule and updated ReadtheDocs https://github.com/Clinical-Genomics/BALSAMIC/pull/966
* Missing name `analysis_dir` in QC.smk https://github.com/Clinical-Genomics/BALSAMIC/pull/970
* Remove `sample_type` wildcard from the `vcfheader_rename_germline` rule and change genotype file name https://github.com/Clinical-Genomics/BALSAMIC/pull/971

Removed
^^^^^^^

* Removed `qc_panel` config in favor of standard config https://github.com/Clinical-Genomics/BALSAMIC/pull/942
* Removed cli `--analysis_type` for `balsamic report deliver` command and `balsamic run analysis` https://github.com/Clinical-Genomics/BALSAMIC/pull/942
* Removed `analysis_type`: `qc_panel` and replace the trigger for QC workflow by `analysis_workflow`: `balsamic-qc` https://github.com/Clinical-Genomics/BALSAMIC/pull/942
* Outdated balsamic report files (`balsamic_report.html` & `balsamic_report.md`) https://github.com/Clinical-Genomics/BALSAMIC/pull/952

[9.0.1]
-------

Fixed:
^^^^^^

* Revert `csvkit` tool in align_qc container https://github.com/Clinical-Genomics/BALSAMIC/pull/928
* Automatic version update for balsamic methods https://github.com/Clinical-Genomics/BALSAMIC/pull/930

[9.0.0]
--------

Added:
^^^^^^

* Snakemake workflow to create canfam3 reference https://github.com/Clinical-Genomics/BALSAMIC/pull/843
* Call umi variants using TNscope in bed defined regions https://github.com/Clinical-Genomics/BALSAMIC/issues/821
* UMI duplication metrics to report in multiqc_picard_dups.json https://github.com/Clinical-Genomics/BALSAMIC/issues/844
* Option to use PON reference in cnv calling for TGA tumor-only cases https://github.com/Clinical-Genomics/BALSAMIC/pull/851
* QC default validation conditions (for not defined capture kits) https://github.com/Clinical-Genomics/BALSAMIC/pull/855
* SVdb to the varcall_py36 container https://github.com/Clinical-Genomics/BALSAMIC/pull/872
* SVdb to WGS workflow https://github.com/Clinical-Genomics/BALSAMIC/pull/873
* Docker container for vcf2cytosure https://github.com/Clinical-Genomics/BALSAMIC/pull/869
* Snakemake rule for creating `.cgh` files from `CNVkit` outputs https://github.com/Clinical-Genomics/BALSAMIC/pull/880
* SVdb to TGA workflow https://github.com/Clinical-Genomics/BALSAMIC/pull/879
* SVdb merge SV and CNV https://github.com/Clinical-Genomics/BALSAMIC/pull/886
* Readthedocs for BALSAMIC method descriptions https://github.com/Clinical-Genomics/BALSAMIC/pull/906
* Readthedocs for BALSAMIC variant filters for WGS somatic callers https://github.com/Clinical-Genomics/BALSAMIC/pull/906
* bcftools counts to varcall filter rules https://github.com/Clinical-Genomics/BALSAMIC/pull/899
* Additional WGS metrics to be stored in ``<case>_metrics_deliverables.yaml`` https://github.com/Clinical-Genomics/BALSAMIC/pull/907
* ascatNGS copynumber file https://github.com/Clinical-Genomics/BALSAMIC/pull/914
* ReadtheDocs for BALSAMIC annotation resources https://github.com/Clinical-Genomics/BALSAMIC/pull/916
* Delly CNV for tumor only workflow https://github.com/Clinical-Genomics/BALSAMIC/pull/923
* Delly CNV Read-depth profiles for tumor only workflows https://github.com/Clinical-Genomics/BALSAMIC/pull/924
* New metric to be extracted and validated: ``NUMBER_OF_SITES`` (``bcftools`` counts) https://github.com/Clinical-Genomics/BALSAMIC/pull/925

Changed:
^^^^^^^^

* Merge QC metric extraction workflows https://github.com/Clinical-Genomics/BALSAMIC/pull/833
* Changed the base-image for balsamic container to 4.10.3-alpine https://github.com/Clinical-Genomics/BALSAMIC/pull/869
* Updated SVdb to 2.6.0 https://github.com/Clinical-Genomics/BALSAMIC/pull/901
* Upgrade black to 22.3.0
* For UMI workflow, post filter `gnomad_pop_freq` value is changed from `0.005` to `0.02` https://github.com/Clinical-Genomics/BALSAMIC/pull/919
* updated delly to 0.9.1 https://github.com/Clinical-Genomics/BALSAMIC/pull/920
* container base_image (align_qc, annotate, coverage_qc, varcall_cnvkit, varcall_py36) to 4.10.3-alpine https://github.com/Clinical-Genomics/BALSAMIC/pull/921
* update container (align_qc, annotate, coverage_qc, varcall_cnvkit,varcall_py36) bioinfo tool versions  https://github.com/Clinical-Genomics/BALSAMIC/pull/921
* update tool versions (align_qc, annotate, coverage_qc, varcall_cnvkit) in methods and softwares docs https://github.com/Clinical-Genomics/BALSAMIC/pull/921
* Updated the list of files to be stored and delivered https://github.com/Clinical-Genomics/BALSAMIC/pull/915
* Moved ``collect_custom_qc_metrics`` rule from ``multiqc.rule`` https://github.com/Clinical-Genomics/BALSAMIC/pull/925

Fixed:
^^^^^^
* Automate balsamic version for readthedocs install page https://github.com/Clinical-Genomics/BALSAMIC/pull/888
* ``collect_qc_metrics.py`` failing for WGS cases with empty ``capture_kit`` argument https://github.com/Clinical-Genomics/BALSAMIC/pull/850
* QC metric validation for different panel bed version https://github.com/Clinical-Genomics/BALSAMIC/pull/855
* Fixed development version of ``fpdf2`` to ``2.4.6`` https://github.com/Clinical-Genomics/BALSAMIC/issues/878
* Added missing svdb index file https://github.com/Clinical-Genomics/BALSAMIC/issues/848

Removed
^^^^^^^

* ``--qc-metrics/--no-qc-metrics`` flag from the ``balsamic report deliver`` command https://github.com/Clinical-Genomics/BALSAMIC/pull/833
* Unused pon option for SNV calling with TNhaplotyper tumor-only https://github.com/Clinical-Genomics/BALSAMIC/pull/851
* SV and CNV callers from annotation and filtering https://github.com/Clinical-Genomics/BALSAMIC/pull/889
* vcfanno and COSMIC from SV annotation https://github.com/Clinical-Genomics/BALSAMIC/pull/891
* Removed `MSK_impact` and `MSK_impact_noStrelka` json files from config https://github.com/Clinical-Genomics/BALSAMIC/pull/903
* Cleanup of `strelka`, `pindel` , `mutect2` variables from BALSAMIC https://github.com/Clinical-Genomics/BALSAMIC/pull/903
* bcftools_stats from vep https://github.com/Clinical-Genomics/BALSAMIC/issues/898
* QC delivery report workflow (generating the ``<case>_qc_report.html`` file) https://github.com/Clinical-Genomics/BALSAMIC/issues/878
* ``--sample-id-map`` and ``--case-id-map`` flags from the ``balsamic report deliver`` command https://github.com/Clinical-Genomics/BALSAMIC/issues/878
* Removed `gatk_haplotypecaller` for reporting panel germline variants https://github.com/Clinical-Genomics/BALSAMIC/issues/918

[8.2.10]
--------

Added:
^^^^^^
* `libopenblas=0.3.20` dependency to annotate container for fixing bcftools #909

Fixes:
^^^^^^

* bcftools version locked at `1.10` #909

Changed:
^^^^^^^^
* base image of balsamic container to `4.10.3-alphine` #909
* Replaced annotate container tests with new code #909

Removed:
^^^^^^^^
* Removed failed `vcf2cytosure` installation from annotate container #909

[8.2.9]
-------

Added:
^^^^^^

* Added slurm qos tag `express` #885
* Included more text about UMI-workflow variant calling settings to the readthedocs #888
* Extend QCModel to include `n_base_limit` which outputs in config json `QC` dict

Fixes:
^^^^^^
* Automate balsamic version for readthedocs install page #888

Changed:
^^^^^^^^
* Upgrade black to 22.3.0
* fastp default setting of `n_base_limit` is changed to `50` from `5`

[8.2.8]
--------

Added:
^^^^^^
* Added the readthedocs page for BALSAMIC variant-calling filters #867
* Project requirements (setup.py) to build the docs #874
* Generate cram from umi-consensus called bam files #865

Changed:
^^^^^^^^
* Updated the bioinfo tools version numbers in BALSAMIC readthedocs #867
* Sphinx version fixed to <0.18 #874
* Sphinx GitHub action triggers only on master branch PRs
* VAF filter for reporting somatic variants (Vardict) is minimised to 0.7% from 1% #876

Fixes:
^^^^^^
* cyvcf2 mock import for READTHEDOCS environment #874

[8.2.7]
-------
Fixes:
^^^^^^
* Fixes fastqc timeout issues for wgs cases #861
* Fix cluster configuration for vep and vcfanno #857

[8.2.6]
-------

Fixes:
^^^^^^

* Set right qos in scheduler command #856

[8.2.5]
-------

* balsamic.sif container installation during cache generation #841

Fixed:
^^^^^^

* Execution of `create_pdf` python script inside the balsamic container #841

[8.2.4]
-------

Added:
^^^^^^

* ``--hgvsg`` annotation to VEP #830
* ``ascatNgs`` PDF delivery (plots & statistics) #828

[8.2.3]
-------
Fixed:
^^^^^^

* Add default for gender if ``purecn`` captures dual gender values #824

Changed:
^^^^^^^^
* Updated ``purecn`` and its dependencies to latest versions

[8.2.2]
-------
Added:
^^^^^^

* ``ascatNGS`` tumor normal delivery #810

Changed:
^^^^^^^^
* QC metrics delivery tag #820
* Refactor tmb rule that contains redundant line #817

[8.2.1]
-------

Fixed:
^^^^^^

* ``cnvkit`` gender comparison operator bug #819

[8.2.0]
-------

Added:
^^^^^^

* Added various basic filters to all variant callers irregardless of their delivery status #750
* BALSAMIC container #728
* BALSAMIC reference generation via cluster submission for both reference and container #686
* Container specific tests #770
* BALSAMIC quality control metrics extraction and validation #754
* Delly is added as a submodule and removed from rest of the conda environments #787
* Store research VCFs for all filtered and annotated VCF files
* Added `.,PASS` to all structural variant filter rules to resolve the issues with missing calls in filtered file
* Handling of QC metrics validation errors #783
* Github Action workflow that builds the docs using Sphinx #809
* Zenodo integration to create citable link #813
* Panel BED specific QC conditions #800
* Metric extraction to a YAML file for Vogue #802

Changed:
^^^^^^^^

* refactored main workflow with more readible organization #614
* refactored conda envs within container to be on base and container definition is uncoupled #759
* renamed umi output file names to fix issue with picard HSmetrics #804
* locked requirements for graphviz io 0.16 #811
* QC metric validation is performed across all metrics of each of the samples #800

Removed:
^^^^^^^^

* The option of running umiworkflow independently with balsamic command-line option "-a umi"
* Removed source activate from reference and pon workflows #764

Fixed:
^^^^^^

* Pip installation failure inside balsamic container #758
* Fixed issue #768 with missing ``vep_install`` command in container
* Fixed issue #765 with correct input bam files for SV rules
* Continuation of CNVkit even if ``PURECN`` fails and fix ``PureCN`` conda paths #774 #775
* Locked version for ``cryptography`` package
* Bumped version for ``bcftools`` in cnvkit container
* Fixed issues #776 and #777 with correct install paths for gatk and manta
* Fixed issue #782 for missing AF in the vcf INFO field
* Fixed issues #748 #749 with correct sample names
* Fixed issue #767 for ascatngs hardcoded values
* Fixed missing output option in bcftools filters for tnhaplotyper #793
* Fixed issue #795 with increasing resources for vep and filter SV prior to vep
* Building ``wheel`` for ``cryptography`` bug inside BALSAMIC container #801
* Fixed badget for docker container master and develop status
* ReadtheDocs building failure due to dependencies, fixed by locking versions #773
* Dev requirements installation for Sphinx docs (Github Action) #812
* Changed path for main Dockerfile version in ``.bumpversion.cfg``

[8.1.0]
-------

Added:
^^^^^^

* Workflow to check PR tiltes to make easier to tell PR intents #724
* ``bcftools stats``  to calculate Ti/Tv for all post annotate germline and somatic calls #93
* Added reference download date to ``reference.json`` #726
* ``ascatngs`` hg38 references to constants #683
* Added ClinVar as a source to download and to be annotated with VCFAnno #737

Changed:
^^^^^^^^

* Updated docs for git FAQs #731
* Rename panel of normal filename Clinical-Genomics/cgp-cancer-cnvcall#10


Fixed:
^^^^^^

* Fixed bug with using varcall_py36 container with VarDict #739
* Fixed a bug with VEP module in MultiQC by excluding #746
* Fixed a bug with ``bcftools stats`` results failing in MultiQC #744

[8.0.2]
-------

Fixed:
^^^^^^

* Fixed breaking shell command for VEP annotation rules #734

[8.0.1]
-------

Fixed:
^^^^^^

* Fixed context for Dockerfile for release content #720

[8.0.0]
-------

Added:
^^^^^^

* ``samtools`` flagstats and stats to workflow and MultiQC
* ``delly v0.8.7`` somatic SV caller #644
* ``delly`` containter #644
* ``bcftools v1.12`` to ``delly`` container #644
* ``tabix v0.2.6`` to ``delly`` container #644
* Passed SV calls from Manta to clinical delivery
* An extra filter to VarDict tumor-normal to remove variants with STATUS=Germline, all other will still be around
* Added ``vcf2cytosure`` to annotate container
* ``git`` to the container definition
* prepare_delly_exclusion rule
* Installation of ``PureCN`` rpackage in ``cnvkit`` container
* Calculate tumor-purity and ploidy using ``PureCN`` for ``cnvkit`` call
* ``ascatngs`` as a submodule #672
* GitHub action to build and test ``ascatngs`` container
* Reference section to ``docs/FAQ.rst``
* ``ascatngs`` download references from reference_file repository #672
* ``delly`` tumor only rule #644
* ``ascatngs`` download container #672
* Documentation update on setting sentieon env variables in ``bashrc``
* ``ascatngs`` tumor normal rule for wgs cases #672
* Individual rules (i.e. ngs filters) for cnv and sv callers. Only Manta will be delivered and added to the list of output files. #708
* Added "targeted" and "wgs" tags to variant callers to provide another layer of separation. #708
* ``manta`` convert inversion #709
* Sentieon version to bioinformatic tool version parsing #685
* added ``CITATION.cff`` to cite BALSAMIC


Changed:
^^^^^^^^

* Upgrade to latest sentieon version 202010.02
* New name ``MarkDuplicates`` to ``picard_markduplicates`` in ``bwa_mem`` rule and ``cluster.json``
* New name rule ``GATK_contest`` to ``gatk_contest``
* Avoid running pytest github actions workflow on ``docs/**`` and ``CHANGELOG.rst`` changes
* Updated ``snakemake`` to ``v6.5.3`` #501
* Update ``GNOMAD`` URL
* Split Tumor-only ``cnvkit batch`` into individual commands
* Improved TMB calculation issue #51
* Generalized ascat, delly, and manta result in workflow. #708
* Generalized workflow to eliminate duplicate entries and code. #708
* Split Tumor-Normal ``cnvkit batch`` into individual commands
* Moved params that are used in multiple rules to constants #711
* Changed the way conda and non-conda bioinfo tools version are parsed
* Python code formatter changed from Black to YAPF #619


Fixed:
^^^^^^

* post-processing of the umi consensus in handling BI tags
* vcf-filtered-clinical tag files will have all variants including PASS
* Refactor snakemake ``annotate`` rules according to snakemake etiquette #636
* Refactor snakemake ``align`` rules according to snakemake etiquette #636
* Refactor snakemake ``fastqc`` ``vep`` contest and ``mosdepth`` rules according to ``snakemake`` etiquette #636
* Order of columns in QC and coverage report issue #601
* ``delly`` not showing in workflow at runtime #644
* ``ascatngs`` documentation links in ``FAQs`` #672
* ``varcall_py36`` container build and push #703
* Wrong spacing in reference json issue #704
* Refactor snakemake ``quality control`` rules according to snakemake etiquette #636

Removed:
^^^^^^^^

* Cleaned up unused container definitions and conda environment files
* Remove cnvkit calling for WGS cases
* Removed the install.sh script

[7.2.5]
-------

Changed:
^^^^^^^^

* Updated COSMIC path to use version 94

[7.2.5]
-------

Changed:
^^^^^^^^

* Updated path for gnomad and 1000genomes to a working path from Google Storage

[7.2.4]
-------

Changed:
^^^^^^^^

* Updated sentieon util sort in umi to use Sentieon 20201002 version

[7.2.3]
-------

Fixed:
^^^^^^

* Fixed memory issue with vcfanno in vep_somatic rule fixes #661

[7.2.2]
-------

Fixed:
^^^^^^

* An error with Sentieon for better management of memory fixes #621

[7.2.1]
-------

Changed:
^^^^^^^^

* Rename Github actions to reflect their content

[7.2.0]
-------

Added:
^^^^^^

* Changelog reminder workflow to Github
* Snakemake workflow for created PON reference
* Balsamic cli config command(pon) for creating json for PON analysis
* tumor lod option for passing tnscope-umi final variants
* Git guide to make balsamic release in FAQ docs

Changed:
^^^^^^^^

* Expanded multiqc result search dir to whole analysis dir
* Simple test for docker container

Fixed:
^^^^^^

* Correctly version bump for Dockerfile

Removed:
^^^^^^^^

* Removed unused Dockerfile releases
* Removed redundant genome version from ``reference.json``

[7.1.10]
--------

Fixed:
^^^^^^

* Bug in ``ngs_filter`` rule set for tumor-only WGS
* Missing delivery of tumor only WGS filter

[7.1.9]
-------


Changed:
^^^^^^^^

* only pass variants are not part of delivery anymore
* delivery tag file ids are properly matched with sample_name
* tabix updated to 0.2.6
* fastp updated to 0.20.1
* samtools updated to 1.12
* bedtools updated to 2.30.0

Removed:
^^^^^^^^

* sentieon-dedup rule from delivery
* Removed all pre filter pass from delivery


[7.1.8]
-------

Fixed:
^^^^^^

* Target coverage (Picard HsMetrics) for UMI files is now correctly calculated.

Changed:
^^^^^^^^


* TNscope calculated AF values are fetched and written to AFtable.txt.

[7.1.7]
-------

Added:
^^^^^^

* ngs_filter_tnscope is also part of deliveries now

Changed:
^^^^^^^^

* rankscore is now a research tag instead of clinical
* Some typo and fixes in the coverage and constant metrics
* Delivery process is more verbose

Fixed:
^^^^^^

* CNVKit output is now properly imported in the deliveries and workflow

[7.1.6]
-------

Fixed:
^^^^^^

* CSS style for qc coverage report is changed to landscape

[7.1.5]
-------

Changed:
^^^^^^^^

* update download url for 1000genome WGS sites from ftp to http

[7.1.4]
-------

Changed:
^^^^^^^^

* bump picard to version 2.25.0

[7.1.3]
-------

Fixed:
^^^^^^

* ``assets`` path is now added to bind path

[7.1.2]
-------

Fixed:
^^^^^^

* umi_workflow config json is set as true for panel and wgs as false.
* Rename umiconsensus bam file headers from {samplenames} to TUMOR/NORMAL.
* Documentation autobuild on RTFD


[7.1.1]
-------

Fixed:
^^^^^^

* Moved all requirements to setup.py, and added all package_data there. Clean up unused files.

[7.1.0]
-------

Removed
^^^^^^^

* ``tnsnv`` removed from WGS analysis, both tumor-only and tumor-normal
* GATK-BaseRecalibrator is removed from all workflows

Fixed
^^^^^

* Fixed issue 577 with missing ``tumor.merged.bam`` and ``normal.merged.bam``
* Issue 448 with lingering tmp_dir. It is not deleted after analysis is properly finished.

Changed
^^^^^^^

* All variant calling rules use proper ``tumor.merged.bam`` or ``normal.merged.bam`` as inputs

[7.0.2]
-------

Added
^^^^^

* Updated docs with FAQ for UMI workflow

Fixed
^^^^^

* fix job scheduling bug for benchmarking
* rankscore's output is now a proper vcf.gz file
* Manta rules now properly make a sample_name file


[7.0.1]
-------

Added
^^^^^

* github action workflow to autobuild release containers


[7.0.0]
-------

Added
^^^^^

* ``balsamic init`` to download reference and related containers done in PRs #464 #538
* ``balsamic config case`` now only take a cache path instead of container and reference #538
* UMI workflow added to main workflow in series of PRs #469 #477 #483 #498 #503 #514 #517
* DRAGEN for WGS applications in PR #488
* A framework for QC check PR #401
* ``--quiet``` option for ``run analysis`` PR #491
* Benchmark SLURM jobs after the analysis is finished PR #534
* One container per conda environment (i.e. decouple containers) PR #511 #525 #522
* ``--disable-variant-caller`` command for ``report deliver`` PR #439
* Added genmod and rankscore in series of two PRs #531 and #533
* Variant filtering to Tumor-Normal in PR #534
* Split SNV/InDels and SVs from TNScope variant caller PR #540
* WGS Tumor only variant filters added in PR #548

Changed
^^^^^^^

* Update Manta to 1.6.0 PR #470
* Update FastQC to 0.11.9 PR #532
* Update BCFTools to 1.11 PR #537
* Update Samtools to 1.11 PR #537
* Increase resources and runtime for various workflows in PRs #482
* Python package dependenicies versions fixed in PR #480
* QoL changes to workflow in series of PR #471
* Series of documentation updates in PRs #489 #553
* QoL changes to scheduler script PR #491
* QoL changes to how temporary directories are handlded PR #516
* TNScope model apply rule merged with TNScope variant calling for tumor-normal in WGS #540
* Decoupled ``fastp`` rule into two rules to make it possible to use it for UMI runs #570


Fixed
^^^^^

* A bug in Manta variant calling rules that didn't name samples properly to TUMOR/NORMAL in the VCF file #572


[6.1.2]
-------

Changed
^^^^^^^
* Changed hk delivery tag for coverage-qc-report


[6.1.1]
-------

Fixed
^^^^^

* No UMI trimming for WGS applications #486
* Fixed a bug where BALSAMIC was checking for sacct/jobid file in local mode PR #497
* ``readlink`` command in ``vep_germline``, ``vep_somatic``, ``split_bed``, and ``GATK_popVCF`` #533
* Fix various bugs for memory handling of Picardtools and its executable in PR #534
* Fixed various issues with ``gsutils`` in PR #550

Removed
^^^^^^^

* ``gatk-register`` command removed from installing GATK PR #496

[6.1.1]
-------

* Fixed a bug with missing QC templates after ``pip install``


[6.1.0]
-------

Added
^^^^^
* CLI option to expand report generation for TGA and WES runs. Please see ``balsamic report deliver --help``
* BALSAMIC now generates a custom HTML report for TGA and WES cases.


[6.0.4]
-------

Changed
^^^^^^^

* Reduces MQ cutoff from 50 to 40 to only remove obvious artifacts PR #535
* Reduces AF cutoff from 0.02 to 0.01 PR #535

[6.0.3]
-------

Added
^^^^^

* ``config case`` subcommand now has ``--tumor-sample-name`` and ``--normal-sample-name``

Fixed
^^^^^

* Manta resource allocation is now properly set PR #523
* VarDict resource allocation in cluster.json increased (both core and time allocation) PR #523
* minimum memory request for GATK mutect2 and haplotypecaller is removed and max memory increased PR #523

[6.0.2]
-------

Added
^^^^^

* Document for Snakemake rule grammar PR #489


Fixed
^^^^^

* removed ``gatk3-register`` command from Dockerfile(s) PR #508


[6.0.1]
-------

Added
^^^^^
* A secondary path for latest jobids submitted to cluster (slurm and qsub) PR #465

[6.0.0]
-------

Added
^^^^^
* UMI workflow using Sentieon tools. Analysis run available via `balsamic run analysis --help` command. PR #359
* VCFutils to create VCF from flat text file. This is for internal purpose to generate validation VCF. PR #349
* Download option for hg38 (not validated) PR #407
* Option to disable variant callers for WES runs. PR #417

Fixed
^^^^^
* Missing cyvcf2 dependency, and changed conda environment for base environment PR #413
* Missing numpy dependency PR #426

Changed
^^^^^^^
* COSMIC db for hg19 updated to v90 PR #407
* Fastp trimming is now a two-pass trimming and adapter trimming is always enabled. This might affect coverage slightly PR #422
* All containers start with a clean environment #425
* All Sentieon environment variables are now added to config when workflow executes #425
* Branching model will be changed to gitflow

[5.1.0]
-------

Fixed
^^^^^
* Vardict-java version fixed. This is due to bad dependency and releases available on conda. Anaconda is not yet update with vardict 1.8, but vardict-java 1.8 is there. This causes various random breaks with Vardict's TSV output. #403

Changed
^^^^^^^
* Refactored Docker files a bit, preparation for decoupling #403

Removed
^^^^^^^
* In preparation for GATK4, IndelRealigner is removed #404


[5.0.1]
-------

Added
^^^^^
* Temp directory for various rules and workflow wide temp directory #396

Changed
^^^^^^^
* Refactored tags for housekeeper delivery to make them unique #395
* Increased core requirements for mutect2 #396
* GATK3.8 related utils run via jar file instead of gatk3 #396


[5.0.0]
-------

Added
^^^^^
* Config.json and DAG draph included in Housekeeper report #372
* New output names added to cnvkit_single and cnvkit_paired #372
* New output names added to vep.rule #372
* Delivery option to CLI and what to delivery with delivery params in rules that are needed to be delivered #376
* Reference data model with validation #371
* Added container path to install script #388

Changed
^^^^^^^
* Delivery file format simplified #376
* VEP rules have "all" and "pass" as output #376
* Downloaded reference structure changed #371
* genome/refseq.flat renamed to genome/refGene.flat #371
* reverted CNVKit to version 0.9.4 #390

Fixed
^^^^^
* Missing pygments to requirements.txt to fix travis CI #364
* Wildcard resolve for deliveries of vep_germline #374
* Missing index file from deliverables #383
* Ambiguous deliveries in vep_somatic and ngs_filters #387
* Updated documentation to match with installation #391

Removed
^^^^^^^
* Temp files removed from list of outputs in vep.rule #372
* samtools.rule and merged it with bwa_mem #375


[4.5.0]
-------

Added
^^^^^
* Models to build config case JSON. The models and descriptions of their contents can now be found
  in BALSAMIC/utils/models.py
* Added analysis_type to `report deliver` command
* Added report and delivery capability to Alignment workflow
* run_validate.sh now has -d to handle path to analysis_dir (for internal use only) #361

Changed
^^^^^^^

* Fastq files are no longer being copied as part of creation of the case config file.
  A symlink is now created at the destination path instead
* Config structure is no longer contained in a collestion of JSON files.
  The config models are now built using Pydantic and are contained in BALSAMIC/utils/models.py

Removed
^^^^^^^

* Removed command line option "--fastq-prefix" from config case command
* Removed command line option "--config-path" from config case command.
  The config is now always saved with default name "case_id.json"
* Removed command line option "--overwrite-config" from config-case command
  The command is now always executed with "--overwrite-config True" behavior

Refactored
^^^^^^^^^^

* Refactored BALSAMIC/commands/config/case.py:
  Utility functions are moved to BALSAMIC/utils/cli.py
  Models for config fields can be found at BALSAMIC/utils/models.py
  Context aborts and logging now contained in pilot function
  Tests created to support new architecture
* Reduce analysis directory's storage

Fixed
^^^^^
* Report generation warnings supressed by adding workdirectory
* Missing tag name for germline annotated calls #356
* Bind path is not added as None if analysis type is wgs #357
* Changes vardict to vardict-java #361


[4.4.0]
-------

Added
^^^^^

* pydantic to validate various models namely variant caller filters

Changed
^^^^^^^

* Variant caller filters moved into pydantic
* Install script and setup.py
* refactored install script with more log output and added a conda env suffix option
* refactored docker container and decoupled various parts of the workflow


[4.3.0]
-------


Added
^^^^^

* Added cram files for targeted sequencing runs fixes #286
* Added `mosdepth` to calculate coverage for whole exome and targeted sequencing
* Filter models added for tumor-only mode
* Enabling adapter trim enables pe adapter trim option for fastp
* Annotate germline variant calls
* Baitset name to picard hsmetrics

Deprecated
^^^^^^^^^^

* Sambamba coverage and rules will be deprecated

Fixed
^^^^^

* Fixed latest tag in install script
* Fixed lack of naming final annotated VCF TUMOR/NORMAL


Changed
^^^^^^^

* Increased run time for various slurm jobs fixes #314
* Enabled SV calls for VarDict tumor-only
* Updated `ensembl-vep` to v100.2

[4.2.4]
-------


Fixed
^^^^^

* Fixed sort issue with bedfiles after 100 slop


[4.2.3]
-------

Added
^^^^^


* Added Docker container definition for release and bumpversion

Changed
^^^^^^^


* Quality of life change to rtfd docs

Fixed
^^^^^


* Fix Docker container with faulty git checkout

[4.2.2]
-------

Added
^^^^^


* Add "SENTIEON_TMPDIR" to wgs workflow

[4.2.1]
-------

Changed
^^^^^^^


* Add docker container pull for correct version of install script

[4.2.0]
-------

Added
^^^^^


* CNV output as VCF
* Vep output for PASSed variants
* Report command with status and delivery subcommands

Changed
^^^^^^^


* Bed files are slopped 100bp for variant calling fix #262
* Disable vcfmerge
* Picard markduplicate output moved from log to output
* Vep upgraded to 99.1
* Removed SVs from vardict
* Refactored delivery plugins to produce a file with list of output files from workflow
* Updated snakemake to 5.13

Fixed
^^^^^


* Fixed a bug where threads were not sent properly to rules

Removed
^^^^^^^


* Removed coverage annotation from mutect2
* Removed source deactivate from rules to suppress conda warning
* Removed ``plugins delivery`` subcommand
* Removed annotation for germline caller results

[4.1.0]
-------

Added
^^^^^


* VEP now also produces a tab delimited file
* CNVkit rules output genemetrics and gene break file
* Added reference genome to be able to calculate AT/CG dropouts by Picard
* coverage plot plugin part of issue #75
* callable regions for CNV calling of tumor-only

Changed
^^^^^^^


* Increased time for indel realigner and base recalib rules
* decoupled vep stat from vep main rule
* changed qsub command to match UGE
* scout plugin updated

Fixed
^^^^^


* WGS qc rules - updated with correct options
  (picard - CollectMultipleMetrics, sentieon - CoverageMetrics)
* Log warning if WES workflow cannot find SENTIEON* env variables
* Fixes issue with cnvkit and WGS samples #268
* Fix #267 coverage issue with long deletions in vardict

[4.0.1] - 2019-11-08
--------------------

Added
^^^^^


* dependencies for workflow report
* sentieon variant callers germline and somatic for wes cases

Changed
^^^^^^^


* housekeeper file path changed from basename to absolute
* scout template for sample location changed from delivery_report to scout
* rule names added to benchmark files

[4.0.0] - 2019-11-04
--------------------

SGE qsub support release

Added
^^^^^


* ``install.sh`` now also downloads latest container
* Docker image for balsamic as part of ci
* Support for qsub alongside with slurm on ``run analysis --profile``

Changed
^^^^^^^


* Documentation updated
* Test fastq data and test panel bed file with real but dummy data

[3.3.1] - 2019-10-28
--------------------

Fixed
^^^^^


* Various links for reference genome is updated with working URL
* Config reference command now print correct output file

[3.3.0] - 2019-10-24
--------------------

somatic vcfmerge release

Added
^^^^^


* QC metrics for WGS workflow
* refGene.txt download to reference.json and reference workflow
* A new conda environment within container
* A new base container built via Docker (centos7:miniconda3_4_6_14)
* VCFmerge package as VCF merge rule (https://github.com/hassanfa/VCFmerge)
* A container for develop branch
* Benchmark rules to variant callers

Changed
^^^^^^^


* SLURM resource allocation for various variancalling rules optimized
* mergetype rule updated and only accepts one single tumor instead of multiple

[3.2.3] - 2019-10-24
--------------------

Fixed
^^^^^


* Removed unused output files from cnvkit which caused to fail on targetted analysis

[3.2.2] - 2019-10-23
--------------------

Fixed
^^^^^


* Removed target file from cnvkit batch

[3.2.1] - 2019-10-23
--------------------

Fixed
^^^^^


* CNVkit single missing reference file added

[3.2.0] - 2019-10-11
--------------------

Adds:
^^^^^


* CNVkit to WGS workflow
* get_thread for runs

Changed:
^^^^^^^^


* Optimized resources for SLURM jobs

Removed:
^^^^^^^^


* Removed hsmetrics for non-mark duplicate bam files

[3.1.4] - 2019-10-08
--------------------

Fixed
^^^^^


* Fixes a bug where missing capture kit bed file error for WGS cases

[3.1.3] - 2019-10-07
--------------------

Fixed
^^^^^


* benchmark path bug issue #221

[3.1.2] - 2019-10-07
--------------------

Fixed
^^^^^


* libreadline.so.6 symlinking and proper centos version for container

[3.1.1] - 2019-10-03
--------------------

Fixed
^^^^^


* Proper tag retrieval for release
  ### Changed
* BALSAMIC container change to latest and version added to help line

[3.1.0] - 2019-10-03
--------------------

TL;DR:


* QoL changes to WGS workflow
* Simplified installation by moving all tools to a container

Added
^^^^^


* Benchmarking using psutil
* ML variant calling for WGS
* ``--singularity`` option to ``config case`` and ``config reference``

Fixed
^^^^^


* Fixed a bug with boolean values in analysis.json

Changed
^^^^^^^


* ``install.sh`` simplified and will be depricated
* Singularity container updated
* Common somatic and germline variant callers are put in single file
* Variant calling workflow and analysis config files merged together

Removed
^^^^^^^


* ``balsamic install`` is removed
* Conda environments for py36 and py27 are removed

[3.0.1] - 2019-09-11
--------------------

Fixed
^^^^^


* Permissions on ``analysis/qc`` dir are 777 now

[3.0.0] - 2019-09-05
--------------------

This is major release.
TL;DR:


* Major changes to CLI. See documentation for updates.
* New additions to reference generation and reference config file generation and complete overhaul
* Major changes to reposityory structure, conda environments.

Added
^^^^^


* Creating and downloading reference files: ``balsamic config reference`` and ``balsamic run reference``
* Container definitions for install and running BALSAMIC
* Bunch of tests, setup coveralls and travis.
* Added Mutliqc, fastp to rule utilities
* Create Housekeeper and Scout files after analysis completes
* Added Sentieon tumor-normal and tumor only workflows
* Added trimming option while creating workflow
* Added multiple tumor sample QC analysis
* Added pindle for indel variant calling
* Added Analysis finish file in the analysis directory

Fixed
^^^^^


* Multiple fixes to snakemake rules

Changed
^^^^^^^


* Running analysis through: ``balsamic run analysis``
* Cluster account and email info added to ``balsamic run analysis``
* ``umi`` workflow through ``--umi`` tag. [workflow still in evaluation]
* ``sample-id`` replaced by ``case-id``
* Plan to remove FastQC as well

Removed
^^^^^^^


* ``balsamic config report`` and ``balsamic report``
* ``sample.config`` and ``reference.json`` from config directory
* Removed cutadapt from workflows

[2.9.8] - 2019-01-01
--------------------

Fixed
^^^^^


* picard hsmetrics now has 50000 cov max
* cnvkit single wildcard resolve bug fixed

[2.9.7] - 2019-02-28
--------------------

Fixed
^^^^^


* Various fixes to umi_single mode
* analysis_finish file does not block reruns anymore
* Added missing single_umi to analysis workflow cli

Changed
^^^^^^^


* vardict in single mode has lower AF threshold filter (0.005 -> 0.001)

[2.9.6] - 2019-02-25
--------------------

Fixed
^^^^^


* Reference to issue #141, fix for 3 other workflows
* CNVkit rule update for refflat file

[2.9.5] - 2019-02-25
--------------------

Added
^^^^^


* An analysis finish file is generated with date and time inside (%Y-%M-%d T%T %:z)

[2.9.4] - 2019-02-13
--------------------

Fixed
^^^^^


* picard version update to 2.18.11 github.com/hassanfa/picard

[2.9.3] - 2019-02-12
--------------------

Fixed
^^^^^


* Mutect single mode table generation fix
* Vardict single mode MVL annotation fix

[2.9.2] - 2019-02-04
--------------------

Added
^^^^^


* CNVkit single sample mode now in workflow
* MVL list from cheng et al. 2015 moved to assets

[2.9.1] - 2019-01-22
--------------------

Added
^^^^^


* Simple table for somatic variant callers for single sample mode added

Fixed
^^^^^


* Fixes an issue with conda that unset variables threw an error issue #141

[2.9.0] - 2019-01-04
--------------------

Changed
^^^^^^^


* Readme structure and example
* Mutect2's single sample output is similar to paired now
* cli path structure update

Added
^^^^^


* test data and sample inputs
* A dag PDF will be generated when config is made
* umi specific variant calling

[2.8.1] - 2018-11-28
--------------------

Fixed
^^^^^


* VEP's perl module errors
* CoverageRep.R now properly takes protein_coding transcatipts only

[2.8.0] - 2018-11-23
--------------------

UMI single sample align and QC

Added
^^^^^


* Added rules and workflows for UMI analysis: QC and alignment

[2.7.4] - 2018-11-23
--------------------

Germline single sample

Added
^^^^^


* Germline single sample addition
  ### Changed
* Minor fixes to some rules to make them compatible with tumor mode

[2.7.3] - 2018-11-20
--------------------

Fixed
^^^^^


* Various bugs with DAG to keep popvcf and splitbed depending on merge bam file
* install script script fixed and help added

[2.7.2] - 2018-11-15
--------------------

Changed
^^^^^^^


* Vardict, Strelka, and Manta separated from GATK best practice pipeline

[2.7.1] - 2018-11-13
--------------------

Fixed
^^^^^


* minro bugs with strelka_germline and freebayes merge
  ### Changed
* removed ERC from haplotypecaller

[2.7.0] - 2018-11-08
--------------------

Germline patch

Added
^^^^^


* Germline caller tested and added to the paired analysis workflow: Freebayes, HaplotypeCaller, Strelka, Manta

Changed
^^^^^^^


* Analysis config files updated
* Output directory structure changed
* vep rule is now a single rule
* Bunch of rule names updated and shortened, specifically in Picard and GATK
* Variant caller rules are all updated and changed
* output vcf file names are now more sensible: {SNV,SV}.{somatic,germline}.sampleId.variantCaller.vcf.gz
* Job limit increased to 300

Removed
^^^^^^^


* removed bcftools.rule for var id annotation

Changed
^^^^^^^

Fixed
^^^^^

[2.6.3] - 2018-11-01
--------------------

Changed
^^^^^^^


* Ugly and godforsaken ``runSbatch.py`` is now dumping sacct files with job IDs. Yikes!

[2.6.2] - 2018-10-31
--------------------

Fixed
^^^^^


* added ``--fastq-prefix`` option for ``config sample`` to set fastq prefix name. Linking is not changed.

[2.6.1] - 2018-10-29
--------------------

Fixed
^^^^^


* patched a bug for copying results for strelka and manta which was introduced in ``2.5.0``

[2.5.0] - 2018-10-22
--------------------

Changed
^^^^^^^


* ``variant_panel`` changed to ``capture_kit``
* sample config file takes balsamic version
* bioinfo tool config moved bioinfotool to cli_utils from ``config report``

Added
^^^^^


* bioinfo tool versions is now added to analysis config file

[2.4.0] - 2018-10-22
--------------------

Changed
^^^^^^^


* ``balsamic run`` has 3 stop points: paired variant calling, single mode variant calling, and QC/Alignment mode.
* ``balsamic run [OPTIONS] -S ...`` is depricated, but it supersedes ``analysis_type`` mode if provided.

[2.3.3] - 2018-10-22
--------------------

Added
^^^^^


* CSV output for variants in each variant caller based on variant filters
* DAG image of workflow
  ### Changed
* Input for variant filter has a default value
* ``delivery_report`` is no created during config generation
* Variant reporter R script cmd updated in ``balsamic report``

[2.3.2] - 2018-10-19
--------------------

Changed
^^^^^^^


* Fastq files are now always linked to ``fastq`` directory within the analysis directory

Added
^^^^^


* ``balsamic config sample`` now accepts individual files and paths. See README for usage.

[2.3.1] - 2018-09-25
--------------------

Added
^^^^^


* CollectHSmetric now run twice for before and after markduplicate

[2.3.0] - 2018-09-25
--------------------

Changed
^^^^^^^


* Sample config file now includes a list of chromosomes in the panel bed file

Fixed
^^^^^


* Non-matching chrom won't break the splitbed rule anymore
* collectqc rules now properly parse tab delimited metric files

[2.2.0] - 2018-09-11
--------------------

Added
^^^^^


* Coverage plot to report
* target coverage file to report json
* post-cutadapt fastqc to collectqc
* A header to report pdf
* list of bioinfo tools used in the analysis added to report
  ### Changed
* VariantRep.R now accepts multiple inputs for each parameter (see help)
* AF values for MSKIMPACT config
  ### Fixed
* Output figure for coverageplot is now fully square :-)

[2.1.0] - 2018-09-11
--------------------

Added
^^^^^


* normalized coverage plot script
* fastq file IO check for config creation
* added qos option to ``balsamic run``
  ### Fixed
* Sambamba depth coverage parameters
* bug with picard markduplicate flag

[2.0.2] - 2018-09-11
--------------------

Added
^^^^^


* Added qos option for setting qos to run jobs with a default value of low

[2.0.1] - 2018-09-10
--------------------

Fixed
^^^^^


* Fixed package dependencies with vep and installation

[2.0.0] - 2018-09-05
--------------------

Variant reporter patch and cli update

Added
^^^^^


* Added ``balsamic config sample`` and ``balsamic config report`` to generate run analysis and reporting config
* Added ``VariantRep.R`` script to information from merged variant table: variant summry, TMB, and much more
* Added a workflow for single sample mode alignment and QC only
* Added QC skimming script to qccollect to generate nicely formatted information from picard
  ### Changed
* Change to CLI for running and creating config
* Major overhaul to coverage report script. It's now simpler and more readable!
  ### Fixed
* Fixed sambamba depth to include mapping quality
* Markduplicate now is now by default on marking mode, and will NOT remove duplicates
* Minor formatting and script beautification happened

[1.13.1] - 2018-08-17
---------------------

Fixed
^^^^^


* fixed a typo in MSKMVL config
* fixed a bug in strelka_simple for correct column orders

[1.13.0] - 2018-08-10
---------------------

Added
^^^^^


* rule for all three variant callers for paired analysis now generate a simple VCF file
* rule for all three variant callers for paired analysis to convert VCF into table format
* MVL config file and MVL annotation to VCF calls for SNV/INDEL callers
* CALLER annotation added to SNV/INDEL callers
* exome specific option for strelka paired
* create_config subcommand is now more granular, it accepts all enteries from sample.json as commandline arguments
* Added tabQuery to the assets as a tool to query the tabulated output of summarized VCF
* Added MQ annotation field to Mutect2 output see #67
  ### Changed
* Leaner VCF output from mutect2 with coverage and MQ annotation according to #64
* variant ids are now updated from simple VCF file
  ### Fixed
* Fixed a bug with sambamba depth coverage reporting wrong exon and panel coverage see #68
* The json output is now properly formatted using yapf
* Strelka rule doesn't filter out PASS variants anymore fixes issue #63

[1.12.0] - 2018-07-06
---------------------

Coverage report patch

Added
^^^^^


* Added a new script to retrieve coverage report for a list of gene(s) and transcripts(s)
* Added sambamba exon depth rule for coverage report
* Added a new entry in reference json for exon bed file, this file generated using: https://github.com/hassanfa/GFFtoolkit
  ### Changed
* sambamba_depth rule changed to sambama_panel_depth
* sambamba depth now has fix-mate-overlaps parameter enabled
* sambamba string filter changed to ``unmapped or mate\_is\_unmapped) and not duplicate and not failed\_quality\_control``.
* sambamba depth for both panel and exon work on picard flag (rmdup or mrkdup).
  ### Fixed
* Fixed sambamba panel depth rule for redundant coverage parameter

[1.11.0] - 2018-07-05
---------------------

create config patch for single and paired mode

Changed
^^^^^^^


* create_config is now accepting a paired|single mode instead of analysis json template (see help for changes). It is
  not backward compatible
  ### Added
* analysis_{paired single}.json for creating config. Analysis.json is now obsolete.
  ### Fixed
* A bug with writing output for analysis config, and creating the path if it doesn't exist.
* A bug with manta rule to correctly set output files in config.
* A bug that strelka was still included in sample analysis.

[1.10.0] - 2018-06-07
---------------------

Added
^^^^^


* Markduplicate flag to analysis config

[1.9.0] - 2018-06-04
--------------------

Added
^^^^^


* Single mode for vardict, manta, and mutect.
* merge type for tumor only
  ### Changed
* Single mode variant calling now has all variant calling rules
  ### Fixed
* run_analaysis now accepts workflows for testing pyrposes

[1.8.0] - 2018-06-01
--------------------

Changed
^^^^^^^


* picard create bed interval rule moved into collect hsmetric
* split bed is dependent on bam merge rule
* vardict env now has specific build rather than URL download (conda doesn't support URLs anymore)
  ### Fixed
* new logs and scripts dirs are not re-created if they are empty

[1.7.0] - 2018-05-31
--------------------

Added
^^^^^


* A source altered picard to generated more quality metrics output is added to installation and rules

[1.6.0] - 2018-05-30
--------------------

Added
^^^^^


* report subcommand for generating a pdf report from a json input file
* Added fastqc after removing adapter
  ### Changed
* Markduplicate now has both REMOVE and MARK (rmdup vs mrkdup)
* CollectHSMetrics now has more steps on PCT_TARGET_BASES

[1.5.0] - 2018-05-28
--------------------

Changed
^^^^^^^


* New log and script directories are now created for each re-run
  ### Fixed
* Picardtools' memory issue addressed for large samples

[1.4.0] - 2018-05-18
--------------------

Added
^^^^^


* single sample analysis mode
* alignment and insert size metrics are added to the workflow
  ### Changed
* collectqc and contest have their own rule for paired (tumor vs normal) and single (tumor only) sample.

[1.3.0] - 2018-05-13
--------------------

Added
^^^^^


* bed file for panel analysis is now mandatory to create analaysis config

[1.2.3] - 2018-05-13
--------------------

Changed
^^^^^^^


* vep execution path
* working directory for snakemake

[1.2.2] - 2018-05-04
--------------------

Added
^^^^^


* sbatch submitter and cluster config now has an mail field
  ### Changed
* ``create_config`` now only requires sample and output json. The rest are optional

[1.2.0] - 2018-05-02
--------------------

Added
^^^^^


* snakefile and cluster config in run analysis are now optional with a default value

[1.1.2] - 2018-04-27
--------------------

Fixed
^^^^^


* vardict installation was failing without conda-forge channel
* gatk installation was failing without correct jar file

[1.1.1] - 2018-04-27
--------------------

Fixed
^^^^^


* gatk-register tmp directory

[1.1.0] - 2018-04-26
--------------------

Added
^^^^^


* create config sub command added as a new feature to create input config file
* templates to generate a config file for analysis added
* code style template for YAPF input created. see: https://github.com/google/yapf
* vt conda env added

Changed
^^^^^^^


* install script changed to create an output config
* README updated with usage

Fixed
^^^^^


* fastq location for analysis config is now fixed
* lambda rules removed from cutadapt and fastq

[1.0.3-rc2] - 2018-04-18
------------------------

Added
^^^^^


* Added sbatch submitter to handle it outside snakemake
  ### Changed
* sample config file structure changed
* coding styles updated

[1.0.2-rc2] - 2018-04-17
------------------------

Added
^^^^^


* Added vt environment
  ### Fixed
* conda envs are now have D prefix instead of P (develop vs production)
* install_conda subcommand now accepts a proper conda prefix

[1.0.1-rc2] - 2018-04-16
------------------------

Fixed
^^^^^


* snakemake rules are now externally linked

[1.0.0-rc2] - 2018-04-16
------------------------

Added
^^^^^


* run_analysis subcommand
* Mutational Signature R script with CLI
* unittest to install_conda
* a method to semi-dynamically retrieve suitable conda env for each rule

Fixed
^^^^^


* install.sh updated with gatk and proper log output
* conda environments updated
* vardict now has its own environment and it should not raise anymore errors

[1.0.0-rc1] - 2018-04-05
------------------------

Added
^^^^^


* install.sh to install balsamic
* balsamic barebone cli
* subcommand to install required environments
* README.md updated with basic installation instructions

Fixed
^^^^^


* conda environment yaml files<|MERGE_RESOLUTION|>--- conflicted
+++ resolved
@@ -1,27 +1,14 @@
-<<<<<<< HEAD
 [X.X.X]
-=======
+
+Changed:
+^^^^^^^^
+* Cluster scheduler script for immediate submit https://github.com/Clinical-Genomics/BALSAMIC/pull/1372
+
 [15.0.0]
->>>>>>> b5a1164a
--------
-
-Added:
-^^^^^^
-<<<<<<< HEAD
-*
-
-Changed:
-^^^^^^^^
-* Cluster scheduler script for immediate submit https://github.com/Clinical-Genomics/BALSAMIC/pull/1372
-
-Fixed:
-^^^^^^
-*
 
 Removed:
 ^^^^^^^^
 * SGE (qsub) support https://github.com/Clinical-Genomics/BALSAMIC/pull/1372
-=======
 * high_normal_tumor_af_frac filter in bcftools for TNscope T+N filtering out more than 30% TINC https://github.com/Clinical-Genomics/BALSAMIC/pull/1289
 * New option for exome samples `--exome` with modified bcftools filters compared to standard targeted workflow https://github.com/Clinical-Genomics/BALSAMIC/pull/1414
 * Custom samtools script for the detection of IGH::DUX4 rearrangements https://github.com/Clinical-Genomics/BALSAMIC/pull/1397
@@ -40,7 +27,6 @@
 ^^^^^^
 * initial filter keeping only PASS or triallelic-site from T+N bcftools quality filter rule has been removed https://github.com/Clinical-Genomics/BALSAMIC/pull/1424
 
-
 [14.0.1]
 -------
 
@@ -67,7 +53,6 @@
 ^^^^^^
 * ASCAT-Ngs container https://github.com/Clinical-Genomics/BALSAMIC/pull/1395
 * bcftools in manta_tumor_normal uses correct column for tumor read filtering https://github.com/Clinical-Genomics/BALSAMIC/pull/1400
->>>>>>> b5a1164a
 
 [13.0.1]
 -------
@@ -79,7 +64,6 @@
 Fixed:
 ^^^^^^
 * Missing `__init__.py` in `snakemake_rules` folders https://github.com/Clinical-Genomics/BALSAMIC/pull/1383
-
 
 [13.0.0]
 -------
