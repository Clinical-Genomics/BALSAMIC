--- conflicted
+++ resolved
@@ -1,17 +1,4 @@
-<<<<<<< HEAD
 [X.X.X]
-=======
-[8.2.6]
--------
-
-Fixes:
-^^^^^^
-
-* Set right qos in scheduler command #856
-
-
-[8.2.5]
->>>>>>> f5e70b3b
 -------
 
 Added:
@@ -37,6 +24,14 @@
 ^^^^^^^
 
 * ``--qc-metrics/--no-qc-metrics`` flag from the ``balsamic report deliver`` command #833
+
+[8.2.6]
+-------
+
+Fixes:
+^^^^^^
+
+* Set right qos in scheduler command #856
 
 [8.2.5]
 -------
