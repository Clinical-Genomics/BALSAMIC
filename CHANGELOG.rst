--- conflicted
+++ resolved
@@ -43,13 +43,9 @@
 * Generalized ascat, delly, and manta result in workflow. #708
 * Generalized workflow to eliminate duplicate entries and code. #708
 * Split Tumor-Normal ``cnvkit batch`` into individual commands
-<<<<<<< HEAD
 * Moved params that are used in multiple rules to constants #711
-=======
 * Changed the way conda and non-conda bioinfo tools version are parsed
 
-
->>>>>>> 912e7ca0
 
 Fixed:
 ^^^^^^
