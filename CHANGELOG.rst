--- conflicted
+++ resolved
@@ -21,11 +21,9 @@
 * Reference section to docs/FAQ.rst
 * ascat download references
 * Delly tumor only rule
-<<<<<<< HEAD
 * ascat tumor normal and tumor only rules to WGS workflow
-=======
-* ascat tumor normal and tumor only rules
->>>>>>> bb56b0c1
+
+
 Changed:
 ^^^^^^^^
 
