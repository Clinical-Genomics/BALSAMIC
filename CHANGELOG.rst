--- conflicted
+++ resolved
@@ -1,16 +1,13 @@
 [X.X.X]
 -------
-
-<<<<<<< HEAD
 Added:
 ^^^^^^
 
 * ``ascatNGS`` tumor normal delivery #810
-=======
+
 Changed:
 ^^^^^^^^
 * QC metrics delivery tag #820
->>>>>>> 08caa2e7
 
 [8.2.1]
 -------
