<<<<<<< HEAD
[X.X.X]
--------

Fixed:
^^^^^^
* fixed bug in panel sex-prediction script when no targets in y-chromosome exists in panel
=======
[17.0.1]

Added:
^^^^^^

Changed:
^^^^^^^^

Removed:
^^^^^^^^

Fixed:
^^^^^^
>>>>>>> c539ea05


[17.0.0]
-------

Added:
^^^^^^
* Added option to disable hard filter of variants in matched normal https://github.com/Clinical-Genomics/BALSAMIC/pull/1509
* Added check to verify sample sex for all workflows https://github.com/Clinical-Genomics/BALSAMIC/pull/1516
* SOR filter to WGS TN SNV quality filter https://github.com/Clinical-Genomics/BALSAMIC/pull/1506
* GT field to IGH-DUX4 variant https://github.com/Clinical-Genomics/BALSAMIC/pull/1527
* ONC field annotations from Clinvar https://github.com/Clinical-Genomics/BALSAMIC/pull/1527
* Added memory option https://github.com/Clinical-Genomics/BALSAMIC/pull/1535
* Added max SOR 3 to TNscope TGA TN workflow https://github.com/Clinical-Genomics/BALSAMIC/pull/1526
* Added max RPA 12 to TNscope TGA workflow https://github.com/Clinical-Genomics/BALSAMIC/pull/1526

Changed:
^^^^^^^^
* Reworked bcftools filters https://github.com/Clinical-Genomics/BALSAMIC/pull/1509
* Renamed high_normal_tumor_af_frac to in_normal https://github.com/Clinical-Genomics/BALSAMIC/pull/1509
* check to verify sample sex for all workflows https://github.com/Clinical-Genomics/BALSAMIC/pull/1516
* Merging SNVs into MNVs in TNscope TGA https://github.com/Clinical-Genomics/BALSAMIC/pull/1524
* Change raw delivery SNV file for TGA to before any post-processing https://github.com/Clinical-Genomics/BALSAMIC/pull/1524
* Changed VarDict and TNscope VCF merged method to custom script https://github.com/Clinical-Genomics/BALSAMIC/pull/1499
* Changed QC thresholds for WGS normal and WES https://github.com/Clinical-Genomics/BALSAMIC/pull/1477
* Change VarDict memory usage to fix crashes in production https://github.com/Clinical-Genomics/BALSAMIC/pull/1537
* Updated cluster resources for tnscope WGS TN https://github.com/Clinical-Genomics/BALSAMIC/pull/1535
* Disable SV calling in TNscope https://github.com/Clinical-Genomics/BALSAMIC/pull/1541
* Remove VarDict parallelization per chromosome https://github.com/Clinical-Genomics/BALSAMIC/pull/1544
* Renamed CLNACC INFO field to CLNVID https://github.com/Clinical-Genomics/BALSAMIC/pull/1547

Removed:
^^^^^^^^
* Remove WGS-level GC-bias metric from TGA workflow https://github.com/Clinical-Genomics/BALSAMIC/pull/1521

Fixed:
^^^^^^
* Merged VarDict and TNscope variants now correctly show both callers in FOUND_IN info field https://github.com/Clinical-Genomics/BALSAMIC/pull/1499
* Fixed somalier container https://github.com/Clinical-Genomics/BALSAMIC/pull/1538
* Removed median coverage qc threshold from wgs tumor samples https://github.com/Clinical-Genomics/BALSAMIC/pull/1555

[16.0.2]
--------

Changed:
^^^^^^^^
* Increased sleep time to 25 minutes https://github.com/Clinical-Genomics/BALSAMIC/pull/1551

[16.0.1]
-------

Removed:
^^^^^^^^
* remove snakemake case_report.html report creation https://github.com/Clinical-Genomics/BALSAMIC/pull/1530


[16.0.0]
--------

Added:
^^^^^^
* MSIsensor-pro container https://github.com/Clinical-Genomics/BALSAMIC/pull/1444
* MSI analysis to the tumor-normal workflow https://github.com/Clinical-Genomics/BALSAMIC/pull/1454
* Sentieon install directory path to case config arguments https://github.com/Clinical-Genomics/BALSAMIC/pull/1461
* QC threshold for lymphoma_MRD panel https://github.com/Clinical-Genomics/BALSAMIC/pull/1479
* MSI tumor-normal analysis to housekeeper storage https://github.com/Clinical-Genomics/BALSAMIC/pull/1483
* UMI extraction and deduplication to TGA workflow https://github.com/Clinical-Genomics/BALSAMIC/pull/1358
* GENS input files for TGA https://github.com/Clinical-Genomics/BALSAMIC/pull/1448
* Padding of bed-regions for CNVkit to minimum 100 bases https://github.com/Clinical-Genomics/BALSAMIC/pull/1469
* Added min mapq 20 to CNVkit PON workflow https://github.com/Clinical-Genomics/BALSAMIC/pull/1465
* CNVkit PONs for Exome comprehensive 10.2, GMSsolid 15.2, GMCKsolid 4.2 https://github.com/Clinical-Genomics/BALSAMIC/pull/1465
* Merged VarDict with TNscope in all TGA workflows https://github.com/Clinical-Genomics/BALSAMIC/pull/1475
* New filter for VarDict for tumor in normal contamination https://github.com/Clinical-Genomics/BALSAMIC/pull/1475
* Export TMP environment variables to rules that lack them https://github.com/Clinical-Genomics/BALSAMIC/pull/1475
* Added genmod ranked VCFs to be delivered https://github.com/Clinical-Genomics/BALSAMIC/pull/1475
* Added family-id to genmod in order to get ranked variants to Scout https://github.com/Clinical-Genomics/BALSAMIC/pull/1475
* Added Raw TNscope calls and unfiltered research-annotated SNVs to delivery https://github.com/Clinical-Genomics/BALSAMIC/pull/1475
* Argument for SNV Artefact LoqusDB to all workflows https://github.com/Clinical-Genomics/BALSAMIC/pull/1481
* TNscope tag to variant info-field for TGA workflow https://github.com/Clinical-Genomics/BALSAMIC/pull/1497
* Python script for merging duplicate SNV calls https://github.com/Clinical-Genomics/BALSAMIC/pull/1499

Changed:
^^^^^^^^
* Cluster scheduler script for immediate submit https://github.com/Clinical-Genomics/BALSAMIC/pull/1372
* `SLEEP_BEFORE_START` to 600s https://github.com/Clinical-Genomics/BALSAMIC/pull/1372
* Updated Multiqc to version 1.22.3 https://github.com/Clinical-Genomics/BALSAMIC/pull/1441
* Upgrade `vcf2cytosure` version to 0.9.1 and remove hardcoded versions https://github.com/Clinical-Genomics/BALSAMIC/pull/1456
* Create new PONs for GMCKSolid v4.1, GMSMyeloid v5.3, and GMSlymphoid v7.3 https://github.com/Clinical-Genomics/BALSAMIC/pull/1465
* Refactored CNVkit rules https://github.com/Clinical-Genomics/BALSAMIC/pull/1465
* Refactored BCFtools filter rules https://github.com/Clinical-Genomics/BALSAMIC/pull/1475
* Renamed final UMI bamfile to ensure hsmetrics is picked up by multiqc https://github.com/Clinical-Genomics/BALSAMIC/pull/1475
* Changed ranking model VCF from research to clinical https://github.com/Clinical-Genomics/BALSAMIC/pull/1475
* Lowered minimum AF for TGA from 0.007 to 0.005 https://github.com/Clinical-Genomics/BALSAMIC/pull/1475
* Lowered maximal SOR for TNscope in TGA tumor only cases from 3 to 2.7 https://github.com/Clinical-Genomics/BALSAMIC/pull/1475
* Fixed TNscope research VCF filters to either PASS or triallelic site https://github.com/Clinical-Genomics/BALSAMIC/pull/1475
* Increased maximal amount of redirects for lychee test following links in docs to 10 https://github.com/Clinical-Genomics/BALSAMIC/pull/1488
* Updated readthedocs tools versions https://github.com/Clinical-Genomics/BALSAMIC/pull/1489
* Renamed UMI consensusfiltered bamfile to be picked up by multiqc https://github.com/Clinical-Genomics/BALSAMIC/pull/1490


Removed:
^^^^^^^^
* GATK3 https://github.com/Clinical-Genomics/BALSAMIC/pull/1432
* `gatk_contest` rule https://github.com/Clinical-Genomics/BALSAMIC/pull/1432
* SGE (qsub) support https://github.com/Clinical-Genomics/BALSAMIC/pull/1372
* Fastq quality and UMI trimming command-line options https://github.com/Clinical-Genomics/BALSAMIC/pull/1358
* ML model for TNscope  https://github.com/Clinical-Genomics/BALSAMIC/pull/1475
* All code associated with TNhaplotyper https://github.com/Clinical-Genomics/BALSAMIC/pull/1475
* Removed research.filtered.pass files from delivery https://github.com/Clinical-Genomics/BALSAMIC/pull/1475
* Removed VarDict germline filter, replaced by relative normal af / tumor af filter https://github.com/Clinical-Genomics/BALSAMIC/pull/1497

Fixed:
^^^^^^
* Corrected tool name in deduplication metrics https://github.com/Clinical-Genomics/BALSAMIC/pull/1441
* MSI table https://github.com/Clinical-Genomics/BALSAMIC/pull/1459
* Pin numpy version in CNVkit container https://github.com/Clinical-Genomics/BALSAMIC/pull/1457
* CNVkit incorrect version in the documentation https://github.com/Clinical-Genomics/BALSAMIC/pull/1457
* MSIsensor-pro container and updated msisensor to version 1.3.0  https://github.com/Clinical-Genomics/BALSAMIC/pull/1486
* Somalier container and updated somalier to version 0.2.19 https://github.com/Clinical-Genomics/BALSAMIC/pull/1487
* Vardict memory and tmpdir allocation https://github.com/Clinical-Genomics/BALSAMIC/pull/1492
* Vardict tumor only allocates dynamic number of cores https://github.com/Clinical-Genomics/BALSAMIC/pull/1495

[15.0.1]
--------

Added:
^^^^^^
* CLI option for the minimum raw reads supporting each UMI group filter

[15.0.0]
--------

Added:
^^^^^^
* high_normal_tumor_af_frac filter in bcftools for TNscope T+N filtering out more than 30% TINC https://github.com/Clinical-Genomics/BALSAMIC/pull/1289
* New option for exome samples `--exome` with modified bcftools filters compared to standard targeted workflow https://github.com/Clinical-Genomics/BALSAMIC/pull/1414
* Custom samtools script for the detection of IGH::DUX4 rearrangements https://github.com/Clinical-Genomics/BALSAMIC/pull/1397

Changed:
^^^^^^^^
* Reduced stringency of minimum MQ for all TGA to 30 from 40 https://github.com/Clinical-Genomics/BALSAMIC/pull/1414
* Removed -u flag from VarDict T+N and T only rules to remove calling only in reverse reads of overlapping mates https://github.com/Clinical-Genomics/BALSAMIC/pull/1414
* Removed -U flag to VarDict T+N rule to start calling SVs https://github.com/Clinical-Genomics/BALSAMIC/pull/1414

Removed:
^^^^^^^^
* alt_allele_in_normal filter from TNscope T+N workflows https://github.com/Clinical-Genomics/BALSAMIC/pull/1289

Fixed:
^^^^^^
* initial filter keeping only PASS or triallelic-site from T+N bcftools quality filter rule has been removed https://github.com/Clinical-Genomics/BALSAMIC/pull/1424

[14.0.1]
--------

Fixed:
^^^^^^
* PureCN fail due to bash strict mode https://github.com/Clinical-Genomics/BALSAMIC/pull/1406
* Corrected name of CNVkit container in the CNVkit PON creation workflow https://github.com/Clinical-Genomics/BALSAMIC/pull/1412

[14.0.0]
--------

Added:
^^^^^^
* bcftools filters for `PR:SR` evidence in Manta calls https://github.com/Clinical-Genomics/BALSAMIC/pull/1371
* `--exome` argument to Manta runs in TGA cases https://github.com/Clinical-Genomics/BALSAMIC/pull/1371
* MultiQC intermediate files to deliverables https://github.com/Clinical-Genomics/BALSAMIC/pull/1388

Removed:
^^^^^^^^
* Extra bcftools filters that allows MaxDepth filtered variants in the final SV VCF https://github.com/Clinical-Genomics/BALSAMIC/pull/1371
* Unused arguments from `delivery.py` https://github.com/Clinical-Genomics/BALSAMIC/pull/1388

Fixed:
^^^^^^
* ASCAT-Ngs container https://github.com/Clinical-Genomics/BALSAMIC/pull/1395
* bcftools in manta_tumor_normal uses correct column for tumor read filtering https://github.com/Clinical-Genomics/BALSAMIC/pull/1400

[13.0.1]
--------

Added:
^^^^^^
* Sleep rule before start to fix key_error https://github.com/Clinical-Genomics/BALSAMIC/pull/1311

Fixed:
^^^^^^
* Missing `__init__.py` in `snakemake_rules` folders https://github.com/Clinical-Genomics/BALSAMIC/pull/1383

[13.0.0]
--------

Added:
^^^^^^
* Fastq concatenation https://github.com/Clinical-Genomics/BALSAMIC/pull/1069
* `CADD` SNV references https://github.com/Clinical-Genomics/BALSAMIC/pull/1126
* `CADD` SNV annotation https://github.com/Clinical-Genomics/BALSAMIC/pull/1150
* Samtools `stats`, `flagstat`, `idxstat` to WGS workflow https://github.com/Clinical-Genomics/BALSAMIC/pull/1176
* Functionality for dynamically assigning fastq-info to sample dict in config from input fastq-dir https://github.com/Clinical-Genomics/BALSAMIC/pull/1176
* Annotate SNVs with cancer germline SNV observations from Loqusdb https://github.com/Clinical-Genomics/BALSAMIC/pull/1178
* Annotate SNVs with somatic SNV observations from Loqusdb https://github.com/Clinical-Genomics/BALSAMIC/pull/1187
* Tests for Annotation with Cancer germline, somatic and clinical observations, and swegen frequencies https://github/Clinical-Genomics/BALSAMIC/pull/1190
* Annotate SVs with somatic SV observations from Loqusdb https://github.com/Clinical-Genomics/BALSAMIC/pull/1194
* Support singularity bind paths with different destination directories https://github/Clinical-Genomics/BALSAMIC/pull/1211
* Added `--rerun-trigger mtime` option to Snakemake command https://github.com/Clinical-Genomics/BALSAMIC/pull/1217
* `CADD` container https://github.com/Clinical-Genomics/BALSAMIC/pull/1222
* Container ettiquette to ReadtheDocs https://github.com/Clinical-Genomics/BALSAMIC/pull/1232
* `htslib` (samtools, bcftools tabix) container https://github.com/Clinical-Genomics/BALSAMIC/pull/1234
* Release version support for cache generation https://github.com/Clinical-Genomics/BALSAMIC/pull/1231
* `CADD` scores for INDELs https://github.com/Clinical-Genomics/BALSAMIC/pull/1238
* `CADD` reference to tests https://githuc.com/Clinical-Genomics/BALSAMIC/pull/1241
* Add cache version option to config case https://github.com/Clinical-Genomics/BALSAMIC/pull/1244
* `cnvkit` container https://github.com/Clinical-Genomics/BALSAMIC/pull/1252
* `PureCN` container https://github.com/Clinical-Genomics/BALSAMIC/pull/1255
* `GATK` container https://github.com/Clinical-Genomics/BALSAMIC/pull/1266
* Resolved FASTQ paths to sample dictionary (balsamic logging) https://github.com/Clinical-Genomics/BALSAMIC/pull/1275
* Picard HsMetrics and CollectGcBiasMetrics for WGS https://github.com/Clinical-Genomics/BALSAMIC/pull/1288
* `LOH` to TGA workflow https://github.com/Clinical-Genomics/BALSAMIC/pull/1278
* CNVs from PureCN to TGA workflow https://github.com/Clinical-Genomics/BALSAMIC/pull/1278
* Command-line arguments and rules for creation of GENS files https://github.com/Clinical-Genomics/BALSAMIC/pull/1279
* Somatic and germline Loqusdb annotation to ReadtheDocs https://github.com/Clinical-Genomics/BALSAMIC/pull/1317
* Postprocess step before VarDict in TGA https://github.com/Clinical-Genomics/BALSAMIC/pull/1332
* CNV report for TGA workflow https://github.com/Clinical-Genomics/BALSAMIC/pull/1339
* `wkhtmltopdf` to system requirements https://github.com/Clinical-Genomics/BALSAMIC/pull/1339
* Store WGS CNV report plots https://github.com/Clinical-Genomics/BALSAMIC/pull/1347

Changed:
^^^^^^^^
* Changed CN header field in cnvpytor in cnvpytor_tumor_only to be Float instead of Integer https://github.com/Clinical-Genomics/BALSAMIC/pull/1182
* Changed samples in case_config.json from being a dict to a list of dicts  https://github.com/Clinical-Genomics/BALSAMIC/pull/1176
* Updated snakemake version to 7.25.0 https://github.com/Clinical-Genomics/BALSAMIC/pull/1099
* Updated cryptography version to 41.0.1 https://github.com/Clinical-Genomics/BALSAMIC/pull/1173
* Refactor bam and fastq inputs in snakemake to call pydantic model functions https://github.com/Clinical-Genomics/BALSAMIC/pull/1176
* Standardised alignment workflows to WGS-workflow https://github.com/Clinical-Genomics/BALSAMIC/pull/1176
* Implemented parallel trimming and alignment in all workflows per lane https://github.com/Clinical-Genomics/BALSAMIC/pull/1176
* All bam-QC tools take the final dedup.realign bamfile as input https://github.com/Clinical-Genomics/BALSAMIC/pull/1176
* Validation of pydantic models done both during config and run https://github.com/Clinical-Genomics/BALSAMIC/pull/1176
* Refactored fastp rules, and changed order of UMI-trimming and quality trimming https://github.com/Clinical-Genomics/BALSAMIC/pull/1176
* Fix pydantic version (<2.0) https://github.com/Clinical-Genomics/BALSAMIC/pull/1191
* Refactor constants https://github.com/Clinical-Genomics/BALSAMIC/pull/1174
* Move models to their own folder https://github.com/Clinical-Genomics/BALSAMIC/pull/1176
* Balsamic init workflow refactoring https://github.com/Clinical-Genomics/BALSAMIC/pull/1188
* Updated cryptography version to 41.0.2 https://github.com/Clinical-Genomics/BALSAMIC/pull/1205
* Refactor snakemake executable command generation https://github/Clinical-Genomics/BALSAMIC/pull/1211
* Updated Python version to 3.11 and its dependencies https://github.com/Clinical-Genomics/BALSAMIC/pull/1216
* Tools versions in doc https:/github.com/Clinical-Genomics/BALSAMIC/pull/1239
* Reuse common Balsamic CLI options https://github.com/Clinical-Genomics/BALSAMIC/pull/1242
* Update `reference.json` file to use relative paths https://github.com/Clinical-Genomics/BALSAMIC/pull/1251
* Update pydantic to v2 while maintaining support for v1 models https://github.com/Clinical-Genomics/BALSAMIC/pull/1253
* `PCT_PF_READS_IMPROPER_PAIRS` QC threshold lowered to 5% https://github.com/Clinical-Genomics/BALSAMIC/issues/1265
* Migrate Metrics models to pydantic v2 https://github.com/Clinical-Genomics/BALSAMIC/pull/1270
* Migrate Snakemake models to pydantic v2 https://github.com/Clinical-Genomics/BALSAMIC/pull/1268
* Migrate Cache models to pydantic v2 https://github.com/Clinical-Genomics/BALSAMIC/pull/1274
* Made BALSAMIC compatible with multiple PON creation workflows https://github.com/Clinical-Genomics/BALSAMIC/pull/1279
* Use StrEnum from python enum https://github.com/Clinical-Genomics/BALSAMIC/pull/1303
* Renamed final cram bamfile to format `<tumor/normal>.<LIMS_ID>.cram` https://github.com/Clinical-Genomics/BALSAMIC/pull/1307
* Updated snakemake version to 7.32.4 https://github.com/Clinical-Genomics/BALSAMIC/pull/1308
* Migrate analysis models to pydantic v2 https://github.com/Clinical-Genomics/BALSAMIC/pull/1306
* Split analysis model into config and params models https://github.com/Clinical-Genomics/BALSAMIC/pull/1306
* Renamed name in sample column of final clincial vcfs https://github.com/Clinical-Genomics/BALSAMIC/pull/1310
* Update Gens HK tags https://github.com/Clinical-Genomics/BALSAMIC/pull/1319
* Increased memory and threads for VarDict https://github.com/Clinical-Genomics/BALSAMIC/pull/1332
* Updated ReadtheDocs with GENS and structural pipeline changes https://github.com/Clinical-Genomics/BALSAMIC/pull/1327
* Migrate WGS CNV report generation to pypdf & pdfkit https://github.com/Clinical-Genomics/BALSAMIC/pull/1346

Fixed:
^^^^^^
* vcf2cytosure container https://github.com/Clinical-Genomics/BALSAMIC/pull/1159
* Link external fastqs to case folder & create case directory https://github.com/Clinical-Genomics/BALSAMIC/pull/1195
* vcf2cytosure container missing constants https://github.com/Clinical-Genomics/BALSAMIC/pull/1198
* Bash commands in vep_somatic_clinical_snv https://github.com/Clinical-Genomics/BALSAMIC/pull/1200
* Fix SVDB annotation intermediate rule https://github.com/Clinical-Genomics/BALSAMIC/pull/1218
* Broken documentation links https://github.com/Clinical-Genomics/BALSAMIC/pull/1226
* Updated contributors in main README https://github.com/Clinical-Genomics/BALSAMIC/pull/1237
* CNVpytor container https://github.com/Clinical-Genomics/BALSAMIC/pull/1246
* Restored balsamic container in UMI concatenation rule https://github.com/Clinical-Genomics/BALSAMIC/pull/1261
* CNVpytor container, fixing numpy version https://github.com/Clinical-Genomics/BALSAMIC/pull/1273
* QC workflow store https://github.com/Clinical-Genomics/BALSAMIC/pull/1295
* MultiQC rule missing input files https://github.com/Clinical-Genomics/BALSAMIC/pull/1321
* `gens_preprocessing` rule missing python directive https://github.com/Clinical-Genomics/BALSAMIC/pull/1322
* CADD annotations container path and code smells https://github.com/Clinical-Genomics/BALSAMIC/pull/1323
* Sonarcloud reported issues https://github.com/Clinical-Genomics/BALSAMIC/pull/1348
* Loqusdb SV annotation somatic fields https://github.com/Clinical-Genomics/BALSAMIC/pull/1354

Removed:
^^^^^^^^
* Config folder https://github.com/Clinical-Genomics/BALSAMIC/pull/1175
* Quality trimming of fastqs for UMI workflow https://github.com/Clinical-Genomics/BALSAMIC/pull/1176
* Balsamic container https://github.com/Clinical-Genomics/BALSAMIC/pull/1230
* Plugin CLI https://github.com/Clinical-Genomics/BALSAMIC/pull/1245
* Realignment step for TGA workflow https://github.com/Clinical-Genomics/BALSAMIC/pull/1272
* Archived/outdated workflows and scripts https://github.com/Clinical-Genomics/BALSAMIC/pull/1296
* Sed command to convert CNVpytor integer to float, deprecated by updated CNVpytor version https://github.com/Clinical-Genomics/BALSAMIC/pull/1310
* Removed max AF 1 filter from bcftools https://github.com/Clinical-Genomics/BALSAMIC/pull/1338
* Extra samtools sort command from WGS cases https://github.com/Clinical-Genomics/BALSAMIC/pull/1334

[12.0.2]
--------

Fixed:
^^^^^^
* Missing `Number` in VCF header for SVs https://github.com/Clinical-Genomics/BALSAMIC/pull/1203

Changed:
^^^^^^^^
* Fix cyvcf2 to version 0.30.22 https://github.com/Clinical-Genomics/BALSAMIC/pull/1206
* Fix pydantic version (<2.0) https://github.com/Clinical-Genomics/BALSAMIC/pull/1206
* Update varcall-cnvkit container versions https://github.com/Clinical-Genomics/BALSAMIC/pull/1207

[12.0.1]
--------

Added:
^^^^^^
* WGS QC criteria for `PCT_PF_READS_IMPROPER_PAIRS` (condition: <= 0.1) https://github.com/Clinical-Genomics/BALSAMIC/pull/1164

Fixed:
^^^^^^
* Logged version of Delly (changing it to v1.0.3)  https://github.com/Clinical-Genomics/BALSAMIC/pull/1170

[12.0.0]
--------

Added:
^^^^^^
* PIP specific missing tools to config https://github.com/Clinical-Genomics/BALSAMIC/pull/1096
* Filtering script to remove normal variants from TIDDIT https://github.com/Clinical-Genomics/BALSAMIC/pull/1120
* Store TMB files in HK https://github.com/Clinical-Genomics/BALSAMIC/pull/1144

Changed:
^^^^^^^^
* Fixed all conda container dependencies https://github.com/Clinical-Genomics/BALSAMIC/pull/1096
* Changed --max_sv_size in VEP params to the size of chr1 for hg19 https://github.com/Clinical-Genomics/BALSAMIC/pull/1124
* Increased time-limit for sambamba_exon_depth and picard_markduplicates to 6 hours https://github.com/Clinical-Genomics/BALSAMIC/pull/1143
* Update cosmicdb to v97 https://github.com/Clinical-Genomics/BALSAMIC/pull/1147
* Updated read the docs with the changes relevant to mention https://github.com/Clinical-Genomics/BALSAMIC/pull/1153

Fixed:
^^^^^^
* Update cryptography version (39.0.1) due to security alert https://github.com/Clinical-Genomics/BALSAMIC/pull/1087
* Bump cryptography to v40.0.2 and gsutil to v5.23 https://github.com/Clinical-Genomics/BALSAMIC/pull/1154
* Pytest file saved in balsamic directory https://github.com/Clinical-Genomics/BALSAMIC/pull/1093
* Fix varcall_py3 container bcftools dependency error https://github.com/Clinical-Genomics/BALSAMIC/pull/1097
* AscatNgs container https://github.com/Clinical-Genomics/BALSAMIC/pull/1155

[11.2.0]
--------

Fixed:
^^^^^^
* Number of variants are increased with triallelic_site https://github.com/Clinical-Genomics/BALSAMIC/pull/1089

[11.1.0]
--------

Added:
^^^^^^
* Added somalier integration and relatedness check: https://github.com/Clinical-Genomics/BALSAMIC/pull/1017
* Cluster resources for CNVPytor tumor only https://github.com/Clinical-Genomics/BALSAMIC/pull/1083

Changed:
^^^^^^^^
* Parallelize download of reference files https://github.com/Clinical-Genomics/BALSAMIC/pull/1065
* Parallelize download of container images https://github.com/Clinical-Genomics/BALSAMIC/pull/1068

Fixed:
^^^^^^
* triallelic_site in quality filter for SNV https://github.com/Clinical-Genomics/BALSAMIC/pull/1052
* Compression of SNV, research and clinical, VCF files https://github.com/Clinical-Genomics/BALSAMIC/pull/1060
* `test_write_json` failing locally https://github.com/Clinical-Genomics/BALSAMIC/pull/1063
* Container build and push via github actions by setting buildx `provenance` flag to false https://github.com/Clinical-Genomics/BALSAMIC/pull/1071
* Added buildx to the submodule workflow https://github.com/Clinical-Genomics/BALSAMIC/pull/1072
* Change user in somalier container to defaultuser https://github.com/Clinical-Genomics/BALSAMIC/pull/1080
* Reference files for hg38 https://github.com/Clinical-Genomics/BALSAMIC/pull/1081

[11.0.2]
--------

Changed:
^^^^^^^^
* Code owners https://github.com/Clinical-Genomics/BALSAMIC/pull/1050

Fixed:
^^^^^^
* MaxDepth in quality filter for SV https://github.com/Clinical-Genomics/BALSAMIC/pull/1051

[11.0.1]
--------

Fixed:
^^^^^^
* Incorrect raw `TNscope` VCF delivered https://github.com/Clinical-Genomics/BALSAMIC/pull/1042

[11.0.0]
--------

Added:
^^^^^^
* Use of PON reference, if exists for CNVkit tumor-normal analysis https://github.com/Clinical-Genomics/BALSAMIC/pull/982
* Added PON version to CLI and config.json https://github.com/Clinical-Genomics/BALSAMIC/pull/983
* `cnvpytor` to varcallpy3 container https://github.com/Clinical-Genomics/BALSAMIC/pull/991
* `cnvpytor` for tumor only workflow https://github.com/Clinical-Genomics/BALSAMIC/pull/994
* R packages to cnvkit container https://github.com/Clinical-Genomics/BALSAMIC/pull/996
* Missing R packages to cnvkit container https://github.com/Clinical-Genomics/BALSAMIC/pull/997
* add rlang to cnvkit container https://github.com/Clinical-Genomics/BALSAMIC/pull/998
* AnnotSV and bedtools to annotate container https://github.com/Clinical-Genomics/BALSAMIC/pull/1005
* cosmicdb to TNscope for tumor only and tumor normal workflows https://github.com/Clinical-Genomics/BALSAMIC/pull/1006
* `loqusDB` dump files to the config through the balsamic config case CLI https://github.com/Clinical-Genomics/BALSAMIC/pull/992
* Pre-annotation quality filters for SNVs annd added `research` to output files https://github.com/Clinical-Genomics/BALSAMIC/pull/1007
* Annotation of snv_clinical_observations for somatic snv https://github.com/Clinical-Genomics/BALSAMIC/pull/1012
* Annotation of sv_clinical_observations  for somatic sv and SV CNV filter rules https://github.com/Clinical-Genomics/BALSAMIC/pull/1013
* Swegen SNV and SV frequency database for WGS https://github.com/Clinical-Genomics/BALSAMIC/pull/1014
* triallelic_sites and variants with MaxDepth to the VCFs https://github.com/Clinical-Genomics/BALSAMIC/pull/1021
* Clinical VCF for TGA workflow https://github.com/Clinical-Genomics/BALSAMIC/pull/1024
* CNVpytor plots into the CNV PDF report https://github.com/Clinical-Genomics/BALSAMIC/pull/1023
* Research and clinical housekeeper tags https://github.com/Clinical-Genomics/BALSAMIC/pull/1023
* Cluster configuration for rules https://github.com/Clinical-Genomics/BALSAMIC/pull/1028
* Variant filteration using loqusDB and Swegen annotations https://github.com/Clinical-Genomics/BALSAMIC/pull/1029
* Annotation resources to readsthedocs https://github.com/Clinical-Genomics/BALSAMIC/pull/1031
* Delly CNV rules for TGA workflow https://github.com/Clinical-Genomics/BALSAMIC/pull/103
* cnvpytor container and removed cnvpytor from varcallpy3 https://github.com/Clinical-Genomics/BALSAMIC/pull/1037

Changed:
^^^^^^^^
* Added version number to the PON reference filename (`.cnn`) https://github.com/Clinical-Genomics/BALSAMIC/pull/982
* Update `TIDDIT` to v3.3.0, `SVDB` to v2.6.4, `delly` to v1.1.3, `vcf2cytosure` to v0.8 https://github.com/Clinical-Genomics/BALSAMIC/pull/987
* toml config file for vcfanno https://github.com/Clinical-Genomics/BALSAMIC/pull/1012
* Split `vep_germline` rule into `tumor` and `normal` https://github.com/Clinical-Genomics/BALSAMIC/pull/1018
* Extract number of variants from clinical files https://github.com/Clinical-Genomics/BALSAMIC/pull/1022

Fixed:
^^^^^^
* Reverted `pandas` version (from `1.3.5` to `1.1.5`) https://github.com/Clinical-Genomics/BALSAMIC/pull/1018
* Mate in realigned bam file https://github.com/Clinical-Genomics/BALSAMIC/pull/1019
* samtools command in merge bam and names in toml for vcfanno https://github.com/Clinical-Genomics/BALSAMIC/pull/1020
* If statement in `vep_somatic_clinical_snv` rule https://github.com/Clinical-Genomics/BALSAMIC/pull/1022
* Invalid flag second of pair validation error https://github.com/Clinical-Genomics/BALSAMIC/pull/1025
* Invalid flag second of pair validation error using picardtools https://github.com/Clinical-Genomics/BALSAMIC/pull/1027
* Samtools command for mergetype tumor https://github.com/Clinical-Genomics/BALSAMIC/pull/1030
* `varcall_py3` container building https://github.com/Clinical-Genomics/BALSAMIC/pull/1036
* Picard and fastp commands params and cluster config for umi workflow https://github.com/Clinical-Genomics/BALSAMIC/pull/1032
* Set channels in `varcall_py3` container https://github.com/Clinical-Genomics/BALSAMIC/pull/1035
* Delly command for tumor-normal analysis https://github.com/Clinical-Genomics/BALSAMIC/pull/1039
* tabix command in bcftools_quality_filter_TNscope_umi_tumor_only rule https://github.com/Clinical-Genomics/BALSAMIC/pull/1040

Removed:
^^^^^^^^
* case ID from the PON `.cnn` output file https://github.com/Clinical-Genomics/BALSAMIC/pull/983
* `TNhaplotyper` for paired WGS analysis https://github.com/Clinical-Genomics/BALSAMIC/pull/988
* `TNhaplotyper` for tumor only WGS analysis https://github.com/Clinical-Genomics/BALSAMIC/pull/1006
* `TNhaplotyper` for TGS https://github.com/Clinical-Genomics/BALSAMIC/pull/1022

[10.0.5]
--------

Changed:
^^^^^^^^
* Update `vcf2cytosure` version to v0.8 https://github.com/Clinical-Genomics/BALSAMIC/pull/1010
* Update GitHub action images to `ubuntu-20.04` https://github.com/Clinical-Genomics/BALSAMIC/pull/1010
* Update GitHub actions to their latest versions https://github.com/Clinical-Genomics/BALSAMIC/pull/1010

[10.0.4]
---------

Fixed:
^^^^^^
* Increase `sambamba_exon_depth` rule run time https://github.com/Clinical-Genomics/BALSAMIC/pull/1001

[10.0.3]
---------
Fixed:
^^^^^^

* Input VCF files for cnvkit rules, cnvkit command and container https://github.com/Clinical-Genomics/BALSAMIC/pull/995

[10.0.2]
---------

Fixed:
^^^^^^

* TIDDIT delivery rule names (undo rule name changes made in Balsamic 10.0.1) https://github.com/Clinical-Genomics/BALSAMIC/pull/977
* BALSAMIC readthedocs CLI documentation generation  https://github.com/Clinical-Genomics/BALSAMIC/issues/965

[10.0.1]
---------

Fixed:
^^^^^^

* Command and condition for TIDDIT and fixed ReadtheDocs https://github.com/Clinical-Genomics/BALSAMIC/pull/973
* ReadtheDocs and updated the header https://github.com/Clinical-Genomics/BALSAMIC/pull/973


Changed:
^^^^^^^^

* Time allocation in cluster configuration for SV rules https://github.com/Clinical-Genomics/BALSAMIC/pull/973



[10.0.0]
---------

Added:
^^^^^^

* New option `analysis-workflow` to balsamic config case CLI https://github.com/Clinical-Genomics/BALSAMIC/pull/932
* New python script to edit INFO tags in `vardict` and `tnscope_umi` VCF files https://github.com/Clinical-Genomics/BALSAMIC/pull/948
* Added `cyvcf2` and `click` tools to the `varcallpy3` container https://github.com/Clinical-Genomics/BALSAMIC/pull/948
* Delly TIDDIT and vcf2cytosure for WGS https://github.com/Clinical-Genomics/BALSAMIC/pull/947
* `Delly` `TIDDIT` `vcf2cytosure` and method to process SVs and CNVs for WGS https://github.com/Clinical-Genomics/BALSAMIC/pull/947
* SV and CNV analysis and `TIDDIT` to balsamic ReadtheDocs https://github.com/Clinical-Genomics/BALSAMIC/pull/951
* Gender to `config.json` https://github.com/Clinical-Genomics/BALSAMIC/pull/955
* Provided gender as input for `vcf2cyosure` https://github.com/Clinical-Genomics/BALSAMIC/pull/955
* SV CNV doc to balsamic READTHEDOCS https://github.com/Clinical-Genomics/BALSAMIC/pull/960
* Germline normal SNV VCF file header renaming to be compatible with genotype uploads https://github.com/Clinical-Genomics/BALSAMIC/issues/882
* Add tabix and gzip to vcf2cytosure container https://github.com/Clinical-Genomics/BALSAMIC/pull/969

Changed:
^^^^^^^^

* UMI-workflow for panel cases to be run only with `balsamic-umi` flag https://github.com/Clinical-Genomics/BALSAMIC/issues/896
* Update `codecov` action version to @v2 https://github.com/Clinical-Genomics/BALSAMIC/pull/941
* QC-workflow for panel cases to be run only with `balsamic-qc` https://github.com/Clinical-Genomics/BALSAMIC/pull/942
* `get_snakefile` function takes the argument `analysis_workflow` to trigger the QC workflow when necessary https://github.com/Clinical-Genomics/BALSAMIC/pull/942
* `bcftools_counts` input depending on `analysis_workflow` https://github.com/Clinical-Genomics/BALSAMIC/pull/942
* UMI output filename `TNscope_umi` is changed to `tnscope_umi` https://github.com/Clinical-Genomics/BALSAMIC/pull/948
* Update `delly` to v1.0.3 https://github.com/Clinical-Genomics/BALSAMIC/pull/950
* Update versions of `delly` in ReadtheDocs https://github.com/Clinical-Genomics/BALSAMIC/pull/951
* Provided gender as input for `ascat` and `cnvkit` https://github.com/Clinical-Genomics/BALSAMIC/pull/955
* Update QC criteria for panel and wgs analysis according to https://github.com/Clinical-Genomics/project-planning/issues/338#issuecomment-1132643330. https://github.com/Clinical-Genomics/BALSAMIC/pull/952
* For uploads to scout, increasing the number of variants failing threshold from 10000 to 50000 https://github.com/Clinical-Genomics/BALSAMIC/pull/952

Fixed:
^^^^^^

* GENOME_VERSION set to the different genome_version options and replaced with config["reference"]["genome_version"] https://github.com/Clinical-Genomics/BALSAMIC/pull/942
* `run_validate.sh` script https://github.com/Clinical-Genomics/BALSAMIC/pull/952
* Somatic SV tumor normal rules https://github.com/Clinical-Genomics/BALSAMIC/pull/959
* Missing `genderChr` flag for `ascat_tumor_normal` rule https://github.com/Clinical-Genomics/BALSAMIC/pull/963
* Command in vcf2cytosure rule and updated ReadtheDocs https://github.com/Clinical-Genomics/BALSAMIC/pull/966
* Missing name `analysis_dir` in QC.smk https://github.com/Clinical-Genomics/BALSAMIC/pull/970
* Remove `sample_type` wildcard from the `vcfheader_rename_germline` rule and change genotype file name https://github.com/Clinical-Genomics/BALSAMIC/pull/971

Removed
^^^^^^^

* Removed `qc_panel` config in favor of standard config https://github.com/Clinical-Genomics/BALSAMIC/pull/942
* Removed cli `--analysis_type` for `balsamic report deliver` command and `balsamic run analysis` https://github.com/Clinical-Genomics/BALSAMIC/pull/942
* Removed `analysis_type`: `qc_panel` and replace the trigger for QC workflow by `analysis_workflow`: `balsamic-qc` https://github.com/Clinical-Genomics/BALSAMIC/pull/942
* Outdated balsamic report files (`balsamic_report.html` & `balsamic_report.md`) https://github.com/Clinical-Genomics/BALSAMIC/pull/952

[9.0.1]
-------

Fixed:
^^^^^^

* Revert `csvkit` tool in align_qc container https://github.com/Clinical-Genomics/BALSAMIC/pull/928
* Automatic version update for balsamic methods https://github.com/Clinical-Genomics/BALSAMIC/pull/930

[9.0.0]
--------

Added:
^^^^^^

* Snakemake workflow to create canfam3 reference https://github.com/Clinical-Genomics/BALSAMIC/pull/843
* Call umi variants using TNscope in bed defined regions https://github.com/Clinical-Genomics/BALSAMIC/issues/821
* UMI duplication metrics to report in multiqc_picard_dups.json https://github.com/Clinical-Genomics/BALSAMIC/issues/844
* Option to use PON reference in cnv calling for TGA tumor-only cases https://github.com/Clinical-Genomics/BALSAMIC/pull/851
* QC default validation conditions (for not defined capture kits) https://github.com/Clinical-Genomics/BALSAMIC/pull/855
* SVdb to the varcall_py36 container https://github.com/Clinical-Genomics/BALSAMIC/pull/872
* SVdb to WGS workflow https://github.com/Clinical-Genomics/BALSAMIC/pull/873
* Docker container for vcf2cytosure https://github.com/Clinical-Genomics/BALSAMIC/pull/869
* Snakemake rule for creating `.cgh` files from `CNVkit` outputs https://github.com/Clinical-Genomics/BALSAMIC/pull/880
* SVdb to TGA workflow https://github.com/Clinical-Genomics/BALSAMIC/pull/879
* SVdb merge SV and CNV https://github.com/Clinical-Genomics/BALSAMIC/pull/886
* Readthedocs for BALSAMIC method descriptions https://github.com/Clinical-Genomics/BALSAMIC/pull/906
* Readthedocs for BALSAMIC variant filters for WGS somatic callers https://github.com/Clinical-Genomics/BALSAMIC/pull/906
* bcftools counts to varcall filter rules https://github.com/Clinical-Genomics/BALSAMIC/pull/899
* Additional WGS metrics to be stored in ``<case>_metrics_deliverables.yaml`` https://github.com/Clinical-Genomics/BALSAMIC/pull/907
* ascatNGS copynumber file https://github.com/Clinical-Genomics/BALSAMIC/pull/914
* ReadtheDocs for BALSAMIC annotation resources https://github.com/Clinical-Genomics/BALSAMIC/pull/916
* Delly CNV for tumor only workflow https://github.com/Clinical-Genomics/BALSAMIC/pull/923
* Delly CNV Read-depth profiles for tumor only workflows https://github.com/Clinical-Genomics/BALSAMIC/pull/924
* New metric to be extracted and validated: ``NUMBER_OF_SITES`` (``bcftools`` counts) https://github.com/Clinical-Genomics/BALSAMIC/pull/925

Changed:
^^^^^^^^

* Merge QC metric extraction workflows https://github.com/Clinical-Genomics/BALSAMIC/pull/833
* Changed the base-image for balsamic container to 4.10.3-alpine https://github.com/Clinical-Genomics/BALSAMIC/pull/869
* Updated SVdb to 2.6.0 https://github.com/Clinical-Genomics/BALSAMIC/pull/901
* Upgrade black to 22.3.0
* For UMI workflow, post filter `gnomad_pop_freq` value is changed from `0.005` to `0.02` https://github.com/Clinical-Genomics/BALSAMIC/pull/919
* updated delly to 0.9.1 https://github.com/Clinical-Genomics/BALSAMIC/pull/920
* container base_image (align_qc, annotate, coverage_qc, varcall_cnvkit, varcall_py36) to 4.10.3-alpine https://github.com/Clinical-Genomics/BALSAMIC/pull/921
* update container (align_qc, annotate, coverage_qc, varcall_cnvkit,varcall_py36) bioinfo tool versions  https://github.com/Clinical-Genomics/BALSAMIC/pull/921
* update tool versions (align_qc, annotate, coverage_qc, varcall_cnvkit) in methods and softwares docs https://github.com/Clinical-Genomics/BALSAMIC/pull/921
* Updated the list of files to be stored and delivered https://github.com/Clinical-Genomics/BALSAMIC/pull/915
* Moved ``collect_custom_qc_metrics`` rule from ``multiqc.rule`` https://github.com/Clinical-Genomics/BALSAMIC/pull/925

Fixed:
^^^^^^
* Automate balsamic version for readthedocs install page https://github.com/Clinical-Genomics/BALSAMIC/pull/888
* ``collect_qc_metrics.py`` failing for WGS cases with empty ``capture_kit`` argument https://github.com/Clinical-Genomics/BALSAMIC/pull/850
* QC metric validation for different panel bed version https://github.com/Clinical-Genomics/BALSAMIC/pull/855
* Fixed development version of ``fpdf2`` to ``2.4.6`` https://github.com/Clinical-Genomics/BALSAMIC/issues/878
* Added missing svdb index file https://github.com/Clinical-Genomics/BALSAMIC/issues/848

Removed
^^^^^^^

* ``--qc-metrics/--no-qc-metrics`` flag from the ``balsamic report deliver`` command https://github.com/Clinical-Genomics/BALSAMIC/pull/833
* Unused pon option for SNV calling with TNhaplotyper tumor-only https://github.com/Clinical-Genomics/BALSAMIC/pull/851
* SV and CNV callers from annotation and filtering https://github.com/Clinical-Genomics/BALSAMIC/pull/889
* vcfanno and COSMIC from SV annotation https://github.com/Clinical-Genomics/BALSAMIC/pull/891
* Removed `MSK_impact` and `MSK_impact_noStrelka` json files from config https://github.com/Clinical-Genomics/BALSAMIC/pull/903
* Cleanup of `strelka`, `pindel` , `mutect2` variables from BALSAMIC https://github.com/Clinical-Genomics/BALSAMIC/pull/903
* bcftools_stats from vep https://github.com/Clinical-Genomics/BALSAMIC/issues/898
* QC delivery report workflow (generating the ``<case>_qc_report.html`` file) https://github.com/Clinical-Genomics/BALSAMIC/issues/878
* ``--sample-id-map`` and ``--case-id-map`` flags from the ``balsamic report deliver`` command https://github.com/Clinical-Genomics/BALSAMIC/issues/878
* Removed `gatk_haplotypecaller` for reporting panel germline variants https://github.com/Clinical-Genomics/BALSAMIC/issues/918

[8.2.10]
--------

Added:
^^^^^^
* `libopenblas=0.3.20` dependency to annotate container for fixing bcftools #909

Fixes:
^^^^^^

* bcftools version locked at `1.10` #909

Changed:
^^^^^^^^
* base image of balsamic container to `4.10.3-alphine` #909
* Replaced annotate container tests with new code #909

Removed:
^^^^^^^^
* Removed failed `vcf2cytosure` installation from annotate container #909

[8.2.9]
-------

Added:
^^^^^^

* Added slurm qos tag `express` #885
* Included more text about UMI-workflow variant calling settings to the readthedocs #888
* Extend QCModel to include `n_base_limit` which outputs in config json `QC` dict

Fixes:
^^^^^^
* Automate balsamic version for readthedocs install page #888

Changed:
^^^^^^^^
* Upgrade black to 22.3.0
* fastp default setting of `n_base_limit` is changed to `50` from `5`

[8.2.8]
--------

Added:
^^^^^^
* Added the readthedocs page for BALSAMIC variant-calling filters #867
* Project requirements (setup.py) to build the docs #874
* Generate cram from umi-consensus called bam files #865

Changed:
^^^^^^^^
* Updated the bioinfo tools version numbers in BALSAMIC readthedocs #867
* Sphinx version fixed to <0.18 #874
* Sphinx GitHub action triggers only on master branch PRs
* VAF filter for reporting somatic variants (Vardict) is minimised to 0.7% from 1% #876

Fixes:
^^^^^^
* cyvcf2 mock import for READTHEDOCS environment #874

[8.2.7]
-------
Fixes:
^^^^^^
* Fixes fastqc timeout issues for wgs cases #861
* Fix cluster configuration for vep and vcfanno #857

[8.2.6]
-------

Fixes:
^^^^^^

* Set right qos in scheduler command #856

[8.2.5]
-------

* balsamic.sif container installation during cache generation #841

Fixed:
^^^^^^

* Execution of `create_pdf` python script inside the balsamic container #841

[8.2.4]
-------

Added:
^^^^^^

* ``--hgvsg`` annotation to VEP #830
* ``ascatNgs`` PDF delivery (plots & statistics) #828

[8.2.3]
-------
Fixed:
^^^^^^

* Add default for gender if ``purecn`` captures dual gender values #824

Changed:
^^^^^^^^
* Updated ``purecn`` and its dependencies to latest versions

[8.2.2]
-------
Added:
^^^^^^

* ``ascatNGS`` tumor normal delivery #810

Changed:
^^^^^^^^
* QC metrics delivery tag #820
* Refactor tmb rule that contains redundant line #817

[8.2.1]
-------

Fixed:
^^^^^^

* ``cnvkit`` gender comparison operator bug #819

[8.2.0]
-------

Added:
^^^^^^

* Added various basic filters to all variant callers irregardless of their delivery status #750
* BALSAMIC container #728
* BALSAMIC reference generation via cluster submission for both reference and container #686
* Container specific tests #770
* BALSAMIC quality control metrics extraction and validation #754
* Delly is added as a submodule and removed from rest of the conda environments #787
* Store research VCFs for all filtered and annotated VCF files
* Added `.,PASS` to all structural variant filter rules to resolve the issues with missing calls in filtered file
* Handling of QC metrics validation errors #783
* Github Action workflow that builds the docs using Sphinx #809
* Zenodo integration to create citable link #813
* Panel BED specific QC conditions #800
* Metric extraction to a YAML file for Vogue #802

Changed:
^^^^^^^^

* refactored main workflow with more readible organization #614
* refactored conda envs within container to be on base and container definition is uncoupled #759
* renamed umi output file names to fix issue with picard HSmetrics #804
* locked requirements for graphviz io 0.16 #811
* QC metric validation is performed across all metrics of each of the samples #800

Removed:
^^^^^^^^

* The option of running umiworkflow independently with balsamic command-line option "-a umi"
* Removed source activate from reference and pon workflows #764

Fixed:
^^^^^^

* Pip installation failure inside balsamic container #758
* Fixed issue #768 with missing ``vep_install`` command in container
* Fixed issue #765 with correct input bam files for SV rules
* Continuation of CNVkit even if ``PURECN`` fails and fix ``PureCN`` conda paths #774 #775
* Locked version for ``cryptography`` package
* Bumped version for ``bcftools`` in cnvkit container
* Fixed issues #776 and #777 with correct install paths for gatk and manta
* Fixed issue #782 for missing AF in the vcf INFO field
* Fixed issues #748 #749 with correct sample names
* Fixed issue #767 for ascatngs hardcoded values
* Fixed missing output option in bcftools filters for tnhaplotyper #793
* Fixed issue #795 with increasing resources for vep and filter SV prior to vep
* Building ``wheel`` for ``cryptography`` bug inside BALSAMIC container #801
* Fixed badget for docker container master and develop status
* ReadtheDocs building failure due to dependencies, fixed by locking versions #773
* Dev requirements installation for Sphinx docs (Github Action) #812
* Changed path for main Dockerfile version in ``.bumpversion.cfg``

[8.1.0]
-------

Added:
^^^^^^

* Workflow to check PR tiltes to make easier to tell PR intents #724
* ``bcftools stats``  to calculate Ti/Tv for all post annotate germline and somatic calls #93
* Added reference download date to ``reference.json`` #726
* ``ascatngs`` hg38 references to constants #683
* Added ClinVar as a source to download and to be annotated with VCFAnno #737

Changed:
^^^^^^^^

* Updated docs for git FAQs #731
* Rename panel of normal filename Clinical-Genomics/cgp-cancer-cnvcall#10


Fixed:
^^^^^^

* Fixed bug with using varcall_py36 container with VarDict #739
* Fixed a bug with VEP module in MultiQC by excluding #746
* Fixed a bug with ``bcftools stats`` results failing in MultiQC #744

[8.0.2]
-------

Fixed:
^^^^^^

* Fixed breaking shell command for VEP annotation rules #734

[8.0.1]
-------

Fixed:
^^^^^^

* Fixed context for Dockerfile for release content #720

[8.0.0]
-------

Added:
^^^^^^

* ``samtools`` flagstats and stats to workflow and MultiQC
* ``delly v0.8.7`` somatic SV caller #644
* ``delly`` containter #644
* ``bcftools v1.12`` to ``delly`` container #644
* ``tabix v0.2.6`` to ``delly`` container #644
* Passed SV calls from Manta to clinical delivery
* An extra filter to VarDict tumor-normal to remove variants with STATUS=Germline, all other will still be around
* Added ``vcf2cytosure`` to annotate container
* ``git`` to the container definition
* prepare_delly_exclusion rule
* Installation of ``PureCN`` rpackage in ``cnvkit`` container
* Calculate tumor-purity and ploidy using ``PureCN`` for ``cnvkit`` call
* ``ascatngs`` as a submodule #672
* GitHub action to build and test ``ascatngs`` container
* Reference section to ``docs/FAQ.rst``
* ``ascatngs`` download references from reference_file repository #672
* ``delly`` tumor only rule #644
* ``ascatngs`` download container #672
* Documentation update on setting sentieon env variables in ``bashrc``
* ``ascatngs`` tumor normal rule for wgs cases #672
* Individual rules (i.e. ngs filters) for cnv and sv callers. Only Manta will be delivered and added to the list of output files. #708
* Added "targeted" and "wgs" tags to variant callers to provide another layer of separation. #708
* ``manta`` convert inversion #709
* Sentieon version to bioinformatic tool version parsing #685
* added ``CITATION.cff`` to cite BALSAMIC


Changed:
^^^^^^^^

* Upgrade to latest sentieon version 202010.02
* New name ``MarkDuplicates`` to ``picard_markduplicates`` in ``bwa_mem`` rule and ``cluster.json``
* New name rule ``GATK_contest`` to ``gatk_contest``
* Avoid running pytest github actions workflow on ``docs/**`` and ``CHANGELOG.rst`` changes
* Updated ``snakemake`` to ``v6.5.3`` #501
* Update ``GNOMAD`` URL
* Split Tumor-only ``cnvkit batch`` into individual commands
* Improved TMB calculation issue #51
* Generalized ascat, delly, and manta result in workflow. #708
* Generalized workflow to eliminate duplicate entries and code. #708
* Split Tumor-Normal ``cnvkit batch`` into individual commands
* Moved params that are used in multiple rules to constants #711
* Changed the way conda and non-conda bioinfo tools version are parsed
* Python code formatter changed from Black to YAPF #619


Fixed:
^^^^^^

* post-processing of the umi consensus in handling BI tags
* vcf-filtered-clinical tag files will have all variants including PASS
* Refactor snakemake ``annotate`` rules according to snakemake etiquette #636
* Refactor snakemake ``align`` rules according to snakemake etiquette #636
* Refactor snakemake ``fastqc`` ``vep`` contest and ``mosdepth`` rules according to ``snakemake`` etiquette #636
* Order of columns in QC and coverage report issue #601
* ``delly`` not showing in workflow at runtime #644
* ``ascatngs`` documentation links in ``FAQs`` #672
* ``varcall_py36`` container build and push #703
* Wrong spacing in reference json issue #704
* Refactor snakemake ``quality control`` rules according to snakemake etiquette #636

Removed:
^^^^^^^^

* Cleaned up unused container definitions and conda environment files
* Remove cnvkit calling for WGS cases
* Removed the install.sh script

[7.2.5]
-------

Changed:
^^^^^^^^

* Updated COSMIC path to use version 94

[7.2.5]
-------

Changed:
^^^^^^^^

* Updated path for gnomad and 1000genomes to a working path from Google Storage

[7.2.4]
-------

Changed:
^^^^^^^^

* Updated sentieon util sort in umi to use Sentieon 20201002 version

[7.2.3]
-------

Fixed:
^^^^^^

* Fixed memory issue with vcfanno in vep_somatic rule fixes #661

[7.2.2]
-------

Fixed:
^^^^^^

* An error with Sentieon for better management of memory fixes #621

[7.2.1]
-------

Changed:
^^^^^^^^

* Rename Github actions to reflect their content

[7.2.0]
-------

Added:
^^^^^^

* Changelog reminder workflow to Github
* Snakemake workflow for created PON reference
* Balsamic cli config command(pon) for creating json for PON analysis
* tumor lod option for passing tnscope-umi final variants
* Git guide to make balsamic release in FAQ docs

Changed:
^^^^^^^^

* Expanded multiqc result search dir to whole analysis dir
* Simple test for docker container

Fixed:
^^^^^^

* Correctly version bump for Dockerfile

Removed:
^^^^^^^^

* Removed unused Dockerfile releases
* Removed redundant genome version from ``reference.json``

[7.1.10]
--------

Fixed:
^^^^^^

* Bug in ``ngs_filter`` rule set for tumor-only WGS
* Missing delivery of tumor only WGS filter

[7.1.9]
-------


Changed:
^^^^^^^^

* only pass variants are not part of delivery anymore
* delivery tag file ids are properly matched with sample_name
* tabix updated to 0.2.6
* fastp updated to 0.20.1
* samtools updated to 1.12
* bedtools updated to 2.30.0

Removed:
^^^^^^^^

* sentieon-dedup rule from delivery
* Removed all pre filter pass from delivery


[7.1.8]
-------

Fixed:
^^^^^^

* Target coverage (Picard HsMetrics) for UMI files is now correctly calculated.

Changed:
^^^^^^^^


* TNscope calculated AF values are fetched and written to AFtable.txt.

[7.1.7]
-------

Added:
^^^^^^

* ngs_filter_tnscope is also part of deliveries now

Changed:
^^^^^^^^

* rankscore is now a research tag instead of clinical
* Some typo and fixes in the coverage and constant metrics
* Delivery process is more verbose

Fixed:
^^^^^^

* CNVKit output is now properly imported in the deliveries and workflow

[7.1.6]
-------

Fixed:
^^^^^^

* CSS style for qc coverage report is changed to landscape

[7.1.5]
-------

Changed:
^^^^^^^^

* update download url for 1000genome WGS sites from ftp to http

[7.1.4]
-------

Changed:
^^^^^^^^

* bump picard to version 2.25.0

[7.1.3]
-------

Fixed:
^^^^^^

* ``assets`` path is now added to bind path

[7.1.2]
-------

Fixed:
^^^^^^

* umi_workflow config json is set as true for panel and wgs as false.
* Rename umiconsensus bam file headers from {samplenames} to TUMOR/NORMAL.
* Documentation autobuild on RTFD


[7.1.1]
-------

Fixed:
^^^^^^

* Moved all requirements to setup.py, and added all package_data there. Clean up unused files.

[7.1.0]
-------

Removed
^^^^^^^

* ``tnsnv`` removed from WGS analysis, both tumor-only and tumor-normal
* GATK-BaseRecalibrator is removed from all workflows

Fixed
^^^^^

* Fixed issue 577 with missing ``tumor.merged.bam`` and ``normal.merged.bam``
* Issue 448 with lingering tmp_dir. It is not deleted after analysis is properly finished.

Changed
^^^^^^^

* All variant calling rules use proper ``tumor.merged.bam`` or ``normal.merged.bam`` as inputs

[7.0.2]
-------

Added
^^^^^

* Updated docs with FAQ for UMI workflow

Fixed
^^^^^

* fix job scheduling bug for benchmarking
* rankscore's output is now a proper vcf.gz file
* Manta rules now properly make a sample_name file


[7.0.1]
-------

Added
^^^^^

* github action workflow to autobuild release containers


[7.0.0]
-------

Added
^^^^^

* ``balsamic init`` to download reference and related containers done in PRs #464 #538
* ``balsamic config case`` now only take a cache path instead of container and reference #538
* UMI workflow added to main workflow in series of PRs #469 #477 #483 #498 #503 #514 #517
* DRAGEN for WGS applications in PR #488
* A framework for QC check PR #401
* ``--quiet``` option for ``run analysis`` PR #491
* Benchmark SLURM jobs after the analysis is finished PR #534
* One container per conda environment (i.e. decouple containers) PR #511 #525 #522
* ``--disable-variant-caller`` command for ``report deliver`` PR #439
* Added genmod and rankscore in series of two PRs #531 and #533
* Variant filtering to Tumor-Normal in PR #534
* Split SNV/InDels and SVs from TNScope variant caller PR #540
* WGS Tumor only variant filters added in PR #548

Changed
^^^^^^^

* Update Manta to 1.6.0 PR #470
* Update FastQC to 0.11.9 PR #532
* Update BCFTools to 1.11 PR #537
* Update Samtools to 1.11 PR #537
* Increase resources and runtime for various workflows in PRs #482
* Python package dependenicies versions fixed in PR #480
* QoL changes to workflow in series of PR #471
* Series of documentation updates in PRs #489 #553
* QoL changes to scheduler script PR #491
* QoL changes to how temporary directories are handlded PR #516
* TNScope model apply rule merged with TNScope variant calling for tumor-normal in WGS #540
* Decoupled ``fastp`` rule into two rules to make it possible to use it for UMI runs #570


Fixed
^^^^^

* A bug in Manta variant calling rules that didn't name samples properly to TUMOR/NORMAL in the VCF file #572


[6.1.2]
-------

Changed
^^^^^^^
* Changed hk delivery tag for coverage-qc-report


[6.1.1]
-------

Fixed
^^^^^

* No UMI trimming for WGS applications #486
* Fixed a bug where BALSAMIC was checking for sacct/jobid file in local mode PR #497
* ``readlink`` command in ``vep_germline``, ``vep_somatic``, ``split_bed``, and ``GATK_popVCF`` #533
* Fix various bugs for memory handling of Picardtools and its executable in PR #534
* Fixed various issues with ``gsutils`` in PR #550

Removed
^^^^^^^

* ``gatk-register`` command removed from installing GATK PR #496

[6.1.1]
-------

* Fixed a bug with missing QC templates after ``pip install``


[6.1.0]
-------

Added
^^^^^
* CLI option to expand report generation for TGA and WES runs. Please see ``balsamic report deliver --help``
* BALSAMIC now generates a custom HTML report for TGA and WES cases.


[6.0.4]
-------

Changed
^^^^^^^

* Reduces MQ cutoff from 50 to 40 to only remove obvious artifacts PR #535
* Reduces AF cutoff from 0.02 to 0.01 PR #535

[6.0.3]
-------

Added
^^^^^

* ``config case`` subcommand now has ``--tumor-sample-name`` and ``--normal-sample-name``

Fixed
^^^^^

* Manta resource allocation is now properly set PR #523
* VarDict resource allocation in cluster.json increased (both core and time allocation) PR #523
* minimum memory request for GATK mutect2 and haplotypecaller is removed and max memory increased PR #523

[6.0.2]
-------

Added
^^^^^

* Document for Snakemake rule grammar PR #489


Fixed
^^^^^

* removed ``gatk3-register`` command from Dockerfile(s) PR #508


[6.0.1]
-------

Added
^^^^^
* A secondary path for latest jobids submitted to cluster (slurm and qsub) PR #465

[6.0.0]
-------

Added
^^^^^
* UMI workflow using Sentieon tools. Analysis run available via `balsamic run analysis --help` command. PR #359
* VCFutils to create VCF from flat text file. This is for internal purpose to generate validation VCF. PR #349
* Download option for hg38 (not validated) PR #407
* Option to disable variant callers for WES runs. PR #417

Fixed
^^^^^
* Missing cyvcf2 dependency, and changed conda environment for base environment PR #413
* Missing numpy dependency PR #426

Changed
^^^^^^^
* COSMIC db for hg19 updated to v90 PR #407
* Fastp trimming is now a two-pass trimming and adapter trimming is always enabled. This might affect coverage slightly PR #422
* All containers start with a clean environment #425
* All Sentieon environment variables are now added to config when workflow executes #425
* Branching model will be changed to gitflow

[5.1.0]
-------

Fixed
^^^^^
* Vardict-java version fixed. This is due to bad dependency and releases available on conda. Anaconda is not yet update with vardict 1.8, but vardict-java 1.8 is there. This causes various random breaks with Vardict's TSV output. #403

Changed
^^^^^^^
* Refactored Docker files a bit, preparation for decoupling #403

Removed
^^^^^^^
* In preparation for GATK4, IndelRealigner is removed #404


[5.0.1]
-------

Added
^^^^^
* Temp directory for various rules and workflow wide temp directory #396

Changed
^^^^^^^
* Refactored tags for housekeeper delivery to make them unique #395
* Increased core requirements for mutect2 #396
* GATK3.8 related utils run via jar file instead of gatk3 #396


[5.0.0]
-------

Added
^^^^^
* Config.json and DAG draph included in Housekeeper report #372
* New output names added to cnvkit_single and cnvkit_paired #372
* New output names added to vep.rule #372
* Delivery option to CLI and what to delivery with delivery params in rules that are needed to be delivered #376
* Reference data model with validation #371
* Added container path to install script #388

Changed
^^^^^^^
* Delivery file format simplified #376
* VEP rules have "all" and "pass" as output #376
* Downloaded reference structure changed #371
* genome/refseq.flat renamed to genome/refGene.flat #371
* reverted CNVKit to version 0.9.4 #390

Fixed
^^^^^
* Missing pygments to requirements.txt to fix travis CI #364
* Wildcard resolve for deliveries of vep_germline #374
* Missing index file from deliverables #383
* Ambiguous deliveries in vep_somatic and ngs_filters #387
* Updated documentation to match with installation #391

Removed
^^^^^^^
* Temp files removed from list of outputs in vep.rule #372
* samtools.rule and merged it with bwa_mem #375


[4.5.0]
-------

Added
^^^^^
* Models to build config case JSON. The models and descriptions of their contents can now be found
  in BALSAMIC/utils/models.py
* Added analysis_type to `report deliver` command
* Added report and delivery capability to Alignment workflow
* run_validate.sh now has -d to handle path to analysis_dir (for internal use only) #361

Changed
^^^^^^^

* Fastq files are no longer being copied as part of creation of the case config file.
  A symlink is now created at the destination path instead
* Config structure is no longer contained in a collestion of JSON files.
  The config models are now built using Pydantic and are contained in BALSAMIC/utils/models.py

Removed
^^^^^^^

* Removed command line option "--fastq-prefix" from config case command
* Removed command line option "--config-path" from config case command.
  The config is now always saved with default name "case_id.json"
* Removed command line option "--overwrite-config" from config-case command
  The command is now always executed with "--overwrite-config True" behavior

Refactored
^^^^^^^^^^

* Refactored BALSAMIC/commands/config/case.py:
  Utility functions are moved to BALSAMIC/utils/cli.py
  Models for config fields can be found at BALSAMIC/utils/models.py
  Context aborts and logging now contained in pilot function
  Tests created to support new architecture
* Reduce analysis directory's storage

Fixed
^^^^^
* Report generation warnings supressed by adding workdirectory
* Missing tag name for germline annotated calls #356
* Bind path is not added as None if analysis type is wgs #357
* Changes vardict to vardict-java #361


[4.4.0]
-------

Added
^^^^^

* pydantic to validate various models namely variant caller filters

Changed
^^^^^^^

* Variant caller filters moved into pydantic
* Install script and setup.py
* refactored install script with more log output and added a conda env suffix option
* refactored docker container and decoupled various parts of the workflow


[4.3.0]
-------


Added
^^^^^

* Added cram files for targeted sequencing runs fixes #286
* Added `mosdepth` to calculate coverage for whole exome and targeted sequencing
* Filter models added for tumor-only mode
* Enabling adapter trim enables pe adapter trim option for fastp
* Annotate germline variant calls
* Baitset name to picard hsmetrics

Deprecated
^^^^^^^^^^

* Sambamba coverage and rules will be deprecated

Fixed
^^^^^

* Fixed latest tag in install script
* Fixed lack of naming final annotated VCF TUMOR/NORMAL


Changed
^^^^^^^

* Increased run time for various slurm jobs fixes #314
* Enabled SV calls for VarDict tumor-only
* Updated `ensembl-vep` to v100.2

[4.2.4]
-------


Fixed
^^^^^

* Fixed sort issue with bedfiles after 100 slop


[4.2.3]
-------

Added
^^^^^


* Added Docker container definition for release and bumpversion

Changed
^^^^^^^


* Quality of life change to rtfd docs

Fixed
^^^^^


* Fix Docker container with faulty git checkout

[4.2.2]
-------

Added
^^^^^


* Add "SENTIEON_TMPDIR" to wgs workflow

[4.2.1]
-------

Changed
^^^^^^^


* Add docker container pull for correct version of install script

[4.2.0]
-------

Added
^^^^^


* CNV output as VCF
* Vep output for PASSed variants
* Report command with status and delivery subcommands

Changed
^^^^^^^


* Bed files are slopped 100bp for variant calling fix #262
* Disable vcfmerge
* Picard markduplicate output moved from log to output
* Vep upgraded to 99.1
* Removed SVs from vardict
* Refactored delivery plugins to produce a file with list of output files from workflow
* Updated snakemake to 5.13

Fixed
^^^^^


* Fixed a bug where threads were not sent properly to rules

Removed
^^^^^^^


* Removed coverage annotation from mutect2
* Removed source deactivate from rules to suppress conda warning
* Removed ``plugins delivery`` subcommand
* Removed annotation for germline caller results

[4.1.0]
-------

Added
^^^^^


* VEP now also produces a tab delimited file
* CNVkit rules output genemetrics and gene break file
* Added reference genome to be able to calculate AT/CG dropouts by Picard
* coverage plot plugin part of issue #75
* callable regions for CNV calling of tumor-only

Changed
^^^^^^^


* Increased time for indel realigner and base recalib rules
* decoupled vep stat from vep main rule
* changed qsub command to match UGE
* scout plugin updated

Fixed
^^^^^


* WGS qc rules - updated with correct options
  (picard - CollectMultipleMetrics, sentieon - CoverageMetrics)
* Log warning if WES workflow cannot find SENTIEON* env variables
* Fixes issue with cnvkit and WGS samples #268
* Fix #267 coverage issue with long deletions in vardict

[4.0.1] - 2019-11-08
--------------------

Added
^^^^^


* dependencies for workflow report
* sentieon variant callers germline and somatic for wes cases

Changed
^^^^^^^


* housekeeper file path changed from basename to absolute
* scout template for sample location changed from delivery_report to scout
* rule names added to benchmark files

[4.0.0] - 2019-11-04
--------------------

SGE qsub support release

Added
^^^^^


* ``install.sh`` now also downloads latest container
* Docker image for balsamic as part of ci
* Support for qsub alongside with slurm on ``run analysis --profile``

Changed
^^^^^^^


* Documentation updated
* Test fastq data and test panel bed file with real but dummy data

[3.3.1] - 2019-10-28
--------------------

Fixed
^^^^^


* Various links for reference genome is updated with working URL
* Config reference command now print correct output file

[3.3.0] - 2019-10-24
--------------------

somatic vcfmerge release

Added
^^^^^


* QC metrics for WGS workflow
* refGene.txt download to reference.json and reference workflow
* A new conda environment within container
* A new base container built via Docker (centos7:miniconda3_4_6_14)
* VCFmerge package as VCF merge rule (https://github.com/hassanfa/VCFmerge)
* A container for develop branch
* Benchmark rules to variant callers

Changed
^^^^^^^


* SLURM resource allocation for various variancalling rules optimized
* mergetype rule updated and only accepts one single tumor instead of multiple

[3.2.3] - 2019-10-24
--------------------

Fixed
^^^^^


* Removed unused output files from cnvkit which caused to fail on targetted analysis

[3.2.2] - 2019-10-23
--------------------

Fixed
^^^^^


* Removed target file from cnvkit batch

[3.2.1] - 2019-10-23
--------------------

Fixed
^^^^^


* CNVkit single missing reference file added

[3.2.0] - 2019-10-11
--------------------

Adds:
^^^^^


* CNVkit to WGS workflow
* get_thread for runs

Changed:
^^^^^^^^


* Optimized resources for SLURM jobs

Removed:
^^^^^^^^


* Removed hsmetrics for non-mark duplicate bam files

[3.1.4] - 2019-10-08
--------------------

Fixed
^^^^^


* Fixes a bug where missing capture kit bed file error for WGS cases

[3.1.3] - 2019-10-07
--------------------

Fixed
^^^^^


* benchmark path bug issue #221

[3.1.2] - 2019-10-07
--------------------

Fixed
^^^^^


* libreadline.so.6 symlinking and proper centos version for container

[3.1.1] - 2019-10-03
--------------------

Fixed
^^^^^


* Proper tag retrieval for release
  ### Changed
* BALSAMIC container change to latest and version added to help line

[3.1.0] - 2019-10-03
--------------------

TL;DR:


* QoL changes to WGS workflow
* Simplified installation by moving all tools to a container

Added
^^^^^


* Benchmarking using psutil
* ML variant calling for WGS
* ``--singularity`` option to ``config case`` and ``config reference``

Fixed
^^^^^


* Fixed a bug with boolean values in analysis.json

Changed
^^^^^^^


* ``install.sh`` simplified and will be depricated
* Singularity container updated
* Common somatic and germline variant callers are put in single file
* Variant calling workflow and analysis config files merged together

Removed
^^^^^^^


* ``balsamic install`` is removed
* Conda environments for py36 and py27 are removed

[3.0.1] - 2019-09-11
--------------------

Fixed
^^^^^


* Permissions on ``analysis/qc`` dir are 777 now

[3.0.0] - 2019-09-05
--------------------

This is major release.
TL;DR:


* Major changes to CLI. See documentation for updates.
* New additions to reference generation and reference config file generation and complete overhaul
* Major changes to reposityory structure, conda environments.

Added
^^^^^


* Creating and downloading reference files: ``balsamic config reference`` and ``balsamic run reference``
* Container definitions for install and running BALSAMIC
* Bunch of tests, setup coveralls and travis.
* Added Mutliqc, fastp to rule utilities
* Create Housekeeper and Scout files after analysis completes
* Added Sentieon tumor-normal and tumor only workflows
* Added trimming option while creating workflow
* Added multiple tumor sample QC analysis
* Added pindle for indel variant calling
* Added Analysis finish file in the analysis directory

Fixed
^^^^^


* Multiple fixes to snakemake rules

Changed
^^^^^^^


* Running analysis through: ``balsamic run analysis``
* Cluster account and email info added to ``balsamic run analysis``
* ``umi`` workflow through ``--umi`` tag. [workflow still in evaluation]
* ``sample-id`` replaced by ``case-id``
* Plan to remove FastQC as well

Removed
^^^^^^^


* ``balsamic config report`` and ``balsamic report``
* ``sample.config`` and ``reference.json`` from config directory
* Removed cutadapt from workflows

[2.9.8] - 2019-01-01
--------------------

Fixed
^^^^^


* picard hsmetrics now has 50000 cov max
* cnvkit single wildcard resolve bug fixed

[2.9.7] - 2019-02-28
--------------------

Fixed
^^^^^


* Various fixes to umi_single mode
* analysis_finish file does not block reruns anymore
* Added missing single_umi to analysis workflow cli

Changed
^^^^^^^


* vardict in single mode has lower AF threshold filter (0.005 -> 0.001)

[2.9.6] - 2019-02-25
--------------------

Fixed
^^^^^


* Reference to issue #141, fix for 3 other workflows
* CNVkit rule update for refflat file

[2.9.5] - 2019-02-25
--------------------

Added
^^^^^


* An analysis finish file is generated with date and time inside (%Y-%M-%d T%T %:z)

[2.9.4] - 2019-02-13
--------------------

Fixed
^^^^^


* picard version update to 2.18.11 github.com/hassanfa/picard

[2.9.3] - 2019-02-12
--------------------

Fixed
^^^^^


* Mutect single mode table generation fix
* Vardict single mode MVL annotation fix

[2.9.2] - 2019-02-04
--------------------

Added
^^^^^


* CNVkit single sample mode now in workflow
* MVL list from cheng et al. 2015 moved to assets

[2.9.1] - 2019-01-22
--------------------

Added
^^^^^


* Simple table for somatic variant callers for single sample mode added

Fixed
^^^^^


* Fixes an issue with conda that unset variables threw an error issue #141

[2.9.0] - 2019-01-04
--------------------

Changed
^^^^^^^


* Readme structure and example
* Mutect2's single sample output is similar to paired now
* cli path structure update

Added
^^^^^


* test data and sample inputs
* A dag PDF will be generated when config is made
* umi specific variant calling

[2.8.1] - 2018-11-28
--------------------

Fixed
^^^^^


* VEP's perl module errors
* CoverageRep.R now properly takes protein_coding transcatipts only

[2.8.0] - 2018-11-23
--------------------

UMI single sample align and QC

Added
^^^^^


* Added rules and workflows for UMI analysis: QC and alignment

[2.7.4] - 2018-11-23
--------------------

Germline single sample

Added
^^^^^


* Germline single sample addition
  ### Changed
* Minor fixes to some rules to make them compatible with tumor mode

[2.7.3] - 2018-11-20
--------------------

Fixed
^^^^^


* Various bugs with DAG to keep popvcf and splitbed depending on merge bam file
* install script script fixed and help added

[2.7.2] - 2018-11-15
--------------------

Changed
^^^^^^^


* Vardict, Strelka, and Manta separated from GATK best practice pipeline

[2.7.1] - 2018-11-13
--------------------

Fixed
^^^^^


* minro bugs with strelka_germline and freebayes merge
  ### Changed
* removed ERC from haplotypecaller

[2.7.0] - 2018-11-08
--------------------

Germline patch

Added
^^^^^


* Germline caller tested and added to the paired analysis workflow: Freebayes, HaplotypeCaller, Strelka, Manta

Changed
^^^^^^^


* Analysis config files updated
* Output directory structure changed
* vep rule is now a single rule
* Bunch of rule names updated and shortened, specifically in Picard and GATK
* Variant caller rules are all updated and changed
* output vcf file names are now more sensible: {SNV,SV}.{somatic,germline}.sampleId.variantCaller.vcf.gz
* Job limit increased to 300

Removed
^^^^^^^


* removed bcftools.rule for var id annotation

Changed
^^^^^^^

Fixed
^^^^^

[2.6.3] - 2018-11-01
--------------------

Changed
^^^^^^^


* Ugly and godforsaken ``runSbatch.py`` is now dumping sacct files with job IDs. Yikes!

[2.6.2] - 2018-10-31
--------------------

Fixed
^^^^^


* added ``--fastq-prefix`` option for ``config sample`` to set fastq prefix name. Linking is not changed.

[2.6.1] - 2018-10-29
--------------------

Fixed
^^^^^


* patched a bug for copying results for strelka and manta which was introduced in ``2.5.0``

[2.5.0] - 2018-10-22
--------------------

Changed
^^^^^^^


* ``variant_panel`` changed to ``capture_kit``
* sample config file takes balsamic version
* bioinfo tool config moved bioinfotool to cli_utils from ``config report``

Added
^^^^^


* bioinfo tool versions is now added to analysis config file

[2.4.0] - 2018-10-22
--------------------

Changed
^^^^^^^


* ``balsamic run`` has 3 stop points: paired variant calling, single mode variant calling, and QC/Alignment mode.
* ``balsamic run [OPTIONS] -S ...`` is depricated, but it supersedes ``analysis_type`` mode if provided.

[2.3.3] - 2018-10-22
--------------------

Added
^^^^^


* CSV output for variants in each variant caller based on variant filters
* DAG image of workflow
  ### Changed
* Input for variant filter has a default value
* ``delivery_report`` is no created during config generation
* Variant reporter R script cmd updated in ``balsamic report``

[2.3.2] - 2018-10-19
--------------------

Changed
^^^^^^^


* Fastq files are now always linked to ``fastq`` directory within the analysis directory

Added
^^^^^


* ``balsamic config sample`` now accepts individual files and paths. See README for usage.

[2.3.1] - 2018-09-25
--------------------

Added
^^^^^


* CollectHSmetric now run twice for before and after markduplicate

[2.3.0] - 2018-09-25
--------------------

Changed
^^^^^^^


* Sample config file now includes a list of chromosomes in the panel bed file

Fixed
^^^^^


* Non-matching chrom won't break the splitbed rule anymore
* collectqc rules now properly parse tab delimited metric files

[2.2.0] - 2018-09-11
--------------------

Added
^^^^^


* Coverage plot to report
* target coverage file to report json
* post-cutadapt fastqc to collectqc
* A header to report pdf
* list of bioinfo tools used in the analysis added to report
  ### Changed
* VariantRep.R now accepts multiple inputs for each parameter (see help)
* AF values for MSKIMPACT config
  ### Fixed
* Output figure for coverageplot is now fully square :-)

[2.1.0] - 2018-09-11
--------------------

Added
^^^^^


* normalized coverage plot script
* fastq file IO check for config creation
* added qos option to ``balsamic run``
  ### Fixed
* Sambamba depth coverage parameters
* bug with picard markduplicate flag

[2.0.2] - 2018-09-11
--------------------

Added
^^^^^


* Added qos option for setting qos to run jobs with a default value of low

[2.0.1] - 2018-09-10
--------------------

Fixed
^^^^^


* Fixed package dependencies with vep and installation

[2.0.0] - 2018-09-05
--------------------

Variant reporter patch and cli update

Added
^^^^^


* Added ``balsamic config sample`` and ``balsamic config report`` to generate run analysis and reporting config
* Added ``VariantRep.R`` script to information from merged variant table: variant summry, TMB, and much more
* Added a workflow for single sample mode alignment and QC only
* Added QC skimming script to qccollect to generate nicely formatted information from picard
  ### Changed
* Change to CLI for running and creating config
* Major overhaul to coverage report script. It's now simpler and more readable!
  ### Fixed
* Fixed sambamba depth to include mapping quality
* Markduplicate now is now by default on marking mode, and will NOT remove duplicates
* Minor formatting and script beautification happened

[1.13.1] - 2018-08-17
---------------------

Fixed
^^^^^


* fixed a typo in MSKMVL config
* fixed a bug in strelka_simple for correct column orders

[1.13.0] - 2018-08-10
---------------------

Added
^^^^^


* rule for all three variant callers for paired analysis now generate a simple VCF file
* rule for all three variant callers for paired analysis to convert VCF into table format
* MVL config file and MVL annotation to VCF calls for SNV/INDEL callers
* CALLER annotation added to SNV/INDEL callers
* exome specific option for strelka paired
* create_config subcommand is now more granular, it accepts all enteries from sample.json as commandline arguments
* Added tabQuery to the assets as a tool to query the tabulated output of summarized VCF
* Added MQ annotation field to Mutect2 output see #67
  ### Changed
* Leaner VCF output from mutect2 with coverage and MQ annotation according to #64
* variant ids are now updated from simple VCF file
  ### Fixed
* Fixed a bug with sambamba depth coverage reporting wrong exon and panel coverage see #68
* The json output is now properly formatted using yapf
* Strelka rule doesn't filter out PASS variants anymore fixes issue #63

[1.12.0] - 2018-07-06
---------------------

Coverage report patch

Added
^^^^^


* Added a new script to retrieve coverage report for a list of gene(s) and transcripts(s)
* Added sambamba exon depth rule for coverage report
* Added a new entry in reference json for exon bed file, this file generated using: https://github.com/hassanfa/GFFtoolkit
  ### Changed
* sambamba_depth rule changed to sambama_panel_depth
* sambamba depth now has fix-mate-overlaps parameter enabled
* sambamba string filter changed to ``unmapped or mate\_is\_unmapped) and not duplicate and not failed\_quality\_control``.
* sambamba depth for both panel and exon work on picard flag (rmdup or mrkdup).
  ### Fixed
* Fixed sambamba panel depth rule for redundant coverage parameter

[1.11.0] - 2018-07-05
---------------------

create config patch for single and paired mode

Changed
^^^^^^^


* create_config is now accepting a paired|single mode instead of analysis json template (see help for changes). It is
  not backward compatible
  ### Added
* analysis_{paired single}.json for creating config. Analysis.json is now obsolete.
  ### Fixed
* A bug with writing output for analysis config, and creating the path if it doesn't exist.
* A bug with manta rule to correctly set output files in config.
* A bug that strelka was still included in sample analysis.

[1.10.0] - 2018-06-07
---------------------

Added
^^^^^


* Markduplicate flag to analysis config

[1.9.0] - 2018-06-04
--------------------

Added
^^^^^


* Single mode for vardict, manta, and mutect.
* merge type for tumor only
  ### Changed
* Single mode variant calling now has all variant calling rules
  ### Fixed
* run_analaysis now accepts workflows for testing pyrposes

[1.8.0] - 2018-06-01
--------------------

Changed
^^^^^^^


* picard create bed interval rule moved into collect hsmetric
* split bed is dependent on bam merge rule
* vardict env now has specific build rather than URL download (conda doesn't support URLs anymore)
  ### Fixed
* new logs and scripts dirs are not re-created if they are empty

[1.7.0] - 2018-05-31
--------------------

Added
^^^^^


* A source altered picard to generated more quality metrics output is added to installation and rules

[1.6.0] - 2018-05-30
--------------------

Added
^^^^^


* report subcommand for generating a pdf report from a json input file
* Added fastqc after removing adapter
  ### Changed
* Markduplicate now has both REMOVE and MARK (rmdup vs mrkdup)
* CollectHSMetrics now has more steps on PCT_TARGET_BASES

[1.5.0] - 2018-05-28
--------------------

Changed
^^^^^^^


* New log and script directories are now created for each re-run
  ### Fixed
* Picardtools' memory issue addressed for large samples

[1.4.0] - 2018-05-18
--------------------

Added
^^^^^


* single sample analysis mode
* alignment and insert size metrics are added to the workflow
  ### Changed
* collectqc and contest have their own rule for paired (tumor vs normal) and single (tumor only) sample.

[1.3.0] - 2018-05-13
--------------------

Added
^^^^^


* bed file for panel analysis is now mandatory to create analaysis config

[1.2.3] - 2018-05-13
--------------------

Changed
^^^^^^^


* vep execution path
* working directory for snakemake

[1.2.2] - 2018-05-04
--------------------

Added
^^^^^


* sbatch submitter and cluster config now has an mail field
  ### Changed
* ``create_config`` now only requires sample and output json. The rest are optional

[1.2.0] - 2018-05-02
--------------------

Added
^^^^^


* snakefile and cluster config in run analysis are now optional with a default value

[1.1.2] - 2018-04-27
--------------------

Fixed
^^^^^


* vardict installation was failing without conda-forge channel
* gatk installation was failing without correct jar file

[1.1.1] - 2018-04-27
--------------------

Fixed
^^^^^


* gatk-register tmp directory

[1.1.0] - 2018-04-26
--------------------

Added
^^^^^


* create config sub command added as a new feature to create input config file
* templates to generate a config file for analysis added
* code style template for YAPF input created. see: https://github.com/google/yapf
* vt conda env added

Changed
^^^^^^^


* install script changed to create an output config
* README updated with usage

Fixed
^^^^^


* fastq location for analysis config is now fixed
* lambda rules removed from cutadapt and fastq

[1.0.3-rc2] - 2018-04-18
------------------------

Added
^^^^^


* Added sbatch submitter to handle it outside snakemake
  ### Changed
* sample config file structure changed
* coding styles updated

[1.0.2-rc2] - 2018-04-17
------------------------

Added
^^^^^


* Added vt environment
  ### Fixed
* conda envs are now have D prefix instead of P (develop vs production)
* install_conda subcommand now accepts a proper conda prefix

[1.0.1-rc2] - 2018-04-16
------------------------

Fixed
^^^^^


* snakemake rules are now externally linked

[1.0.0-rc2] - 2018-04-16
------------------------

Added
^^^^^


* run_analysis subcommand
* Mutational Signature R script with CLI
* unittest to install_conda
* a method to semi-dynamically retrieve suitable conda env for each rule

Fixed
^^^^^


* install.sh updated with gatk and proper log output
* conda environments updated
* vardict now has its own environment and it should not raise anymore errors

[1.0.0-rc1] - 2018-04-05
------------------------

Added
^^^^^


* install.sh to install balsamic
* balsamic barebone cli
* subcommand to install required environments
* README.md updated with basic installation instructions

Fixed
^^^^^


* conda environment yaml files<|MERGE_RESOLUTION|>--- conflicted
+++ resolved
@@ -1,13 +1,6 @@
-<<<<<<< HEAD
-[X.X.X]
+[17.0.1]
 --------
 
-Fixed:
-^^^^^^
-* fixed bug in panel sex-prediction script when no targets in y-chromosome exists in panel
-=======
-[17.0.1]
-
 Added:
 ^^^^^^
 
@@ -19,7 +12,8 @@
 
 Fixed:
 ^^^^^^
->>>>>>> c539ea05
+
+* fixed bug in panel sex-prediction script when no targets in y-chromosome exists in panel https://github.com/Clinical-Genomics/BALSAMIC/pull/1563
 
 
 [17.0.0]
