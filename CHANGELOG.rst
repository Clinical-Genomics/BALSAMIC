--- conflicted
+++ resolved
@@ -1,8 +1,4 @@
-<<<<<<< HEAD
-[7.X.X]
-=======
 [8.0.0]
->>>>>>> 15ee3867
 -------
 
 Added:
@@ -15,11 +11,7 @@
 * ``tabix v0.2.6`` to ``delly`` container #644
 * Passed SV calls from Manta to clinical delivery
 * An extra filter to VarDict tumor-normal to remove variants with STATUS=Germline, all other will still be around
-<<<<<<< HEAD
-* Added ``vcf2cytosure``` to annotate container
-=======
 * Added ``vcf2cytosure`` to annotate container
->>>>>>> 15ee3867
 * ``git`` to the container definition
 * prepare_delly_exclusion rule
 * Installation of ``PureCN`` rpackage in ``cnvkit`` container
