<<<<<<< HEAD
=======
[14.0.0]
-------

Added:
^^^^^^
* bcftools filters for `PR:SR` evidence in Manta calls https://github.com/Clinical-Genomics/BALSAMIC/pull/1371
* `--exome` argument to Manta runs in TGA cases https://github.com/Clinical-Genomics/BALSAMIC/pull/1371
* MultiQC intermediate files to deliverables https://github.com/Clinical-Genomics/BALSAMIC/pull/1388

Removed:
^^^^^^^^
* Extra bcftools filters that allows MaxDepth filtered variants in the final SV VCF https://github.com/Clinical-Genomics/BALSAMIC/pull/1371
* Unused arguments from `delivery.py` https://github.com/Clinical-Genomics/BALSAMIC/pull/1388

Fixed:
^^^^^^
* ASCAT-Ngs container https://github.com/Clinical-Genomics/BALSAMIC/pull/1395
* bcftools in manta_tumor_normal uses correct column for tumor read filtering https://github.com/Clinical-Genomics/BALSAMIC/pull/1400


>>>>>>> 22ba6c41
[13.0.1]
-------

Added:
^^^^^^
* Sleep rule before start to fix key_error https://github.com/Clinical-Genomics/BALSAMIC/pull/1311

<<<<<<< HEAD
=======
Fixed:
^^^^^^
* Missing `__init__.py` in `snakemake_rules` folders https://github.com/Clinical-Genomics/BALSAMIC/pull/1383
>>>>>>> 22ba6c41

[13.0.0]
-------

Added:
^^^^^^
* Fastq concatenation https://github.com/Clinical-Genomics/BALSAMIC/pull/1069
* `CADD` SNV references https://github.com/Clinical-Genomics/BALSAMIC/pull/1126
* `CADD` SNV annotation https://github.com/Clinical-Genomics/BALSAMIC/pull/1150
* Samtools `stats`, `flagstat`, `idxstat` to WGS workflow https://github.com/Clinical-Genomics/BALSAMIC/pull/1176
* Functionality for dynamically assigning fastq-info to sample dict in config from input fastq-dir https://github.com/Clinical-Genomics/BALSAMIC/pull/1176
* Annotate SNVs with cancer germline SNV observations from Loqusdb https://github.com/Clinical-Genomics/BALSAMIC/pull/1178
* Annotate SNVs with somatic SNV observations from Loqusdb https://github.com/Clinical-Genomics/BALSAMIC/pull/1187
* Tests for Annotation with Cancer germline, somatic and clinical observations, and swegen frequencies https://github/Clinical-Genomics/BALSAMIC/pull/1190
* Annotate SVs with somatic SV observations from Loqusdb https://github.com/Clinical-Genomics/BALSAMIC/pull/1194
* Support singularity bind paths with different destination directories https://github/Clinical-Genomics/BALSAMIC/pull/1211
* Added `--rerun-trigger mtime` option to Snakemake command https://github.com/Clinical-Genomics/BALSAMIC/pull/1217
* `CADD` container https://github.com/Clinical-Genomics/BALSAMIC/pull/1222
* Container ettiquette to ReadtheDocs https://github.com/Clinical-Genomics/BALSAMIC/pull/1232
* `htslib` (samtools, bcftools tabix) container https://github.com/Clinical-Genomics/BALSAMIC/pull/1234
* Release version support for cache generation https://github.com/Clinical-Genomics/BALSAMIC/pull/1231
* `CADD` scores for INDELs https://github.com/Clinical-Genomics/BALSAMIC/pull/1238
* `CADD` reference to tests https://githuc.com/Clinical-Genomics/BALSAMIC/pull/1241
* Add cache version option to config case https://github.com/Clinical-Genomics/BALSAMIC/pull/1244
* `cnvkit` container https://github.com/Clinical-Genomics/BALSAMIC/pull/1252
* `PureCN` container https://github.com/Clinical-Genomics/BALSAMIC/pull/1255
* `GATK` container https://github.com/Clinical-Genomics/BALSAMIC/pull/1266
* Resolved FASTQ paths to sample dictionary (balsamic logging) https://github.com/Clinical-Genomics/BALSAMIC/pull/1275
* Picard HsMetrics and CollectGcBiasMetrics for WGS https://github.com/Clinical-Genomics/BALSAMIC/pull/1288
* `LOH` to TGA workflow https://github.com/Clinical-Genomics/BALSAMIC/pull/1278
* CNVs from PureCN to TGA workflow https://github.com/Clinical-Genomics/BALSAMIC/pull/1278
* Command-line arguments and rules for creation of GENS files https://github.com/Clinical-Genomics/BALSAMIC/pull/1279
* Somatic and germline Loqusdb annotation to ReadtheDocs https://github.com/Clinical-Genomics/BALSAMIC/pull/1317
* Postprocess step before VarDict in TGA https://github.com/Clinical-Genomics/BALSAMIC/pull/1332
* CNV report for TGA workflow https://github.com/Clinical-Genomics/BALSAMIC/pull/1339
* `wkhtmltopdf` to system requirements https://github.com/Clinical-Genomics/BALSAMIC/pull/1339
* Store WGS CNV report plots https://github.com/Clinical-Genomics/BALSAMIC/pull/1347


Changed:
^^^^^^^^
* Changed CN header field in cnvpytor in cnvpytor_tumor_only to be Float instead of Integer https://github.com/Clinical-Genomics/BALSAMIC/pull/1182
* Changed samples in case_config.json from being a dict to a list of dicts  https://github.com/Clinical-Genomics/BALSAMIC/pull/1176
* Updated snakemake version to 7.25.0 https://github.com/Clinical-Genomics/BALSAMIC/pull/1099
* Updated cryptography version to 41.0.1 https://github.com/Clinical-Genomics/BALSAMIC/pull/1173
* Refactor bam and fastq inputs in snakemake to call pydantic model functions https://github.com/Clinical-Genomics/BALSAMIC/pull/1176
* Standardised alignment workflows to WGS-workflow https://github.com/Clinical-Genomics/BALSAMIC/pull/1176
* Implemented parallel trimming and alignment in all workflows per lane https://github.com/Clinical-Genomics/BALSAMIC/pull/1176
* All bam-QC tools take the final dedup.realign bamfile as input https://github.com/Clinical-Genomics/BALSAMIC/pull/1176
* Validation of pydantic models done both during config and run https://github.com/Clinical-Genomics/BALSAMIC/pull/1176
* Refactored fastp rules, and changed order of UMI-trimming and quality trimming https://github.com/Clinical-Genomics/BALSAMIC/pull/1176
* Fix pydantic version (<2.0) https://github.com/Clinical-Genomics/BALSAMIC/pull/1191
* Refactor constants https://github.com/Clinical-Genomics/BALSAMIC/pull/1174
* Move models to their own folder https://github.com/Clinical-Genomics/BALSAMIC/pull/1176
* Balsamic init workflow refactoring https://github.com/Clinical-Genomics/BALSAMIC/pull/1188
* Updated cryptography version to 41.0.2 https://github.com/Clinical-Genomics/BALSAMIC/pull/1205
* Refactor snakemake executable command generation https://github/Clinical-Genomics/BALSAMIC/pull/1211
* Updated Python version to 3.11 and its dependencies https://github.com/Clinical-Genomics/BALSAMIC/pull/1216
* Tools versions in doc https:/github.com/Clinical-Genomics/BALSAMIC/pull/1239
* Reuse common Balsamic CLI options https://github.com/Clinical-Genomics/BALSAMIC/pull/1242
* Update `reference.json` file to use relative paths https://github.com/Clinical-Genomics/BALSAMIC/pull/1251
* Update pydantic to v2 while maintaining support for v1 models https://github.com/Clinical-Genomics/BALSAMIC/pull/1253
* `PCT_PF_READS_IMPROPER_PAIRS` QC threshold lowered to 5% https://github.com/Clinical-Genomics/BALSAMIC/issues/1265
* Migrate Metrics models to pydantic v2 https://github.com/Clinical-Genomics/BALSAMIC/pull/1270
* Migrate Snakemake models to pydantic v2 https://github.com/Clinical-Genomics/BALSAMIC/pull/1268
* Migrate Cache models to pydantic v2 https://github.com/Clinical-Genomics/BALSAMIC/pull/1274
* Made BALSAMIC compatible with multiple PON creation workflows https://github.com/Clinical-Genomics/BALSAMIC/pull/1279
* Use StrEnum from python enum https://github.com/Clinical-Genomics/BALSAMIC/pull/1303
* Renamed final cram bamfile to format `<tumor/normal>.<LIMS_ID>.cram` https://github.com/Clinical-Genomics/BALSAMIC/pull/1307
* Updated snakemake version to 7.32.4 https://github.com/Clinical-Genomics/BALSAMIC/pull/1308
* Migrate analysis models to pydantic v2 https://github.com/Clinical-Genomics/BALSAMIC/pull/1306
* Split analysis model into config and params models https://github.com/Clinical-Genomics/BALSAMIC/pull/1306
* Renamed name in sample column of final clincial vcfs https://github.com/Clinical-Genomics/BALSAMIC/pull/1310
* Update Gens HK tags https://github.com/Clinical-Genomics/BALSAMIC/pull/1319
* Increased memory and threads for VarDict https://github.com/Clinical-Genomics/BALSAMIC/pull/1332
* Updated ReadtheDocs with GENS and structural pipeline changes https://github.com/Clinical-Genomics/BALSAMIC/pull/1327
* Migrate WGS CNV report generation to pypdf & pdfkit https://github.com/Clinical-Genomics/BALSAMIC/pull/1346

Fixed:
^^^^^^
* vcf2cytosure container https://github.com/Clinical-Genomics/BALSAMIC/pull/1159
* Link external fastqs to case folder & create case directory https://github.com/Clinical-Genomics/BALSAMIC/pull/1195
* vcf2cytosure container missing constants https://github.com/Clinical-Genomics/BALSAMIC/pull/1198
* Bash commands in vep_somatic_clinical_snv https://github.com/Clinical-Genomics/BALSAMIC/pull/1200
* Fix SVDB annotation intermediate rule https://github.com/Clinical-Genomics/BALSAMIC/pull/1218
* Broken documentation links https://github.com/Clinical-Genomics/BALSAMIC/pull/1226
* Updated contributors in main README https://github.com/Clinical-Genomics/BALSAMIC/pull/1237
* CNVpytor container https://github.com/Clinical-Genomics/BALSAMIC/pull/1246
* Restored balsamic container in UMI concatenation rule https://github.com/Clinical-Genomics/BALSAMIC/pull/1261
* CNVpytor container, fixing numpy version https://github.com/Clinical-Genomics/BALSAMIC/pull/1273
* QC workflow store https://github.com/Clinical-Genomics/BALSAMIC/pull/1295
* MultiQC rule missing input files https://github.com/Clinical-Genomics/BALSAMIC/pull/1321
* `gens_preprocessing` rule missing python directive https://github.com/Clinical-Genomics/BALSAMIC/pull/1322
* CADD annotations container path and code smells https://github.com/Clinical-Genomics/BALSAMIC/pull/1323
* Sonarcloud reported issues https://github.com/Clinical-Genomics/BALSAMIC/pull/1348
* Loqusdb SV annotation somatic fields https://github.com/Clinical-Genomics/BALSAMIC/pull/1354

Removed:
^^^^^^^^
* Config folder https://github.com/Clinical-Genomics/BALSAMIC/pull/1175
* Quality trimming of fastqs for UMI workflow https://github.com/Clinical-Genomics/BALSAMIC/pull/1176
* Balsamic container https://github.com/Clinical-Genomics/BALSAMIC/pull/1230
* Plugin CLI https://github.com/Clinical-Genomics/BALSAMIC/pull/1245
* Realignment step for TGA workflow https://github.com/Clinical-Genomics/BALSAMIC/pull/1272
* Archived/outdated workflows and scripts https://github.com/Clinical-Genomics/BALSAMIC/pull/1296
* Sed command to convert CNVpytor integer to float, deprecated by updated CNVpytor version https://github.com/Clinical-Genomics/BALSAMIC/pull/1310
* Removed max AF 1 filter from bcftools https://github.com/Clinical-Genomics/BALSAMIC/pull/1338
* Extra samtools sort command from WGS cases https://github.com/Clinical-Genomics/BALSAMIC/pull/1334

[12.0.2]
--------

Fixed:
^^^^^^
* Missing `Number` in VCF header for SVs https://github.com/Clinical-Genomics/BALSAMIC/pull/1203

Changed:
^^^^^^^^
* Fix cyvcf2 to version 0.30.22 https://github.com/Clinical-Genomics/BALSAMIC/pull/1206
* Fix pydantic version (<2.0) https://github.com/Clinical-Genomics/BALSAMIC/pull/1206
* Update varcall-cnvkit container versions https://github.com/Clinical-Genomics/BALSAMIC/pull/1207

[12.0.1]
--------

Added:
^^^^^^
* WGS QC criteria for `PCT_PF_READS_IMPROPER_PAIRS` (condition: <= 0.1) https://github.com/Clinical-Genomics/BALSAMIC/pull/1164

Fixed:
^^^^^^
* Logged version of Delly (changing it to v1.0.3)  https://github.com/Clinical-Genomics/BALSAMIC/pull/1170

[12.0.0]
--------

Added:
^^^^^^
* PIP specific missing tools to config https://github.com/Clinical-Genomics/BALSAMIC/pull/1096
* Filtering script to remove normal variants from TIDDIT https://github.com/Clinical-Genomics/BALSAMIC/pull/1120
* Store TMB files in HK https://github.com/Clinical-Genomics/BALSAMIC/pull/1144

Changed:
^^^^^^^^
* Fixed all conda container dependencies https://github.com/Clinical-Genomics/BALSAMIC/pull/1096
* Changed --max_sv_size in VEP params to the size of chr1 for hg19 https://github.com/Clinical-Genomics/BALSAMIC/pull/1124
* Increased time-limit for sambamba_exon_depth and picard_markduplicates to 6 hours https://github.com/Clinical-Genomics/BALSAMIC/pull/1143
* Update cosmicdb to v97 https://github.com/Clinical-Genomics/BALSAMIC/pull/1147
* Updated read the docs with the changes relevant to mention https://github.com/Clinical-Genomics/BALSAMIC/pull/1153

Fixed:
^^^^^^
* Update cryptography version (39.0.1) due to security alert https://github.com/Clinical-Genomics/BALSAMIC/pull/1087
* Bump cryptography to v40.0.2 and gsutil to v5.23 https://github.com/Clinical-Genomics/BALSAMIC/pull/1154
* Pytest file saved in balsamic directory https://github.com/Clinical-Genomics/BALSAMIC/pull/1093
* Fix varcall_py3 container bcftools dependency error https://github.com/Clinical-Genomics/BALSAMIC/pull/1097
* AscatNgs container https://github.com/Clinical-Genomics/BALSAMIC/pull/1155

[11.2.0]
--------

Fixed:
^^^^^^
* Number of variants are increased with triallelic_site https://github.com/Clinical-Genomics/BALSAMIC/pull/1089

[11.1.0]
--------

Added:
^^^^^^
* Added somalier integration and relatedness check: https://github.com/Clinical-Genomics/BALSAMIC/pull/1017
* Cluster resources for CNVPytor tumor only https://github.com/Clinical-Genomics/BALSAMIC/pull/1083

Changed:
^^^^^^^^
* Parallelize download of reference files https://github.com/Clinical-Genomics/BALSAMIC/pull/1065
* Parallelize download of container images https://github.com/Clinical-Genomics/BALSAMIC/pull/1068

Fixed:
^^^^^^
* triallelic_site in quality filter for SNV https://github.com/Clinical-Genomics/BALSAMIC/pull/1052
* Compression of SNV, research and clinical, VCF files https://github.com/Clinical-Genomics/BALSAMIC/pull/1060
* `test_write_json` failing locally https://github.com/Clinical-Genomics/BALSAMIC/pull/1063
* Container build and push via github actions by setting buildx `provenance` flag to false https://github.com/Clinical-Genomics/BALSAMIC/pull/1071
* Added buildx to the submodule workflow https://github.com/Clinical-Genomics/BALSAMIC/pull/1072
* Change user in somalier container to defaultuser https://github.com/Clinical-Genomics/BALSAMIC/pull/1080
* Reference files for hg38 https://github.com/Clinical-Genomics/BALSAMIC/pull/1081

[11.0.2]
--------

Changed:
^^^^^^^^
* Code owners https://github.com/Clinical-Genomics/BALSAMIC/pull/1050

Fixed:
^^^^^^
* MaxDepth in quality filter for SV https://github.com/Clinical-Genomics/BALSAMIC/pull/1051

[11.0.1]
--------

Fixed:
^^^^^^
* Incorrect raw `TNscope` VCF delivered https://github.com/Clinical-Genomics/BALSAMIC/pull/1042

[11.0.0]
--------

Added:
^^^^^^
* Use of PON reference, if exists for CNVkit tumor-normal analysis https://github.com/Clinical-Genomics/BALSAMIC/pull/982
* Added PON version to CLI and config.json https://github.com/Clinical-Genomics/BALSAMIC/pull/983
* `cnvpytor` to varcallpy3 container https://github.com/Clinical-Genomics/BALSAMIC/pull/991
* `cnvpytor` for tumor only workflow https://github.com/Clinical-Genomics/BALSAMIC/pull/994
* R packages to cnvkit container https://github.com/Clinical-Genomics/BALSAMIC/pull/996
* Missing R packages to cnvkit container https://github.com/Clinical-Genomics/BALSAMIC/pull/997
* add rlang to cnvkit container https://github.com/Clinical-Genomics/BALSAMIC/pull/998
* AnnotSV and bedtools to annotate container https://github.com/Clinical-Genomics/BALSAMIC/pull/1005
* cosmicdb to TNscope for tumor only and tumor normal workflows https://github.com/Clinical-Genomics/BALSAMIC/pull/1006
* `loqusDB` dump files to the config through the balsamic config case CLI https://github.com/Clinical-Genomics/BALSAMIC/pull/992
* Pre-annotation quality filters for SNVs annd added `research` to output files https://github.com/Clinical-Genomics/BALSAMIC/pull/1007
* Annotation of snv_clinical_observations for somatic snv https://github.com/Clinical-Genomics/BALSAMIC/pull/1012
* Annotation of sv_clinical_observations  for somatic sv and SV CNV filter rules https://github.com/Clinical-Genomics/BALSAMIC/pull/1013
* Swegen SNV and SV frequency database for WGS https://github.com/Clinical-Genomics/BALSAMIC/pull/1014
* triallelic_sites and variants with MaxDepth to the VCFs https://github.com/Clinical-Genomics/BALSAMIC/pull/1021
* Clinical VCF for TGA workflow https://github.com/Clinical-Genomics/BALSAMIC/pull/1024
* CNVpytor plots into the CNV PDF report https://github.com/Clinical-Genomics/BALSAMIC/pull/1023
* Research and clinical housekeeper tags https://github.com/Clinical-Genomics/BALSAMIC/pull/1023
* Cluster configuration for rules https://github.com/Clinical-Genomics/BALSAMIC/pull/1028
* Variant filteration using loqusDB and Swegen annotations https://github.com/Clinical-Genomics/BALSAMIC/pull/1029
* Annotation resources to readsthedocs https://github.com/Clinical-Genomics/BALSAMIC/pull/1031
* Delly CNV rules for TGA workflow https://github.com/Clinical-Genomics/BALSAMIC/pull/103
* cnvpytor container and removed cnvpytor from varcallpy3 https://github.com/Clinical-Genomics/BALSAMIC/pull/1037

Changed:
^^^^^^^^
* Added version number to the PON reference filename (`.cnn`) https://github.com/Clinical-Genomics/BALSAMIC/pull/982
* Update `TIDDIT` to v3.3.0, `SVDB` to v2.6.4, `delly` to v1.1.3, `vcf2cytosure` to v0.8 https://github.com/Clinical-Genomics/BALSAMIC/pull/987
* toml config file for vcfanno https://github.com/Clinical-Genomics/BALSAMIC/pull/1012
* Split `vep_germline` rule into `tumor` and `normal` https://github.com/Clinical-Genomics/BALSAMIC/pull/1018
* Extract number of variants from clinical files https://github.com/Clinical-Genomics/BALSAMIC/pull/1022

Fixed:
^^^^^^
* Reverted `pandas` version (from `1.3.5` to `1.1.5`) https://github.com/Clinical-Genomics/BALSAMIC/pull/1018
* Mate in realigned bam file https://github.com/Clinical-Genomics/BALSAMIC/pull/1019
* samtools command in merge bam and names in toml for vcfanno https://github.com/Clinical-Genomics/BALSAMIC/pull/1020
* If statement in `vep_somatic_clinical_snv` rule https://github.com/Clinical-Genomics/BALSAMIC/pull/1022
* Invalid flag second of pair validation error https://github.com/Clinical-Genomics/BALSAMIC/pull/1025
* Invalid flag second of pair validation error using picardtools https://github.com/Clinical-Genomics/BALSAMIC/pull/1027
* Samtools command for mergetype tumor https://github.com/Clinical-Genomics/BALSAMIC/pull/1030
* `varcall_py3` container building https://github.com/Clinical-Genomics/BALSAMIC/pull/1036
* Picard and fastp commands params and cluster config for umi workflow https://github.com/Clinical-Genomics/BALSAMIC/pull/1032
* Set channels in `varcall_py3` container https://github.com/Clinical-Genomics/BALSAMIC/pull/1035
* Delly command for tumor-normal analysis https://github.com/Clinical-Genomics/BALSAMIC/pull/1039
* tabix command in bcftools_quality_filter_TNscope_umi_tumor_only rule https://github.com/Clinical-Genomics/BALSAMIC/pull/1040

Removed:
^^^^^^^^
* case ID from the PON `.cnn` output file https://github.com/Clinical-Genomics/BALSAMIC/pull/983
* `TNhaplotyper` for paired WGS analysis https://github.com/Clinical-Genomics/BALSAMIC/pull/988
* `TNhaplotyper` for tumor only WGS analysis https://github.com/Clinical-Genomics/BALSAMIC/pull/1006
* `TNhaplotyper` for TGS https://github.com/Clinical-Genomics/BALSAMIC/pull/1022

[10.0.5]
--------

Changed:
^^^^^^^^
* Update `vcf2cytosure` version to v0.8 https://github.com/Clinical-Genomics/BALSAMIC/pull/1010
* Update GitHub action images to `ubuntu-20.04` https://github.com/Clinical-Genomics/BALSAMIC/pull/1010
* Update GitHub actions to their latest versions https://github.com/Clinical-Genomics/BALSAMIC/pull/1010

[10.0.4]
---------

Fixed:
^^^^^^
* Increase `sambamba_exon_depth` rule run time https://github.com/Clinical-Genomics/BALSAMIC/pull/1001

[10.0.3]
---------
Fixed:
^^^^^^

* Input VCF files for cnvkit rules, cnvkit command and container https://github.com/Clinical-Genomics/BALSAMIC/pull/995

[10.0.2]
---------

Fixed:
^^^^^^

* TIDDIT delivery rule names (undo rule name changes made in Balsamic 10.0.1) https://github.com/Clinical-Genomics/BALSAMIC/pull/977
* BALSAMIC readthedocs CLI documentation generation  https://github.com/Clinical-Genomics/BALSAMIC/issues/965

[10.0.1]
---------

Fixed:
^^^^^^

* Command and condition for TIDDIT and fixed ReadtheDocs https://github.com/Clinical-Genomics/BALSAMIC/pull/973
* ReadtheDocs and updated the header https://github.com/Clinical-Genomics/BALSAMIC/pull/973


Changed:
^^^^^^^^

* Time allocation in cluster configuration for SV rules https://github.com/Clinical-Genomics/BALSAMIC/pull/973



[10.0.0]
---------

Added:
^^^^^^

* New option `analysis-workflow` to balsamic config case CLI https://github.com/Clinical-Genomics/BALSAMIC/pull/932
* New python script to edit INFO tags in `vardict` and `tnscope_umi` VCF files https://github.com/Clinical-Genomics/BALSAMIC/pull/948
* Added `cyvcf2` and `click` tools to the `varcallpy3` container https://github.com/Clinical-Genomics/BALSAMIC/pull/948
* Delly TIDDIT and vcf2cytosure for WGS https://github.com/Clinical-Genomics/BALSAMIC/pull/947
* `Delly` `TIDDIT` `vcf2cytosure` and method to process SVs and CNVs for WGS https://github.com/Clinical-Genomics/BALSAMIC/pull/947
* SV and CNV analysis and `TIDDIT` to balsamic ReadtheDocs https://github.com/Clinical-Genomics/BALSAMIC/pull/951
* Gender to `config.json` https://github.com/Clinical-Genomics/BALSAMIC/pull/955
* Provided gender as input for `vcf2cyosure` https://github.com/Clinical-Genomics/BALSAMIC/pull/955
* SV CNV doc to balsamic READTHEDOCS https://github.com/Clinical-Genomics/BALSAMIC/pull/960
* Germline normal SNV VCF file header renaming to be compatible with genotype uploads https://github.com/Clinical-Genomics/BALSAMIC/issues/882
* Add tabix and gzip to vcf2cytosure container https://github.com/Clinical-Genomics/BALSAMIC/pull/969

Changed:
^^^^^^^^

* UMI-workflow for panel cases to be run only with `balsamic-umi` flag https://github.com/Clinical-Genomics/BALSAMIC/issues/896
* Update `codecov` action version to @v2 https://github.com/Clinical-Genomics/BALSAMIC/pull/941
* QC-workflow for panel cases to be run only with `balsamic-qc` https://github.com/Clinical-Genomics/BALSAMIC/pull/942
* `get_snakefile` function takes the argument `analysis_workflow` to trigger the QC workflow when necessary https://github.com/Clinical-Genomics/BALSAMIC/pull/942
* `bcftools_counts` input depending on `analysis_workflow` https://github.com/Clinical-Genomics/BALSAMIC/pull/942
* UMI output filename `TNscope_umi` is changed to `tnscope_umi` https://github.com/Clinical-Genomics/BALSAMIC/pull/948
* Update `delly` to v1.0.3 https://github.com/Clinical-Genomics/BALSAMIC/pull/950
* Update versions of `delly` in ReadtheDocs https://github.com/Clinical-Genomics/BALSAMIC/pull/951
* Provided gender as input for `ascat` and `cnvkit` https://github.com/Clinical-Genomics/BALSAMIC/pull/955
* Update QC criteria for panel and wgs analysis according to https://github.com/Clinical-Genomics/project-planning/issues/338#issuecomment-1132643330. https://github.com/Clinical-Genomics/BALSAMIC/pull/952
* For uploads to scout, increasing the number of variants failing threshold from 10000 to 50000 https://github.com/Clinical-Genomics/BALSAMIC/pull/952

Fixed:
^^^^^^

* GENOME_VERSION set to the different genome_version options and replaced with config["reference"]["genome_version"] https://github.com/Clinical-Genomics/BALSAMIC/pull/942
* `run_validate.sh` script https://github.com/Clinical-Genomics/BALSAMIC/pull/952
* Somatic SV tumor normal rules https://github.com/Clinical-Genomics/BALSAMIC/pull/959
* Missing `genderChr` flag for `ascat_tumor_normal` rule https://github.com/Clinical-Genomics/BALSAMIC/pull/963
* Command in vcf2cytosure rule and updated ReadtheDocs https://github.com/Clinical-Genomics/BALSAMIC/pull/966
* Missing name `analysis_dir` in QC.smk https://github.com/Clinical-Genomics/BALSAMIC/pull/970
* Remove `sample_type` wildcard from the `vcfheader_rename_germline` rule and change genotype file name https://github.com/Clinical-Genomics/BALSAMIC/pull/971

Removed
^^^^^^^

* Removed `qc_panel` config in favor of standard config https://github.com/Clinical-Genomics/BALSAMIC/pull/942
* Removed cli `--analysis_type` for `balsamic report deliver` command and `balsamic run analysis` https://github.com/Clinical-Genomics/BALSAMIC/pull/942
* Removed `analysis_type`: `qc_panel` and replace the trigger for QC workflow by `analysis_workflow`: `balsamic-qc` https://github.com/Clinical-Genomics/BALSAMIC/pull/942
* Outdated balsamic report files (`balsamic_report.html` & `balsamic_report.md`) https://github.com/Clinical-Genomics/BALSAMIC/pull/952

[9.0.1]
-------

Fixed:
^^^^^^

* Revert `csvkit` tool in align_qc container https://github.com/Clinical-Genomics/BALSAMIC/pull/928
* Automatic version update for balsamic methods https://github.com/Clinical-Genomics/BALSAMIC/pull/930

[9.0.0]
--------

Added:
^^^^^^

* Snakemake workflow to create canfam3 reference https://github.com/Clinical-Genomics/BALSAMIC/pull/843
* Call umi variants using TNscope in bed defined regions https://github.com/Clinical-Genomics/BALSAMIC/issues/821
* UMI duplication metrics to report in multiqc_picard_dups.json https://github.com/Clinical-Genomics/BALSAMIC/issues/844
* Option to use PON reference in cnv calling for TGA tumor-only cases https://github.com/Clinical-Genomics/BALSAMIC/pull/851
* QC default validation conditions (for not defined capture kits) https://github.com/Clinical-Genomics/BALSAMIC/pull/855
* SVdb to the varcall_py36 container https://github.com/Clinical-Genomics/BALSAMIC/pull/872
* SVdb to WGS workflow https://github.com/Clinical-Genomics/BALSAMIC/pull/873
* Docker container for vcf2cytosure https://github.com/Clinical-Genomics/BALSAMIC/pull/869
* Snakemake rule for creating `.cgh` files from `CNVkit` outputs https://github.com/Clinical-Genomics/BALSAMIC/pull/880
* SVdb to TGA workflow https://github.com/Clinical-Genomics/BALSAMIC/pull/879
* SVdb merge SV and CNV https://github.com/Clinical-Genomics/BALSAMIC/pull/886
* Readthedocs for BALSAMIC method descriptions https://github.com/Clinical-Genomics/BALSAMIC/pull/906
* Readthedocs for BALSAMIC variant filters for WGS somatic callers https://github.com/Clinical-Genomics/BALSAMIC/pull/906
* bcftools counts to varcall filter rules https://github.com/Clinical-Genomics/BALSAMIC/pull/899
* Additional WGS metrics to be stored in ``<case>_metrics_deliverables.yaml`` https://github.com/Clinical-Genomics/BALSAMIC/pull/907
* ascatNGS copynumber file https://github.com/Clinical-Genomics/BALSAMIC/pull/914
* ReadtheDocs for BALSAMIC annotation resources https://github.com/Clinical-Genomics/BALSAMIC/pull/916
* Delly CNV for tumor only workflow https://github.com/Clinical-Genomics/BALSAMIC/pull/923
* Delly CNV Read-depth profiles for tumor only workflows https://github.com/Clinical-Genomics/BALSAMIC/pull/924
* New metric to be extracted and validated: ``NUMBER_OF_SITES`` (``bcftools`` counts) https://github.com/Clinical-Genomics/BALSAMIC/pull/925

Changed:
^^^^^^^^

* Merge QC metric extraction workflows https://github.com/Clinical-Genomics/BALSAMIC/pull/833
* Changed the base-image for balsamic container to 4.10.3-alpine https://github.com/Clinical-Genomics/BALSAMIC/pull/869
* Updated SVdb to 2.6.0 https://github.com/Clinical-Genomics/BALSAMIC/pull/901
* Upgrade black to 22.3.0
* For UMI workflow, post filter `gnomad_pop_freq` value is changed from `0.005` to `0.02` https://github.com/Clinical-Genomics/BALSAMIC/pull/919
* updated delly to 0.9.1 https://github.com/Clinical-Genomics/BALSAMIC/pull/920
* container base_image (align_qc, annotate, coverage_qc, varcall_cnvkit, varcall_py36) to 4.10.3-alpine https://github.com/Clinical-Genomics/BALSAMIC/pull/921
* update container (align_qc, annotate, coverage_qc, varcall_cnvkit,varcall_py36) bioinfo tool versions  https://github.com/Clinical-Genomics/BALSAMIC/pull/921
* update tool versions (align_qc, annotate, coverage_qc, varcall_cnvkit) in methods and softwares docs https://github.com/Clinical-Genomics/BALSAMIC/pull/921
* Updated the list of files to be stored and delivered https://github.com/Clinical-Genomics/BALSAMIC/pull/915
* Moved ``collect_custom_qc_metrics`` rule from ``multiqc.rule`` https://github.com/Clinical-Genomics/BALSAMIC/pull/925

Fixed:
^^^^^^
* Automate balsamic version for readthedocs install page https://github.com/Clinical-Genomics/BALSAMIC/pull/888
* ``collect_qc_metrics.py`` failing for WGS cases with empty ``capture_kit`` argument https://github.com/Clinical-Genomics/BALSAMIC/pull/850
* QC metric validation for different panel bed version https://github.com/Clinical-Genomics/BALSAMIC/pull/855
* Fixed development version of ``fpdf2`` to ``2.4.6`` https://github.com/Clinical-Genomics/BALSAMIC/issues/878
* Added missing svdb index file https://github.com/Clinical-Genomics/BALSAMIC/issues/848

Removed
^^^^^^^

* ``--qc-metrics/--no-qc-metrics`` flag from the ``balsamic report deliver`` command https://github.com/Clinical-Genomics/BALSAMIC/pull/833
* Unused pon option for SNV calling with TNhaplotyper tumor-only https://github.com/Clinical-Genomics/BALSAMIC/pull/851
* SV and CNV callers from annotation and filtering https://github.com/Clinical-Genomics/BALSAMIC/pull/889
* vcfanno and COSMIC from SV annotation https://github.com/Clinical-Genomics/BALSAMIC/pull/891
* Removed `MSK_impact` and `MSK_impact_noStrelka` json files from config https://github.com/Clinical-Genomics/BALSAMIC/pull/903
* Cleanup of `strelka`, `pindel` , `mutect2` variables from BALSAMIC https://github.com/Clinical-Genomics/BALSAMIC/pull/903
* bcftools_stats from vep https://github.com/Clinical-Genomics/BALSAMIC/issues/898
* QC delivery report workflow (generating the ``<case>_qc_report.html`` file) https://github.com/Clinical-Genomics/BALSAMIC/issues/878
* ``--sample-id-map`` and ``--case-id-map`` flags from the ``balsamic report deliver`` command https://github.com/Clinical-Genomics/BALSAMIC/issues/878
* Removed `gatk_haplotypecaller` for reporting panel germline variants https://github.com/Clinical-Genomics/BALSAMIC/issues/918

[8.2.10]
--------

Added:
^^^^^^
* `libopenblas=0.3.20` dependency to annotate container for fixing bcftools #909

Fixes:
^^^^^^

* bcftools version locked at `1.10` #909

Changed:
^^^^^^^^
* base image of balsamic container to `4.10.3-alphine` #909
* Replaced annotate container tests with new code #909

Removed:
^^^^^^^^
* Removed failed `vcf2cytosure` installation from annotate container #909

[8.2.9]
-------

Added:
^^^^^^

* Added slurm qos tag `express` #885
* Included more text about UMI-workflow variant calling settings to the readthedocs #888
* Extend QCModel to include `n_base_limit` which outputs in config json `QC` dict

Fixes:
^^^^^^
* Automate balsamic version for readthedocs install page #888

Changed:
^^^^^^^^
* Upgrade black to 22.3.0
* fastp default setting of `n_base_limit` is changed to `50` from `5`

[8.2.8]
--------

Added:
^^^^^^
* Added the readthedocs page for BALSAMIC variant-calling filters #867
* Project requirements (setup.py) to build the docs #874
* Generate cram from umi-consensus called bam files #865

Changed:
^^^^^^^^
* Updated the bioinfo tools version numbers in BALSAMIC readthedocs #867
* Sphinx version fixed to <0.18 #874
* Sphinx GitHub action triggers only on master branch PRs
* VAF filter for reporting somatic variants (Vardict) is minimised to 0.7% from 1% #876

Fixes:
^^^^^^
* cyvcf2 mock import for READTHEDOCS environment #874

[8.2.7]
-------
Fixes:
^^^^^^
* Fixes fastqc timeout issues for wgs cases #861
* Fix cluster configuration for vep and vcfanno #857

[8.2.6]
-------

Fixes:
^^^^^^

* Set right qos in scheduler command #856

[8.2.5]
-------

* balsamic.sif container installation during cache generation #841

Fixed:
^^^^^^

* Execution of `create_pdf` python script inside the balsamic container #841

[8.2.4]
-------

Added:
^^^^^^

* ``--hgvsg`` annotation to VEP #830
* ``ascatNgs`` PDF delivery (plots & statistics) #828

[8.2.3]
-------
Fixed:
^^^^^^

* Add default for gender if ``purecn`` captures dual gender values #824

Changed:
^^^^^^^^
* Updated ``purecn`` and its dependencies to latest versions

[8.2.2]
-------
Added:
^^^^^^

* ``ascatNGS`` tumor normal delivery #810

Changed:
^^^^^^^^
* QC metrics delivery tag #820
* Refactor tmb rule that contains redundant line #817

[8.2.1]
-------

Fixed:
^^^^^^

* ``cnvkit`` gender comparison operator bug #819

[8.2.0]
-------

Added:
^^^^^^

* Added various basic filters to all variant callers irregardless of their delivery status #750
* BALSAMIC container #728
* BALSAMIC reference generation via cluster submission for both reference and container #686
* Container specific tests #770
* BALSAMIC quality control metrics extraction and validation #754
* Delly is added as a submodule and removed from rest of the conda environments #787
* Store research VCFs for all filtered and annotated VCF files
* Added `.,PASS` to all structural variant filter rules to resolve the issues with missing calls in filtered file
* Handling of QC metrics validation errors #783
* Github Action workflow that builds the docs using Sphinx #809
* Zenodo integration to create citable link #813
* Panel BED specific QC conditions #800
* Metric extraction to a YAML file for Vogue #802

Changed:
^^^^^^^^

* refactored main workflow with more readible organization #614
* refactored conda envs within container to be on base and container definition is uncoupled #759
* renamed umi output file names to fix issue with picard HSmetrics #804
* locked requirements for graphviz io 0.16 #811
* QC metric validation is performed across all metrics of each of the samples #800

Removed:
^^^^^^^^

* The option of running umiworkflow independently with balsamic command-line option "-a umi"
* Removed source activate from reference and pon workflows #764

Fixed:
^^^^^^

* Pip installation failure inside balsamic container #758
* Fixed issue #768 with missing ``vep_install`` command in container
* Fixed issue #765 with correct input bam files for SV rules
* Continuation of CNVkit even if ``PURECN`` fails and fix ``PureCN`` conda paths #774 #775
* Locked version for ``cryptography`` package
* Bumped version for ``bcftools`` in cnvkit container
* Fixed issues #776 and #777 with correct install paths for gatk and manta
* Fixed issue #782 for missing AF in the vcf INFO field
* Fixed issues #748 #749 with correct sample names
* Fixed issue #767 for ascatngs hardcoded values
* Fixed missing output option in bcftools filters for tnhaplotyper #793
* Fixed issue #795 with increasing resources for vep and filter SV prior to vep
* Building ``wheel`` for ``cryptography`` bug inside BALSAMIC container #801
* Fixed badget for docker container master and develop status
* ReadtheDocs building failure due to dependencies, fixed by locking versions #773
* Dev requirements installation for Sphinx docs (Github Action) #812
* Changed path for main Dockerfile version in ``.bumpversion.cfg``

[8.1.0]
-------

Added:
^^^^^^

* Workflow to check PR tiltes to make easier to tell PR intents #724
* ``bcftools stats``  to calculate Ti/Tv for all post annotate germline and somatic calls #93
* Added reference download date to ``reference.json`` #726
* ``ascatngs`` hg38 references to constants #683
* Added ClinVar as a source to download and to be annotated with VCFAnno #737

Changed:
^^^^^^^^

* Updated docs for git FAQs #731
* Rename panel of normal filename Clinical-Genomics/cgp-cancer-cnvcall#10


Fixed:
^^^^^^

* Fixed bug with using varcall_py36 container with VarDict #739
* Fixed a bug with VEP module in MultiQC by excluding #746
* Fixed a bug with ``bcftools stats`` results failing in MultiQC #744

[8.0.2]
-------

Fixed:
^^^^^^

* Fixed breaking shell command for VEP annotation rules #734

[8.0.1]
-------

Fixed:
^^^^^^

* Fixed context for Dockerfile for release content #720

[8.0.0]
-------

Added:
^^^^^^

* ``samtools`` flagstats and stats to workflow and MultiQC
* ``delly v0.8.7`` somatic SV caller #644
* ``delly`` containter #644
* ``bcftools v1.12`` to ``delly`` container #644
* ``tabix v0.2.6`` to ``delly`` container #644
* Passed SV calls from Manta to clinical delivery
* An extra filter to VarDict tumor-normal to remove variants with STATUS=Germline, all other will still be around
* Added ``vcf2cytosure`` to annotate container
* ``git`` to the container definition
* prepare_delly_exclusion rule
* Installation of ``PureCN`` rpackage in ``cnvkit`` container
* Calculate tumor-purity and ploidy using ``PureCN`` for ``cnvkit`` call
* ``ascatngs`` as a submodule #672
* GitHub action to build and test ``ascatngs`` container
* Reference section to ``docs/FAQ.rst``
* ``ascatngs`` download references from reference_file repository #672
* ``delly`` tumor only rule #644
* ``ascatngs`` download container #672
* Documentation update on setting sentieon env variables in ``bashrc``
* ``ascatngs`` tumor normal rule for wgs cases #672
* Individual rules (i.e. ngs filters) for cnv and sv callers. Only Manta will be delivered and added to the list of output files. #708
* Added "targeted" and "wgs" tags to variant callers to provide another layer of separation. #708
* ``manta`` convert inversion #709
* Sentieon version to bioinformatic tool version parsing #685
* added ``CITATION.cff`` to cite BALSAMIC


Changed:
^^^^^^^^

* Upgrade to latest sentieon version 202010.02
* New name ``MarkDuplicates`` to ``picard_markduplicates`` in ``bwa_mem`` rule and ``cluster.json``
* New name rule ``GATK_contest`` to ``gatk_contest``
* Avoid running pytest github actions workflow on ``docs/**`` and ``CHANGELOG.rst`` changes
* Updated ``snakemake`` to ``v6.5.3`` #501
* Update ``GNOMAD`` URL
* Split Tumor-only ``cnvkit batch`` into individual commands
* Improved TMB calculation issue #51
* Generalized ascat, delly, and manta result in workflow. #708
* Generalized workflow to eliminate duplicate entries and code. #708
* Split Tumor-Normal ``cnvkit batch`` into individual commands
* Moved params that are used in multiple rules to constants #711
* Changed the way conda and non-conda bioinfo tools version are parsed
* Python code formatter changed from Black to YAPF #619


Fixed:
^^^^^^

* post-processing of the umi consensus in handling BI tags
* vcf-filtered-clinical tag files will have all variants including PASS
* Refactor snakemake ``annotate`` rules according to snakemake etiquette #636
* Refactor snakemake ``align`` rules according to snakemake etiquette #636
* Refactor snakemake ``fastqc`` ``vep`` contest and ``mosdepth`` rules according to ``snakemake`` etiquette #636
* Order of columns in QC and coverage report issue #601
* ``delly`` not showing in workflow at runtime #644
* ``ascatngs`` documentation links in ``FAQs`` #672
* ``varcall_py36`` container build and push #703
* Wrong spacing in reference json issue #704
* Refactor snakemake ``quality control`` rules according to snakemake etiquette #636

Removed:
^^^^^^^^

* Cleaned up unused container definitions and conda environment files
* Remove cnvkit calling for WGS cases
* Removed the install.sh script

[7.2.5]
-------

Changed:
^^^^^^^^

* Updated COSMIC path to use version 94

[7.2.5]
-------

Changed:
^^^^^^^^

* Updated path for gnomad and 1000genomes to a working path from Google Storage

[7.2.4]
-------

Changed:
^^^^^^^^

* Updated sentieon util sort in umi to use Sentieon 20201002 version

[7.2.3]
-------

Fixed:
^^^^^^

* Fixed memory issue with vcfanno in vep_somatic rule fixes #661

[7.2.2]
-------

Fixed:
^^^^^^

* An error with Sentieon for better management of memory fixes #621

[7.2.1]
-------

Changed:
^^^^^^^^

* Rename Github actions to reflect their content

[7.2.0]
-------

Added:
^^^^^^

* Changelog reminder workflow to Github
* Snakemake workflow for created PON reference
* Balsamic cli config command(pon) for creating json for PON analysis
* tumor lod option for passing tnscope-umi final variants
* Git guide to make balsamic release in FAQ docs

Changed:
^^^^^^^^

* Expanded multiqc result search dir to whole analysis dir
* Simple test for docker container

Fixed:
^^^^^^

* Correctly version bump for Dockerfile

Removed:
^^^^^^^^

* Removed unused Dockerfile releases
* Removed redundant genome version from ``reference.json``

[7.1.10]
--------

Fixed:
^^^^^^

* Bug in ``ngs_filter`` rule set for tumor-only WGS
* Missing delivery of tumor only WGS filter

[7.1.9]
-------


Changed:
^^^^^^^^

* only pass variants are not part of delivery anymore
* delivery tag file ids are properly matched with sample_name
* tabix updated to 0.2.6
* fastp updated to 0.20.1
* samtools updated to 1.12
* bedtools updated to 2.30.0

Removed:
^^^^^^^^

* sentieon-dedup rule from delivery
* Removed all pre filter pass from delivery


[7.1.8]
-------

Fixed:
^^^^^^

* Target coverage (Picard HsMetrics) for UMI files is now correctly calculated.

Changed:
^^^^^^^^


* TNscope calculated AF values are fetched and written to AFtable.txt.

[7.1.7]
-------

Added:
^^^^^^

* ngs_filter_tnscope is also part of deliveries now

Changed:
^^^^^^^^

* rankscore is now a research tag instead of clinical
* Some typo and fixes in the coverage and constant metrics
* Delivery process is more verbose

Fixed:
^^^^^^

* CNVKit output is now properly imported in the deliveries and workflow

[7.1.6]
-------

Fixed:
^^^^^^

* CSS style for qc coverage report is changed to landscape

[7.1.5]
-------

Changed:
^^^^^^^^

* update download url for 1000genome WGS sites from ftp to http

[7.1.4]
-------

Changed:
^^^^^^^^

* bump picard to version 2.25.0

[7.1.3]
-------

Fixed:
^^^^^^

* ``assets`` path is now added to bind path

[7.1.2]
-------

Fixed:
^^^^^^

* umi_workflow config json is set as true for panel and wgs as false.
* Rename umiconsensus bam file headers from {samplenames} to TUMOR/NORMAL.
* Documentation autobuild on RTFD


[7.1.1]
-------

Fixed:
^^^^^^

* Moved all requirements to setup.py, and added all package_data there. Clean up unused files.

[7.1.0]
-------

Removed
^^^^^^^

* ``tnsnv`` removed from WGS analysis, both tumor-only and tumor-normal
* GATK-BaseRecalibrator is removed from all workflows

Fixed
^^^^^

* Fixed issue 577 with missing ``tumor.merged.bam`` and ``normal.merged.bam``
* Issue 448 with lingering tmp_dir. It is not deleted after analysis is properly finished.

Changed
^^^^^^^

* All variant calling rules use proper ``tumor.merged.bam`` or ``normal.merged.bam`` as inputs

[7.0.2]
-------

Added
^^^^^

* Updated docs with FAQ for UMI workflow

Fixed
^^^^^

* fix job scheduling bug for benchmarking
* rankscore's output is now a proper vcf.gz file
* Manta rules now properly make a sample_name file


[7.0.1]
-------

Added
^^^^^

* github action workflow to autobuild release containers


[7.0.0]
-------

Added
^^^^^

* ``balsamic init`` to download reference and related containers done in PRs #464 #538
* ``balsamic config case`` now only take a cache path instead of container and reference #538
* UMI workflow added to main workflow in series of PRs #469 #477 #483 #498 #503 #514 #517
* DRAGEN for WGS applications in PR #488
* A framework for QC check PR #401
* ``--quiet``` option for ``run analysis`` PR #491
* Benchmark SLURM jobs after the analysis is finished PR #534
* One container per conda environment (i.e. decouple containers) PR #511 #525 #522
* ``--disable-variant-caller`` command for ``report deliver`` PR #439
* Added genmod and rankscore in series of two PRs #531 and #533
* Variant filtering to Tumor-Normal in PR #534
* Split SNV/InDels and SVs from TNScope variant caller PR #540
* WGS Tumor only variant filters added in PR #548

Changed
^^^^^^^

* Update Manta to 1.6.0 PR #470
* Update FastQC to 0.11.9 PR #532
* Update BCFTools to 1.11 PR #537
* Update Samtools to 1.11 PR #537
* Increase resources and runtime for various workflows in PRs #482
* Python package dependenicies versions fixed in PR #480
* QoL changes to workflow in series of PR #471
* Series of documentation updates in PRs #489 #553
* QoL changes to scheduler script PR #491
* QoL changes to how temporary directories are handlded PR #516
* TNScope model apply rule merged with TNScope variant calling for tumor-normal in WGS #540
* Decoupled ``fastp`` rule into two rules to make it possible to use it for UMI runs #570


Fixed
^^^^^

* A bug in Manta variant calling rules that didn't name samples properly to TUMOR/NORMAL in the VCF file #572


[6.1.2]
-------

Changed
^^^^^^^
* Changed hk delivery tag for coverage-qc-report


[6.1.1]
-------

Fixed
^^^^^

* No UMI trimming for WGS applications #486
* Fixed a bug where BALSAMIC was checking for sacct/jobid file in local mode PR #497
* ``readlink`` command in ``vep_germline``, ``vep_somatic``, ``split_bed``, and ``GATK_popVCF`` #533
* Fix various bugs for memory handling of Picardtools and its executable in PR #534
* Fixed various issues with ``gsutils`` in PR #550

Removed
^^^^^^^

* ``gatk-register`` command removed from installing GATK PR #496

[6.1.1]
-------

* Fixed a bug with missing QC templates after ``pip install``


[6.1.0]
-------

Added
^^^^^
* CLI option to expand report generation for TGA and WES runs. Please see ``balsamic report deliver --help``
* BALSAMIC now generates a custom HTML report for TGA and WES cases.


[6.0.4]
-------

Changed
^^^^^^^

* Reduces MQ cutoff from 50 to 40 to only remove obvious artifacts PR #535
* Reduces AF cutoff from 0.02 to 0.01 PR #535

[6.0.3]
-------

Added
^^^^^

* ``config case`` subcommand now has ``--tumor-sample-name`` and ``--normal-sample-name``

Fixed
^^^^^

* Manta resource allocation is now properly set PR #523
* VarDict resource allocation in cluster.json increased (both core and time allocation) PR #523
* minimum memory request for GATK mutect2 and haplotypecaller is removed and max memory increased PR #523

[6.0.2]
-------

Added
^^^^^

* Document for Snakemake rule grammar PR #489


Fixed
^^^^^

* removed ``gatk3-register`` command from Dockerfile(s) PR #508


[6.0.1]
-------

Added
^^^^^
* A secondary path for latest jobids submitted to cluster (slurm and qsub) PR #465

[6.0.0]
-------

Added
^^^^^
* UMI workflow using Sentieon tools. Analysis run available via `balsamic run analysis --help` command. PR #359
* VCFutils to create VCF from flat text file. This is for internal purpose to generate validation VCF. PR #349
* Download option for hg38 (not validated) PR #407
* Option to disable variant callers for WES runs. PR #417

Fixed
^^^^^
* Missing cyvcf2 dependency, and changed conda environment for base environment PR #413
* Missing numpy dependency PR #426

Changed
^^^^^^^
* COSMIC db for hg19 updated to v90 PR #407
* Fastp trimming is now a two-pass trimming and adapter trimming is always enabled. This might affect coverage slightly PR #422
* All containers start with a clean environment #425
* All Sentieon environment variables are now added to config when workflow executes #425
* Branching model will be changed to gitflow

[5.1.0]
-------

Fixed
^^^^^
* Vardict-java version fixed. This is due to bad dependency and releases available on conda. Anaconda is not yet update with vardict 1.8, but vardict-java 1.8 is there. This causes various random breaks with Vardict's TSV output. #403

Changed
^^^^^^^
* Refactored Docker files a bit, preparation for decoupling #403

Removed
^^^^^^^
* In preparation for GATK4, IndelRealigner is removed #404


[5.0.1]
-------

Added
^^^^^
* Temp directory for various rules and workflow wide temp directory #396

Changed
^^^^^^^
* Refactored tags for housekeeper delivery to make them unique #395
* Increased core requirements for mutect2 #396
* GATK3.8 related utils run via jar file instead of gatk3 #396


[5.0.0]
-------

Added
^^^^^
* Config.json and DAG draph included in Housekeeper report #372
* New output names added to cnvkit_single and cnvkit_paired #372
* New output names added to vep.rule #372
* Delivery option to CLI and what to delivery with delivery params in rules that are needed to be delivered #376
* Reference data model with validation #371
* Added container path to install script #388

Changed
^^^^^^^
* Delivery file format simplified #376
* VEP rules have "all" and "pass" as output #376
* Downloaded reference structure changed #371
* genome/refseq.flat renamed to genome/refGene.flat #371
* reverted CNVKit to version 0.9.4 #390

Fixed
^^^^^
* Missing pygments to requirements.txt to fix travis CI #364
* Wildcard resolve for deliveries of vep_germline #374
* Missing index file from deliverables #383
* Ambiguous deliveries in vep_somatic and ngs_filters #387
* Updated documentation to match with installation #391

Removed
^^^^^^^
* Temp files removed from list of outputs in vep.rule #372
* samtools.rule and merged it with bwa_mem #375


[4.5.0]
-------

Added
^^^^^
* Models to build config case JSON. The models and descriptions of their contents can now be found
  in BALSAMIC/utils/models.py
* Added analysis_type to `report deliver` command
* Added report and delivery capability to Alignment workflow
* run_validate.sh now has -d to handle path to analysis_dir (for internal use only) #361

Changed
^^^^^^^

* Fastq files are no longer being copied as part of creation of the case config file.
  A symlink is now created at the destination path instead
* Config structure is no longer contained in a collestion of JSON files.
  The config models are now built using Pydantic and are contained in BALSAMIC/utils/models.py

Removed
^^^^^^^

* Removed command line option "--fastq-prefix" from config case command
* Removed command line option "--config-path" from config case command.
  The config is now always saved with default name "case_id.json"
* Removed command line option "--overwrite-config" from config-case command
  The command is now always executed with "--overwrite-config True" behavior

Refactored
^^^^^^^^^^

* Refactored BALSAMIC/commands/config/case.py:
  Utility functions are moved to BALSAMIC/utils/cli.py
  Models for config fields can be found at BALSAMIC/utils/models.py
  Context aborts and logging now contained in pilot function
  Tests created to support new architecture
* Reduce analysis directory's storage

Fixed
^^^^^
* Report generation warnings supressed by adding workdirectory
* Missing tag name for germline annotated calls #356
* Bind path is not added as None if analysis type is wgs #357
* Changes vardict to vardict-java #361


[4.4.0]
-------

Added
^^^^^

* pydantic to validate various models namely variant caller filters

Changed
^^^^^^^

* Variant caller filters moved into pydantic
* Install script and setup.py
* refactored install script with more log output and added a conda env suffix option
* refactored docker container and decoupled various parts of the workflow


[4.3.0]
-------


Added
^^^^^

* Added cram files for targeted sequencing runs fixes #286
* Added `mosdepth` to calculate coverage for whole exome and targeted sequencing
* Filter models added for tumor-only mode
* Enabling adapter trim enables pe adapter trim option for fastp
* Annotate germline variant calls
* Baitset name to picard hsmetrics

Deprecated
^^^^^^^^^^

* Sambamba coverage and rules will be deprecated

Fixed
^^^^^

* Fixed latest tag in install script
* Fixed lack of naming final annotated VCF TUMOR/NORMAL


Changed
^^^^^^^

* Increased run time for various slurm jobs fixes #314
* Enabled SV calls for VarDict tumor-only
* Updated `ensembl-vep` to v100.2

[4.2.4]
-------


Fixed
^^^^^

* Fixed sort issue with bedfiles after 100 slop


[4.2.3]
-------

Added
^^^^^


* Added Docker container definition for release and bumpversion

Changed
^^^^^^^


* Quality of life change to rtfd docs

Fixed
^^^^^


* Fix Docker container with faulty git checkout

[4.2.2]
-------

Added
^^^^^


* Add "SENTIEON_TMPDIR" to wgs workflow

[4.2.1]
-------

Changed
^^^^^^^


* Add docker container pull for correct version of install script

[4.2.0]
-------

Added
^^^^^


* CNV output as VCF
* Vep output for PASSed variants
* Report command with status and delivery subcommands

Changed
^^^^^^^


* Bed files are slopped 100bp for variant calling fix #262
* Disable vcfmerge
* Picard markduplicate output moved from log to output
* Vep upgraded to 99.1
* Removed SVs from vardict
* Refactored delivery plugins to produce a file with list of output files from workflow
* Updated snakemake to 5.13

Fixed
^^^^^


* Fixed a bug where threads were not sent properly to rules

Removed
^^^^^^^


* Removed coverage annotation from mutect2
* Removed source deactivate from rules to suppress conda warning
* Removed ``plugins delivery`` subcommand
* Removed annotation for germline caller results

[4.1.0]
-------

Added
^^^^^


* VEP now also produces a tab delimited file
* CNVkit rules output genemetrics and gene break file
* Added reference genome to be able to calculate AT/CG dropouts by Picard
* coverage plot plugin part of issue #75
* callable regions for CNV calling of tumor-only

Changed
^^^^^^^


* Increased time for indel realigner and base recalib rules
* decoupled vep stat from vep main rule
* changed qsub command to match UGE
* scout plugin updated

Fixed
^^^^^


* WGS qc rules - updated with correct options
  (picard - CollectMultipleMetrics, sentieon - CoverageMetrics)
* Log warning if WES workflow cannot find SENTIEON* env variables
* Fixes issue with cnvkit and WGS samples #268
* Fix #267 coverage issue with long deletions in vardict

[4.0.1] - 2019-11-08
--------------------

Added
^^^^^


* dependencies for workflow report
* sentieon variant callers germline and somatic for wes cases

Changed
^^^^^^^


* housekeeper file path changed from basename to absolute
* scout template for sample location changed from delivery_report to scout
* rule names added to benchmark files

[4.0.0] - 2019-11-04
--------------------

SGE qsub support release

Added
^^^^^


* ``install.sh`` now also downloads latest container
* Docker image for balsamic as part of ci
* Support for qsub alongside with slurm on ``run analysis --profile``

Changed
^^^^^^^


* Documentation updated
* Test fastq data and test panel bed file with real but dummy data

[3.3.1] - 2019-10-28
--------------------

Fixed
^^^^^


* Various links for reference genome is updated with working URL
* Config reference command now print correct output file

[3.3.0] - 2019-10-24
--------------------

somatic vcfmerge release

Added
^^^^^


* QC metrics for WGS workflow
* refGene.txt download to reference.json and reference workflow
* A new conda environment within container
* A new base container built via Docker (centos7:miniconda3_4_6_14)
* VCFmerge package as VCF merge rule (https://github.com/hassanfa/VCFmerge)
* A container for develop branch
* Benchmark rules to variant callers

Changed
^^^^^^^


* SLURM resource allocation for various variancalling rules optimized
* mergetype rule updated and only accepts one single tumor instead of multiple

[3.2.3] - 2019-10-24
--------------------

Fixed
^^^^^


* Removed unused output files from cnvkit which caused to fail on targetted analysis

[3.2.2] - 2019-10-23
--------------------

Fixed
^^^^^


* Removed target file from cnvkit batch

[3.2.1] - 2019-10-23
--------------------

Fixed
^^^^^


* CNVkit single missing reference file added

[3.2.0] - 2019-10-11
--------------------

Adds:
^^^^^


* CNVkit to WGS workflow
* get_thread for runs

Changed:
^^^^^^^^


* Optimized resources for SLURM jobs

Removed:
^^^^^^^^


* Removed hsmetrics for non-mark duplicate bam files

[3.1.4] - 2019-10-08
--------------------

Fixed
^^^^^


* Fixes a bug where missing capture kit bed file error for WGS cases

[3.1.3] - 2019-10-07
--------------------

Fixed
^^^^^


* benchmark path bug issue #221

[3.1.2] - 2019-10-07
--------------------

Fixed
^^^^^


* libreadline.so.6 symlinking and proper centos version for container

[3.1.1] - 2019-10-03
--------------------

Fixed
^^^^^


* Proper tag retrieval for release
  ### Changed
* BALSAMIC container change to latest and version added to help line

[3.1.0] - 2019-10-03
--------------------

TL;DR:


* QoL changes to WGS workflow
* Simplified installation by moving all tools to a container

Added
^^^^^


* Benchmarking using psutil
* ML variant calling for WGS
* ``--singularity`` option to ``config case`` and ``config reference``

Fixed
^^^^^


* Fixed a bug with boolean values in analysis.json

Changed
^^^^^^^


* ``install.sh`` simplified and will be depricated
* Singularity container updated
* Common somatic and germline variant callers are put in single file
* Variant calling workflow and analysis config files merged together

Removed
^^^^^^^


* ``balsamic install`` is removed
* Conda environments for py36 and py27 are removed

[3.0.1] - 2019-09-11
--------------------

Fixed
^^^^^


* Permissions on ``analysis/qc`` dir are 777 now

[3.0.0] - 2019-09-05
--------------------

This is major release.
TL;DR:


* Major changes to CLI. See documentation for updates.
* New additions to reference generation and reference config file generation and complete overhaul
* Major changes to reposityory structure, conda environments.

Added
^^^^^


* Creating and downloading reference files: ``balsamic config reference`` and ``balsamic run reference``
* Container definitions for install and running BALSAMIC
* Bunch of tests, setup coveralls and travis.
* Added Mutliqc, fastp to rule utilities
* Create Housekeeper and Scout files after analysis completes
* Added Sentieon tumor-normal and tumor only workflows
* Added trimming option while creating workflow
* Added multiple tumor sample QC analysis
* Added pindle for indel variant calling
* Added Analysis finish file in the analysis directory

Fixed
^^^^^


* Multiple fixes to snakemake rules

Changed
^^^^^^^


* Running analysis through: ``balsamic run analysis``
* Cluster account and email info added to ``balsamic run analysis``
* ``umi`` workflow through ``--umi`` tag. [workflow still in evaluation]
* ``sample-id`` replaced by ``case-id``
* Plan to remove FastQC as well

Removed
^^^^^^^


* ``balsamic config report`` and ``balsamic report``
* ``sample.config`` and ``reference.json`` from config directory
* Removed cutadapt from workflows

[2.9.8] - 2019-01-01
--------------------

Fixed
^^^^^


* picard hsmetrics now has 50000 cov max
* cnvkit single wildcard resolve bug fixed

[2.9.7] - 2019-02-28
--------------------

Fixed
^^^^^


* Various fixes to umi_single mode
* analysis_finish file does not block reruns anymore
* Added missing single_umi to analysis workflow cli

Changed
^^^^^^^


* vardict in single mode has lower AF threshold filter (0.005 -> 0.001)

[2.9.6] - 2019-02-25
--------------------

Fixed
^^^^^


* Reference to issue #141, fix for 3 other workflows
* CNVkit rule update for refflat file

[2.9.5] - 2019-02-25
--------------------

Added
^^^^^


* An analysis finish file is generated with date and time inside (%Y-%M-%d T%T %:z)

[2.9.4] - 2019-02-13
--------------------

Fixed
^^^^^


* picard version update to 2.18.11 github.com/hassanfa/picard

[2.9.3] - 2019-02-12
--------------------

Fixed
^^^^^


* Mutect single mode table generation fix
* Vardict single mode MVL annotation fix

[2.9.2] - 2019-02-04
--------------------

Added
^^^^^


* CNVkit single sample mode now in workflow
* MVL list from cheng et al. 2015 moved to assets

[2.9.1] - 2019-01-22
--------------------

Added
^^^^^


* Simple table for somatic variant callers for single sample mode added

Fixed
^^^^^


* Fixes an issue with conda that unset variables threw an error issue #141

[2.9.0] - 2019-01-04
--------------------

Changed
^^^^^^^


* Readme structure and example
* Mutect2's single sample output is similar to paired now
* cli path structure update

Added
^^^^^


* test data and sample inputs
* A dag PDF will be generated when config is made
* umi specific variant calling

[2.8.1] - 2018-11-28
--------------------

Fixed
^^^^^


* VEP's perl module errors
* CoverageRep.R now properly takes protein_coding transcatipts only

[2.8.0] - 2018-11-23
--------------------

UMI single sample align and QC

Added
^^^^^


* Added rules and workflows for UMI analysis: QC and alignment

[2.7.4] - 2018-11-23
--------------------

Germline single sample

Added
^^^^^


* Germline single sample addition
  ### Changed
* Minor fixes to some rules to make them compatible with tumor mode

[2.7.3] - 2018-11-20
--------------------

Fixed
^^^^^


* Various bugs with DAG to keep popvcf and splitbed depending on merge bam file
* install script script fixed and help added

[2.7.2] - 2018-11-15
--------------------

Changed
^^^^^^^


* Vardict, Strelka, and Manta separated from GATK best practice pipeline

[2.7.1] - 2018-11-13
--------------------

Fixed
^^^^^


* minro bugs with strelka_germline and freebayes merge
  ### Changed
* removed ERC from haplotypecaller

[2.7.0] - 2018-11-08
--------------------

Germline patch

Added
^^^^^


* Germline caller tested and added to the paired analysis workflow: Freebayes, HaplotypeCaller, Strelka, Manta

Changed
^^^^^^^


* Analysis config files updated
* Output directory structure changed
* vep rule is now a single rule
* Bunch of rule names updated and shortened, specifically in Picard and GATK
* Variant caller rules are all updated and changed
* output vcf file names are now more sensible: {SNV,SV}.{somatic,germline}.sampleId.variantCaller.vcf.gz
* Job limit increased to 300

Removed
^^^^^^^


* removed bcftools.rule for var id annotation

Changed
^^^^^^^

Fixed
^^^^^

[2.6.3] - 2018-11-01
--------------------

Changed
^^^^^^^


* Ugly and godforsaken ``runSbatch.py`` is now dumping sacct files with job IDs. Yikes!

[2.6.2] - 2018-10-31
--------------------

Fixed
^^^^^


* added ``--fastq-prefix`` option for ``config sample`` to set fastq prefix name. Linking is not changed.

[2.6.1] - 2018-10-29
--------------------

Fixed
^^^^^


* patched a bug for copying results for strelka and manta which was introduced in ``2.5.0``

[2.5.0] - 2018-10-22
--------------------

Changed
^^^^^^^


* ``variant_panel`` changed to ``capture_kit``
* sample config file takes balsamic version
* bioinfo tool config moved bioinfotool to cli_utils from ``config report``

Added
^^^^^


* bioinfo tool versions is now added to analysis config file

[2.4.0] - 2018-10-22
--------------------

Changed
^^^^^^^


* ``balsamic run`` has 3 stop points: paired variant calling, single mode variant calling, and QC/Alignment mode.
* ``balsamic run [OPTIONS] -S ...`` is depricated, but it supersedes ``analysis_type`` mode if provided.

[2.3.3] - 2018-10-22
--------------------

Added
^^^^^


* CSV output for variants in each variant caller based on variant filters
* DAG image of workflow
  ### Changed
* Input for variant filter has a default value
* ``delivery_report`` is no created during config generation
* Variant reporter R script cmd updated in ``balsamic report``

[2.3.2] - 2018-10-19
--------------------

Changed
^^^^^^^


* Fastq files are now always linked to ``fastq`` directory within the analysis directory

Added
^^^^^


* ``balsamic config sample`` now accepts individual files and paths. See README for usage.

[2.3.1] - 2018-09-25
--------------------

Added
^^^^^


* CollectHSmetric now run twice for before and after markduplicate

[2.3.0] - 2018-09-25
--------------------

Changed
^^^^^^^


* Sample config file now includes a list of chromosomes in the panel bed file

Fixed
^^^^^


* Non-matching chrom won't break the splitbed rule anymore
* collectqc rules now properly parse tab delimited metric files

[2.2.0] - 2018-09-11
--------------------

Added
^^^^^


* Coverage plot to report
* target coverage file to report json
* post-cutadapt fastqc to collectqc
* A header to report pdf
* list of bioinfo tools used in the analysis added to report
  ### Changed
* VariantRep.R now accepts multiple inputs for each parameter (see help)
* AF values for MSKIMPACT config
  ### Fixed
* Output figure for coverageplot is now fully square :-)

[2.1.0] - 2018-09-11
--------------------

Added
^^^^^


* normalized coverage plot script
* fastq file IO check for config creation
* added qos option to ``balsamic run``
  ### Fixed
* Sambamba depth coverage parameters
* bug with picard markduplicate flag

[2.0.2] - 2018-09-11
--------------------

Added
^^^^^


* Added qos option for setting qos to run jobs with a default value of low

[2.0.1] - 2018-09-10
--------------------

Fixed
^^^^^


* Fixed package dependencies with vep and installation

[2.0.0] - 2018-09-05
--------------------

Variant reporter patch and cli update

Added
^^^^^


* Added ``balsamic config sample`` and ``balsamic config report`` to generate run analysis and reporting config
* Added ``VariantRep.R`` script to information from merged variant table: variant summry, TMB, and much more
* Added a workflow for single sample mode alignment and QC only
* Added QC skimming script to qccollect to generate nicely formatted information from picard
  ### Changed
* Change to CLI for running and creating config
* Major overhaul to coverage report script. It's now simpler and more readable!
  ### Fixed
* Fixed sambamba depth to include mapping quality
* Markduplicate now is now by default on marking mode, and will NOT remove duplicates
* Minor formatting and script beautification happened

[1.13.1] - 2018-08-17
---------------------

Fixed
^^^^^


* fixed a typo in MSKMVL config
* fixed a bug in strelka_simple for correct column orders

[1.13.0] - 2018-08-10
---------------------

Added
^^^^^


* rule for all three variant callers for paired analysis now generate a simple VCF file
* rule for all three variant callers for paired analysis to convert VCF into table format
* MVL config file and MVL annotation to VCF calls for SNV/INDEL callers
* CALLER annotation added to SNV/INDEL callers
* exome specific option for strelka paired
* create_config subcommand is now more granular, it accepts all enteries from sample.json as commandline arguments
* Added tabQuery to the assets as a tool to query the tabulated output of summarized VCF
* Added MQ annotation field to Mutect2 output see #67
  ### Changed
* Leaner VCF output from mutect2 with coverage and MQ annotation according to #64
* variant ids are now updated from simple VCF file
  ### Fixed
* Fixed a bug with sambamba depth coverage reporting wrong exon and panel coverage see #68
* The json output is now properly formatted using yapf
* Strelka rule doesn't filter out PASS variants anymore fixes issue #63

[1.12.0] - 2018-07-06
---------------------

Coverage report patch

Added
^^^^^


* Added a new script to retrieve coverage report for a list of gene(s) and transcripts(s)
* Added sambamba exon depth rule for coverage report
* Added a new entry in reference json for exon bed file, this file generated using: https://github.com/hassanfa/GFFtoolkit
  ### Changed
* sambamba_depth rule changed to sambama_panel_depth
* sambamba depth now has fix-mate-overlaps parameter enabled
* sambamba string filter changed to ``unmapped or mate\_is\_unmapped) and not duplicate and not failed\_quality\_control``.
* sambamba depth for both panel and exon work on picard flag (rmdup or mrkdup).
  ### Fixed
* Fixed sambamba panel depth rule for redundant coverage parameter

[1.11.0] - 2018-07-05
---------------------

create config patch for single and paired mode

Changed
^^^^^^^


* create_config is now accepting a paired|single mode instead of analysis json template (see help for changes). It is
  not backward compatible
  ### Added
* analysis_{paired single}.json for creating config. Analysis.json is now obsolete.
  ### Fixed
* A bug with writing output for analysis config, and creating the path if it doesn't exist.
* A bug with manta rule to correctly set output files in config.
* A bug that strelka was still included in sample analysis.

[1.10.0] - 2018-06-07
---------------------

Added
^^^^^


* Markduplicate flag to analysis config

[1.9.0] - 2018-06-04
--------------------

Added
^^^^^


* Single mode for vardict, manta, and mutect.
* merge type for tumor only
  ### Changed
* Single mode variant calling now has all variant calling rules
  ### Fixed
* run_analaysis now accepts workflows for testing pyrposes

[1.8.0] - 2018-06-01
--------------------

Changed
^^^^^^^


* picard create bed interval rule moved into collect hsmetric
* split bed is dependent on bam merge rule
* vardict env now has specific build rather than URL download (conda doesn't support URLs anymore)
  ### Fixed
* new logs and scripts dirs are not re-created if they are empty

[1.7.0] - 2018-05-31
--------------------

Added
^^^^^


* A source altered picard to generated more quality metrics output is added to installation and rules

[1.6.0] - 2018-05-30
--------------------

Added
^^^^^


* report subcommand for generating a pdf report from a json input file
* Added fastqc after removing adapter
  ### Changed
* Markduplicate now has both REMOVE and MARK (rmdup vs mrkdup)
* CollectHSMetrics now has more steps on PCT_TARGET_BASES

[1.5.0] - 2018-05-28
--------------------

Changed
^^^^^^^


* New log and script directories are now created for each re-run
  ### Fixed
* Picardtools' memory issue addressed for large samples

[1.4.0] - 2018-05-18
--------------------

Added
^^^^^


* single sample analysis mode
* alignment and insert size metrics are added to the workflow
  ### Changed
* collectqc and contest have their own rule for paired (tumor vs normal) and single (tumor only) sample.

[1.3.0] - 2018-05-13
--------------------

Added
^^^^^


* bed file for panel analysis is now mandatory to create analaysis config

[1.2.3] - 2018-05-13
--------------------

Changed
^^^^^^^


* vep execution path
* working directory for snakemake

[1.2.2] - 2018-05-04
--------------------

Added
^^^^^


* sbatch submitter and cluster config now has an mail field
  ### Changed
* ``create_config`` now only requires sample and output json. The rest are optional

[1.2.0] - 2018-05-02
--------------------

Added
^^^^^


* snakefile and cluster config in run analysis are now optional with a default value

[1.1.2] - 2018-04-27
--------------------

Fixed
^^^^^


* vardict installation was failing without conda-forge channel
* gatk installation was failing without correct jar file

[1.1.1] - 2018-04-27
--------------------

Fixed
^^^^^


* gatk-register tmp directory

[1.1.0] - 2018-04-26
--------------------

Added
^^^^^


* create config sub command added as a new feature to create input config file
* templates to generate a config file for analysis added
* code style template for YAPF input created. see: https://github.com/google/yapf
* vt conda env added

Changed
^^^^^^^


* install script changed to create an output config
* README updated with usage

Fixed
^^^^^


* fastq location for analysis config is now fixed
* lambda rules removed from cutadapt and fastq

[1.0.3-rc2] - 2018-04-18
------------------------

Added
^^^^^


* Added sbatch submitter to handle it outside snakemake
  ### Changed
* sample config file structure changed
* coding styles updated

[1.0.2-rc2] - 2018-04-17
------------------------

Added
^^^^^


* Added vt environment
  ### Fixed
* conda envs are now have D prefix instead of P (develop vs production)
* install_conda subcommand now accepts a proper conda prefix

[1.0.1-rc2] - 2018-04-16
------------------------

Fixed
^^^^^


* snakemake rules are now externally linked

[1.0.0-rc2] - 2018-04-16
------------------------

Added
^^^^^


* run_analysis subcommand
* Mutational Signature R script with CLI
* unittest to install_conda
* a method to semi-dynamically retrieve suitable conda env for each rule

Fixed
^^^^^


* install.sh updated with gatk and proper log output
* conda environments updated
* vardict now has its own environment and it should not raise anymore errors

[1.0.0-rc1] - 2018-04-05
------------------------

Added
^^^^^


* install.sh to install balsamic
* balsamic barebone cli
* subcommand to install required environments
* README.md updated with basic installation instructions

Fixed
^^^^^


* conda environment yaml files<|MERGE_RESOLUTION|>--- conflicted
+++ resolved
@@ -1,5 +1,9 @@
-<<<<<<< HEAD
-=======
+[X.X.X]
+-------
+
+
+
+
 [14.0.0]
 -------
 
@@ -20,7 +24,6 @@
 * bcftools in manta_tumor_normal uses correct column for tumor read filtering https://github.com/Clinical-Genomics/BALSAMIC/pull/1400
 
 
->>>>>>> 22ba6c41
 [13.0.1]
 -------
 
@@ -28,12 +31,10 @@
 ^^^^^^
 * Sleep rule before start to fix key_error https://github.com/Clinical-Genomics/BALSAMIC/pull/1311
 
-<<<<<<< HEAD
-=======
 Fixed:
 ^^^^^^
 * Missing `__init__.py` in `snakemake_rules` folders https://github.com/Clinical-Genomics/BALSAMIC/pull/1383
->>>>>>> 22ba6c41
+
 
 [13.0.0]
 -------
