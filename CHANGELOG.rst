[7.X.X]
-------

Added:
^^^^^^

* samtools flagstats and stats to workflow and MultiQC
* Delly v0.8.7 somatic SV caller
* Delly containter
* bcftools v1.12 to delly container
* tabix v0.2.6 to delly container
* PASSed SV calls from Manta to clinical delivery
* An extra filter to VarDict tumor-normal to remove variants with STATUS=Germline, all other will still be around
* Added ``vcf2cytosure``` to annotate container
* ``git`` to the container definition
* prepare_delly_exclusion rule
* Installation of PureCN rpackage in cnvkit container
* Calculate tumor-purity and ploidy using ``PureCN`` for cnvkit call
* ``ascatngs`` as a submodule
* GitHub action to build and test ``ascatngs`` container
* Reference section to docs/FAQ.rst
<<<<<<< HEAD
* ascat download references
=======
* Delly tumor only rule
>>>>>>> 205aa8f4

Changed:
^^^^^^^^

* Upgrade to latest sentieon version 202010.02
* New name ``MarkDuplicates`` to ``picard_markduplicates`` in ``bwa_mem`` rule and ``cluster.json``
* New name rule ``GATK_contest`` to ``gatk_contest`` 
* Avoid running pytest github actions workflow on ``docs/**`` and ``CHANGELOG.rst`` changes
* Update GNOMAD URL
* Split tumor-only ``cnvkit batch`` into individual commands
* Improved TMB calculation issue #51

Fixed:
^^^^^^

* post-processing of the umi consensus in handling BI tags
* vcf-filtered-clinical tag files will have all variants including PASS
* Refactor snakemake align rules according to snakemake etiquette 
* Refactor snakemake fastqc vep contest and mosdepth rules according to snakemake etiquette
* Refactor snakemake manta rule according to snakemake etiquette
* Order of columns in QC and coverage report issue #601

Removed:
^^^^^^^^

* Cleaned up unused container definitions and conda environment files
* Remove cnvkit calling for WGS cases
* Removed the install.sh script

[7.2.5]
-------

Changed:
^^^^^^^^

* Updated COSMIC path to use version 94

[7.2.5]
-------

Changed:
^^^^^^^^

* Updated path for gnomad and 1000genomes to a working path from Google Storage

[7.2.4]
-------

Changed:
^^^^^^^^

* Updated sentieon util sort in umi to use Sentieon 20201002 version

[7.2.3]
-------

Fixed:
^^^^^^

* Fixed memory issue with vcfanno in vep_somatic rule fixes #661

[7.2.2]
-------

Fixed:
^^^^^^

* An error with Sentieon for better management of memory fixes #621

[7.2.1]
-------

Changed:
^^^^^^^^

* Rename Github actions to reflect their content

[7.2.0]
-------

Added:
^^^^^^

* Changelog reminder workflow to Github
* Snakemake workflow for created PON reference
* Balsamic cli config command(pon) for creating json for PON analysis
* tumor lod option for passing tnscope-umi final variants
* Git guide to make balsamic release in FAQ docs

Changed:
^^^^^^^^

* Expanded multiqc result search dir to whole analysis dir
* Simple test for docker container

Fixed:
^^^^^^

* Correctly version bump for Dockerfile

Removed:
^^^^^^^^

* Removed unused Dockerfile releases
* Removed redundant genome version from ``reference.json``

[7.1.10]
-------

Fixed:
^^^^^^

* Bug in ``ngs_filter`` rule set for tumor-only WGS
* Missing delivery of tumor only WGS filter

[7.1.9]
-------


Changed:
^^^^^^^^

* only pass variants are not part of delivery anymore
* delivery tag file ids are properly matched with sample_name
* tabix updated to 0.2.6
* fastp updated to 0.20.1
* samtools updated to 1.12
* bedtools updated to 2.30.0

Removed:
^^^^^^^^

* sentieon-dedup rule from delivery
* Removed all pre filter pass from delivery


[7.1.8]
-------

Fixed:
^^^^^^

* Target coverage (Picard HsMetrics) for UMI files is now correctly calculated.

Changed:
^^^^^^^^


* TNscope calculated AF values are fetched and written to AFtable.txt.

[7.1.7]
-------

Added:
^^^^^^

* ngs_filter_tnscope is also part of deliveries now

Changed:
^^^^^^^^

* rankscore is now a research tag instead of clinical
* Some typo and fixes in the coverage and constant metrics
* Delivery process is more verbose

Fixed:
^^^^^^

* CNVKit output is now properly imported in the deliveries and workflow

[7.1.6]
-------

Fixed:
^^^^^^

* CSS style for qc coverage report is changed to landscape

[7.1.5]
-------

Changed:
^^^^^^^^

* update download url for 1000genome WGS sites from ftp to http

[7.1.4]
-------

Changed:
^^^^^^^^

* bump picard to version 2.25.0

[7.1.3]
-------

Fixed:
^^^^^

* ``assets`` path is now added to bind path

[7.1.2]
-------

Fixed:
^^^^^

* umi_workflow config json is set as true for panel and wgs as false.
* Rename umiconsensus bam file headers from {samplenames} to TUMOR/NORMAL. 
* Documentation autobuild on RTFD


[7.1.1]
-------

Fixed:
^^^^^

* Moved all requirements to setup.py, and added all package_data there. Clean up unused files.

[7.1.0]
-------

Removed
^^^^^^^

* ``tnsnv`` removed from WGS analysis, both tumor-only and tumor-normal
* GATK-BaseRecalibrator is removed from all workflows

Fixed
^^^^^

* Fixed issue 577 with missing ``tumor.merged.bam`` and ``normal.merged.bam`` 
* Issue 448 with lingering tmp_dir. It is not deleted after analysis is properly finished.

Changed
^^^^^^^

* All variant calling rules use proper ``tumor.merged.bam`` or ``normal.merged.bam`` as inputs

[7.0.2]
-------

Added
^^^^^

* Updated docs with FAQ for UMI workflow

Fixed
^^^^^

* fix job scheduling bug for benchmarking
* rankscore's output is now a proper vcf.gz file
* Manta rules now properly make a sample_name file


[7.0.1]
-------

Added
^^^^^

* github action workflow to autobuild release containers


[7.0.0]
-------

Added
^^^^^

* ``balsamic init`` to download reference and related containers done in PRs #464 #538
* ``balsamic config case`` now only take a cache path instead of container and reference #538
* UMI workflow added to main workflow in series of PRs #469 #477 #483 #498 #503 #514 #517
* DRAGEN for WGS applications in PR #488
* A framework for QC check PR #401
* ``--quiet``` option for ``run analysis`` PR #491
* Benchmark SLURM jobs after the analysis is finished PR #534
* One container per conda environment (i.e. decouple containers) PR #511 #525 #522
* ``--disable-variant-caller`` command for ``report deliver`` PR #439
* Added genmod and rankscore in series of two PRs #531 and #533
* Variant filtering to Tumor-Normal in PR #534
* Split SNV/InDels and SVs from TNScope variant caller PR #540
* WGS Tumor only variant filters added in PR #548

Changed
^^^^^^^

* Update Manta to 1.6.0 PR #470
* Update FastQC to 0.11.9 PR #532
* Update BCFTools to 1.11 PR #537
* Update Samtools to 1.11 PR #537
* Increase resources and runtime for various workflows in PRs #482 
* Python package dependenicies versions fixed in PR #480
* QoL changes to workflow in series of PR #471
* Series of documentation updates in PRs #489 #553
* QoL changes to scheduler script PR #491
* QoL changes to how temporary directories are handlded PR #516
* TNScope model apply rule merged with TNScope variant calling for tumor-normal in WGS #540
* Decoupled ``fastp`` rule into two rules to make it possible to use it for UMI runs #570


Fixed
^^^^^

* A bug in Manta variant calling rules that didn't name samples properly to TUMOR/NORMAL in the VCF file #572


[6.1.2]
-------

Changed
^^^^^^^
* Changed hk delivery tag for coverage-qc-report


[6.1.1]
-------

Fixed
^^^^^

* No UMI trimming for WGS applications #486
* Fixed a bug where BALSAMIC was checking for sacct/jobid file in local mode PR #497
* ``readlink`` command in ``vep_germline``, ``vep_somatic``, ``split_bed``, and ``GATK_popVCF`` #533
* Fix various bugs for memory handling of Picardtools and its executable in PR #534
* Fixed various issues with ``gsutils`` in PR #550

Removed
^^^^^^^

* ``gatk-register`` command removed from installing GATK PR #496

[6.1.1]
-------

* Fixed a bug with missing QC templates after ``pip install``


[6.1.0]
-------

Added
^^^^^
* CLI option to expand report generation for TGA and WES runs. Please see ``balsamic report deliver --help``
* BALSAMIC now generates a custom HTML report for TGA and WES cases.


[6.0.4]
-------

Changed
^^^^^^^

* Reduces MQ cutoff from 50 to 40 to only remove obvious artifacts PR #535
* Reduces AF cutoff from 0.02 to 0.01 PR #535

[6.0.3]
-------

Added
^^^^^

* ``config case`` subcommand now has ``--tumor-sample-name`` and ``--normal-sample-name``

Fixed
^^^^^

* Manta resource allocation is now properly set PR #523
* VarDict resource allocation in cluster.json increased (both core and time allocation) PR #523
* minimum memory request for GATK mutect2 and haplotypecaller is removed and max memory increased PR #523

[6.0.2]
-------

Added
^^^^^

* Document for Snakemake rule grammar PR #489


Fixed
^^^^^

* removed ``gatk3-register`` command from Dockerfile(s) PR #508


[6.0.1]
-------

Added
^^^^^
* A secondary path for latest jobids submitted to cluster (slurm and qsub) PR #465

[6.0.0]
-------

Added
^^^^^
* UMI workflow using Sentieon tools. Analysis run available via `balsamic run analysis --help` command. PR #359
* VCFutils to create VCF from flat text file. This is for internal purpose to generate validation VCF. PR #349
* Download option for hg38 (not validated) PR #407
* Option to disable variant callers for WES runs. PR #417

Fixed
^^^^^
* Missing cyvcf2 dependency, and changed conda environment for base environment PR #413
* Missing numpy dependency PR #426

Changed
^^^^^^^
* COSMIC db for hg19 updated to v90 PR #407
* Fastp trimming is now a two-pass trimming and adapter trimming is always enabled. This might affect coverage slightly PR #422
* All containers start with a clean environment #425
* All Sentieon environment variables are now added to config when workflow executes #425
* Branching model will be changed to gitflow

[5.1.0]
-------

Fixed
^^^^^
* Vardict-java version fixed. This is due to bad dependency and releases available on conda. Anaconda is not yet update with vardict 1.8, but vardict-java 1.8 is there. This causes various random breaks with Vardict's TSV output. #403

Changed
^^^^^^^
* Refactored Docker files a bit, preparation for decoupling #403

Removed
^^^^^^^
* In preparation for GATK4, IndelRealigner is removed #404


[5.0.1]
-------

Added
^^^^^
* Temp directory for various rules and workflow wide temp directory #396

Changed
^^^^^^^
* Refactored tags for housekeeper delivery to make them unique #395
* Increased core requirements for mutect2 #396
* GATK3.8 related utils run via jar file instead of gatk3 #396


[5.0.0]
-------

Added
^^^^^
* Config.json and DAG draph included in Housekeeper report #372
* New output names added to cnvkit_single and cnvkit_paired #372
* New output names added to vep.rule #372
* Delivery option to CLI and what to delivery with delivery params in rules that are needed to be delivered #376
* Reference data model with validation #371
* Added container path to install script #388

Changed
^^^^^^^
* Delivery file format simplified #376
* VEP rules have "all" and "pass" as output #376
* Downloaded reference structure changed #371
* genome/refseq.flat renamed to genome/refGene.flat #371
* reverted CNVKit to version 0.9.4 #390

Fixed
^^^^^
* Missing pygments to requirements.txt to fix travis CI #364
* Wildcard resolve for deliveries of vep_germline #374
* Missing index file from deliverables #383
* Ambiguous deliveries in vep_somatic and ngs_filters #387
* Updated documentation to match with installation #391

Removed
^^^^^^^
* Temp files removed from list of outputs in vep.rule #372
* samtools.rule and merged it with bwa_mem #375


[4.5.0]
-------

Added
^^^^^
* Models to build config case JSON. The models and descriptions of their contents can now be found
  in BALSAMIC/utils/models.py
* Added analysis_type to `report deliver` command
* Added report and delivery capability to Alignment workflow
* run_validate.sh now has -d to handle path to analysis_dir (for internal use only) #361

Changed
^^^^^^^

* Fastq files are no longer being copied as part of creation of the case config file.
  A symlink is now created at the destination path instead
* Config structure is no longer contained in a collestion of JSON files.
  The config models are now built using Pydantic and are contained in BALSAMIC/utils/models.py

Removed
^^^^^^^

* Removed command line option "--fastq-prefix" from config case command
* Removed command line option "--config-path" from config case command.
  The config is now always saved with default name "case_id.json"
* Removed command line option "--overwrite-config" from config-case command
  The command is now always executed with "--overwrite-config True" behavior

Refactored
^^^^^^^^^^

* Refactored BALSAMIC/commands/config/case.py:
  Utility functions are moved to BALSAMIC/utils/cli.py
  Models for config fields can be found at BALSAMIC/utils/models.py
  Context aborts and logging now contained in pilot function
  Tests created to support new architecture
* Reduce analysis directory's storage

Fixed
^^^^^
* Report generation warnings supressed by adding workdirectory
* Missing tag name for germline annotated calls #356
* Bind path is not added as None if analysis type is wgs #357
* Changes vardict to vardict-java #361


[4.4.0]
-------

Added
^^^^^

* pydantic to validate various models namely variant caller filters

Changed
^^^^^^^

* Variant caller filters moved into pydantic
* Install script and setup.py
* refactored install script with more log output and added a conda env suffix option
* refactored docker container and decoupled various parts of the workflow


[4.3.0]
-------


Added
^^^^^

* Added cram files for targeted sequencing runs fixes #286
* Added `mosdepth` to calculate coverage for whole exome and targeted sequencing
* Filter models added for tumor-only mode
* Enabling adapter trim enables pe adapter trim option for fastp
* Annotate germline variant calls
* Baitset name to picard hsmetrics

Deprecated
^^^^^^^^^^

* Sambamba coverage and rules will be deprecated

Fixed
^^^^^

* Fixed latest tag in install script
* Fixed lack of naming final annotated VCF TUMOR/NORMAL


Changed
^^^^^^^

* Increased run time for various slurm jobs fixes #314
* Enabled SV calls for VarDict tumor-only
* Updated `ensembl-vep` to v100.2

[4.2.4]
-------


Fixed
^^^^^

* Fixed sort issue with bedfiles after 100 slop


[4.2.3]
-------

Added
^^^^^


* Added Docker container definition for release and bumpversion

Changed
^^^^^^^


* Quality of life change to rtfd docs

Fixed
^^^^^


* Fix Docker container with faulty git checkout

[4.2.2]
-------

Added
^^^^^


* Add "SENTIEON_TMPDIR" to wgs workflow

[4.2.1]
-------

Changed
^^^^^^^


* Add docker container pull for correct version of install script

[4.2.0]
-------

Added
^^^^^


* CNV output as VCF
* Vep output for PASSed variants
* Report command with status and delivery subcommands

Changed
^^^^^^^


* Bed files are slopped 100bp for variant calling fix #262
* Disable vcfmerge
* Picard markduplicate output moved from log to output
* Vep upgraded to 99.1
* Removed SVs from vardict
* Refactored delivery plugins to produce a file with list of output files from workflow
* Updated snakemake to 5.13

Fixed
^^^^^


* Fixed a bug where threads were not sent properly to rules

Removed
^^^^^^^


* Removed coverage annotation from mutect2
* Removed source deactivate from rules to suppress conda warning
* Removed ``plugins delivery`` subcommand
* Removed annotation for germline caller results

[4.1.0]
-------

Added
^^^^^


* VEP now also produces a tab delimited file
* CNVkit rules output genemetrics and gene break file
* Added reference genome to be able to calculate AT/CG dropouts by Picard
* coverage plot plugin part of issue #75
* callable regions for CNV calling of tumor-only

Changed
^^^^^^^


* Increased time for indel realigner and base recalib rules
* decoupled vep stat from vep main rule
* changed qsub command to match UGE
* scout plugin updated

Fixed
^^^^^


* WGS qc rules - updated with correct options
  (picard - CollectMultipleMetrics, sentieon - CoverageMetrics)
* Log warning if WES workflow cannot find SENTIEON* env variables
* Fixes issue with cnvkit and WGS samples #268
* Fix #267 coverage issue with long deletions in vardict

[4.0.1] - 2019-11-08
--------------------

Added
^^^^^


* dependencies for workflow report
* sentieon variant callers germline and somatic for wes cases

Changed
^^^^^^^


* housekeeper file path changed from basename to absolute
* scout template for sample location changed from delivery_report to scout
* rule names added to benchmark files

[4.0.0] - 2019-11-04
--------------------

SGE qsub support release

Added
^^^^^


* ``install.sh`` now also downloads latest container
* Docker image for balsamic as part of ci
* Support for qsub alongside with slurm on ``run analysis --profile``

Changed
^^^^^^^


* Documentation updated
* Test fastq data and test panel bed file with real but dummy data

[3.3.1] - 2019-10-28
--------------------

Fixed
^^^^^


* Various links for reference genome is updated with working URL
* Config reference command now print correct output file

[3.3.0] - 2019-10-24
--------------------

somatic vcfmerge release

Added
^^^^^


* QC metrics for WGS workflow
* refGene.txt download to reference.json and reference workflow
* A new conda environment within container
* A new base container built via Docker (centos7:miniconda3_4_6_14)
* VCFmerge package as VCF merge rule (https://github.com/hassanfa/VCFmerge)
* A container for develop branch
* Benchmark rules to variant callers

Changed
^^^^^^^


* SLURM resource allocation for various variancalling rules optimized
* mergetype rule updated and only accepts one single tumor instead of multiple

[3.2.3] - 2019-10-24
--------------------

Fixed
^^^^^


* Removed unused output files from cnvkit which caused to fail on targetted analysis

[3.2.2] - 2019-10-23
--------------------

Fixed
^^^^^


* Removed target file from cnvkit batch

[3.2.1] - 2019-10-23
--------------------

Fixed
^^^^^


* CNVkit single missing reference file added

[3.2.0] - 2019-10-11
--------------------

Adds:
^^^^^


* CNVkit to WGS workflow
* get_thread for runs

Changed:
^^^^^^^^


* Optimized resources for SLURM jobs

Removed:
^^^^^^^^


* Removed hsmetrics for non-mark duplicate bam files

[3.1.4] - 2019-10-08
--------------------

Fixed
^^^^^


* Fixes a bug where missing capture kit bed file error for WGS cases

[3.1.3] - 2019-10-07
--------------------

Fixed
^^^^^


* benchmark path bug issue #221

[3.1.2] - 2019-10-07
--------------------

Fixed
^^^^^


* libreadline.so.6 symlinking and proper centos version for container

[3.1.1] - 2019-10-03
--------------------

Fixed
^^^^^


* Proper tag retrieval for release
  ### Changed
* BALSAMIC container change to latest and version added to help line

[3.1.0] - 2019-10-03
--------------------

TL;DR:


* QoL changes to WGS workflow
* Simplified installation by moving all tools to a container

Added
^^^^^


* Benchmarking using psutil
* ML variant calling for WGS
* ``--singularity`` option to ``config case`` and ``config reference``

Fixed
^^^^^


* Fixed a bug with boolean values in analysis.json

Changed
^^^^^^^


* ``install.sh`` simplified and will be depricated
* Singularity container updated
* Common somatic and germline variant callers are put in single file
* Variant calling workflow and analysis config files merged together

Removed
^^^^^^^


* ``balsamic install`` is removed
* Conda environments for py36 and py27 are removed

[3.0.1] - 2019-09-11
--------------------

Fixed
^^^^^


* Permissions on ``analysis/qc`` dir are 777 now

[3.0.0] - 2019-09-05
--------------------

This is major release.
TL;DR:


* Major changes to CLI. See documentation for updates.
* New additions to reference generation and reference config file generation and complete overhaul
* Major changes to reposityory structure, conda environments.

Added
^^^^^


* Creating and downloading reference files: ``balsamic config reference`` and ``balsamic run reference``
* Container definitions for install and running BALSAMIC
* Bunch of tests, setup coveralls and travis.
* Added Mutliqc, fastp to rule utilities
* Create Housekeeper and Scout files after analysis completes
* Added Sentieon tumor-normal and tumor only workflows
* Added trimming option while creating workflow
* Added multiple tumor sample QC analysis
* Added pindle for indel variant calling
* Added Analysis finish file in the analysis directory

Fixed
^^^^^


* Multiple fixes to snakemake rules

Changed
^^^^^^^


* Running analysis through: ``balsamic run analysis``
* Cluster account and email info added to ``balsamic run analysis``
* ``umi`` workflow through ``--umi`` tag. [workflow still in evaluation]
* ``sample-id`` replaced by ``case-id``
* Plan to remove FastQC as well

Removed
^^^^^^^


* ``balsamic config report`` and ``balsamic report``
* ``sample.config`` and ``reference.json`` from config directory
* Removed cutadapt from workflows

[2.9.8] - 2019-01-01
--------------------

Fixed
^^^^^


* picard hsmetrics now has 50000 cov max
* cnvkit single wildcard resolve bug fixed

[2.9.7] - 2019-02-28
--------------------

Fixed
^^^^^


* Various fixes to umi_single mode
* analysis_finish file does not block reruns anymore
* Added missing single_umi to analysis workflow cli

Changed
^^^^^^^


* vardict in single mode has lower AF threshold filter (0.005 -> 0.001)

[2.9.6] - 2019-02-25
--------------------

Fixed
^^^^^


* Reference to issue #141, fix for 3 other workflows
* CNVkit rule update for refflat file

[2.9.5] - 2019-02-25
--------------------

Added
^^^^^


* An analysis finish file is generated with date and time inside (%Y-%M-%d T%T %:z)

[2.9.4] - 2019-02-13
--------------------

Fixed
^^^^^


* picard version update to 2.18.11 github.com/hassanfa/picard

[2.9.3] - 2019-02-12
--------------------

Fixed
^^^^^


* Mutect single mode table generation fix
* Vardict single mode MVL annotation fix

[2.9.2] - 2019-02-04
--------------------

Added
^^^^^


* CNVkit single sample mode now in workflow
* MVL list from cheng et al. 2015 moved to assets

[2.9.1] - 2019-01-22
--------------------

Added
^^^^^


* Simple table for somatic variant callers for single sample mode added

Fixed
^^^^^


* Fixes an issue with conda that unset variables threw an error issue #141

[2.9.0] - 2019-01-04
--------------------

Changed
^^^^^^^


* Readme structure and example
* Mutect2's single sample output is similar to paired now
* cli path structure update

Added
^^^^^


* test data and sample inputs
* A dag PDF will be generated when config is made
* umi specific variant calling

[2.8.1] - 2018-11-28
--------------------

Fixed
^^^^^


* VEP's perl module errors
* CoverageRep.R now properly takes protein_coding transcatipts only

[2.8.0] - 2018-11-23
--------------------

UMI single sample align and QC

Added
^^^^^


* Added rules and workflows for UMI analysis: QC and alignment

[2.7.4] - 2018-11-23
--------------------

Germline single sample

Added
^^^^^


* Germline single sample addition
  ### Changed
* Minor fixes to some rules to make them compatible with tumor mode

[2.7.3] - 2018-11-20
--------------------

Fixed
^^^^^


* Various bugs with DAG to keep popvcf and splitbed depending on merge bam file
* install script script fixed and help added

[2.7.2] - 2018-11-15
--------------------

Changed
^^^^^^^


* Vardict, Strelka, and Manta separated from GATK best practice pipeline

[2.7.1] - 2018-11-13
--------------------

Fixed
^^^^^


* minro bugs with strelka_germline and freebayes merge
  ### Changed
* removed ERC from haplotypecaller

[2.7.0] - 2018-11-08
--------------------

Germline patch

Added
^^^^^


* Germline caller tested and added to the paired analysis workflow: Freebayes, HaplotypeCaller, Strelka, Manta

Changed
^^^^^^^


* Analysis config files updated
* Output directory structure changed
* vep rule is now a single rule
* Bunch of rule names updated and shortened, specifically in Picard and GATK
* Variant caller rules are all updated and changed
* output vcf file names are now more sensible: {SNV,SV}.{somatic,germline}.sampleId.variantCaller.vcf.gz
* Job limit increased to 300

Removed
^^^^^^^


* removed bcftools.rule for var id annotation

Changed
^^^^^^^

Fixed
^^^^^

[2.6.3] - 2018-11-01
--------------------

Changed
^^^^^^^


* Ugly and godforsaken ``runSbatch.py`` is now dumping sacct files with job IDs. Yikes!

[2.6.2] - 2018-10-31
--------------------

Fixed
^^^^^


* added ``--fastq-prefix`` option for ``config sample`` to set fastq prefix name. Linking is not changed.

[2.6.1] - 2018-10-29
--------------------

Fixed
^^^^^


* patched a bug for copying results for strelka and manta which was introduced in ``2.5.0``

[2.5.0] - 2018-10-22
--------------------

Changed
^^^^^^^


* ``variant_panel`` changed to ``capture_kit``
* sample config file takes balsamic version
* bioinfo tool config moved bioinfotool to cli_utils from ``config report``

Added
^^^^^


* bioinfo tool versions is now added to analysis config file

[2.4.0] - 2018-10-22
--------------------

Changed
^^^^^^^


* ``balsamic run`` has 3 stop points: paired variant calling, single mode variant calling, and QC/Alignment mode.
* ``balsamic run [OPTIONS] -S ...`` is depricated, but it supersedes ``analysis_type`` mode if provided.

[2.3.3] - 2018-10-22
--------------------

Added
^^^^^


* CSV output for variants in each variant caller based on variant filters
* DAG image of workflow
  ### Changed
* Input for variant filter has a default value
* ``delivery_report`` is no created during config generation
* Variant reporter R script cmd updated in ``balsamic report``

[2.3.2] - 2018-10-19
--------------------

Changed
^^^^^^^


* Fastq files are now always linked to ``fastq`` directory within the analysis directory

Added
^^^^^


* ``balsamic config sample`` now accepts individual files and paths. See README for usage.

[2.3.1] - 2018-09-25
--------------------

Added
^^^^^


* CollectHSmetric now run twice for before and after markduplicate

[2.3.0] - 2018-09-25
--------------------

Changed
^^^^^^^


* Sample config file now includes a list of chromosomes in the panel bed file

Fixed
^^^^^


* Non-matching chrom won't break the splitbed rule anymore
* collectqc rules now properly parse tab delimited metric files

[2.2.0] - 2018-09-11
--------------------

Added
^^^^^


* Coverage plot to report
* target coverage file to report json
* post-cutadapt fastqc to collectqc
* A header to report pdf
* list of bioinfo tools used in the analysis added to report
  ### Changed
* VariantRep.R now accepts multiple inputs for each parameter (see help)
* AF values for MSKIMPACT config
  ### Fixed
* Output figure for coverageplot is now fully square :-)

[2.1.0] - 2018-09-11
--------------------

Added
^^^^^


* normalized coverage plot script
* fastq file IO check for config creation
* added qos option to ``balsamic run``
  ### Fixed
* Sambamba depth coverage parameters
* bug with picard markduplicate flag

[2.0.2] - 2018-09-11
--------------------

Added
^^^^^


* Added qos option for setting qos to run jobs with a default value of low

[2.0.1] - 2018-09-10
--------------------

Fixed
^^^^^


* Fixed package dependencies with vep and installation

[2.0.0] - 2018-09-05
--------------------

Variant reporter patch and cli update

Added
^^^^^


* Added ``balsamic config sample`` and ``balsamic config report`` to generate run analysis and reporting config
* Added ``VariantRep.R`` script to information from merged variant table: variant summry, TMB, and much more
* Added a workflow for single sample mode alignment and QC only
* Added QC skimming script to qccollect to generate nicely formatted information from picard
  ### Changed
* Change to CLI for running and creating config
* Major overhaul to coverage report script. It's now simpler and more readable!
  ### Fixed
* Fixed sambamba depth to include mapping quality
* Markduplicate now is now by default on marking mode, and will NOT remove duplicates
* Minor formatting and script beautification happened

[1.13.1] - 2018-08-17
---------------------

Fixed
^^^^^


* fixed a typo in MSKMVL config
* fixed a bug in strelka_simple for correct column orders

[1.13.0] - 2018-08-10
---------------------

Added
^^^^^


* rule for all three variant callers for paired analysis now generate a simple VCF file
* rule for all three variant callers for paired analysis to convert VCF into table format
* MVL config file and MVL annotation to VCF calls for SNV/INDEL callers
* CALLER annotation added to SNV/INDEL callers
* exome specific option for strelka paired
* create_config subcommand is now more granular, it accepts all enteries from sample.json as commandline arguments
* Added tabQuery to the assets as a tool to query the tabulated output of summarized VCF
* Added MQ annotation field to Mutect2 output see #67
  ### Changed
* Leaner VCF output from mutect2 with coverage and MQ annotation according to #64
* variant ids are now updated from simple VCF file
  ### Fixed
* Fixed a bug with sambamba depth coverage reporting wrong exon and panel coverage see #68
* The json output is now properly formatted using yapf
* Strelka rule doesn't filter out PASS variants anymore fixes issue #63

[1.12.0] - 2018-07-06
---------------------

Coverage report patch

Added
^^^^^


* Added a new script to retrieve coverage report for a list of gene(s) and transcripts(s)
* Added sambamba exon depth rule for coverage report
* Added a new entry in reference json for exon bed file, this file generated using: https://github.com/hassanfa/GFFtoolkit
  ### Changed
* sambamba_depth rule changed to sambama_panel_depth
* sambamba depth now has fix-mate-overlaps parameter enabled
* sambamba string filter changed to ``unmapped or mate\_is\_unmapped) and not duplicate and not failed\_quality\_control``.
* sambamba depth for both panel and exon work on picard flag (rmdup or mrkdup).
  ### Fixed
* Fixed sambamba panel depth rule for redundant coverage parameter

[1.11.0] - 2018-07-05
---------------------

create config patch for single and paired mode

Changed
^^^^^^^


* create_config is now accepting a paired|single mode instead of analysis json template (see help for changes). It is
  not backward compatible
  ### Added
* analysis_{paired single}.json for creating config. Analysis.json is now obsolete.
  ### Fixed
* A bug with writing output for analysis config, and creating the path if it doesn't exist.
* A bug with manta rule to correctly set output files in config.
* A bug that strelka was still included in sample analysis.

[1.10.0] - 2018-06-07
---------------------

Added
^^^^^


* Markduplicate flag to analysis config

[1.9.0] - 2018-06-04
--------------------

Added
^^^^^


* Single mode for vardict, manta, and mutect.
* merge type for tumor only
  ### Changed
* Single mode variant calling now has all variant calling rules
  ### Fixed
* run_analaysis now accepts workflows for testing pyrposes

[1.8.0] - 2018-06-01
--------------------

Changed
^^^^^^^


* picard create bed interval rule moved into collect hsmetric
* split bed is dependent on bam merge rule
* vardict env now has specific build rather than URL download (conda doesn't support URLs anymore)
  ### Fixed
* new logs and scripts dirs are not re-created if they are empty

[1.7.0] - 2018-05-31
--------------------

Added
^^^^^


* A source altered picard to generated more quality metrics output is added to installation and rules

[1.6.0] - 2018-05-30
--------------------

Added
^^^^^


* report subcommand for generating a pdf report from a json input file
* Added fastqc after removing adapter
  ### Changed
* Markduplicate now has both REMOVE and MARK (rmdup vs mrkdup)
* CollectHSMetrics now has more steps on PCT_TARGET_BASES

[1.5.0] - 2018-05-28
--------------------

Changed
^^^^^^^


* New log and script directories are now created for each re-run
  ### Fixed
* Picardtools' memory issue addressed for large samples

[1.4.0] - 2018-05-18
--------------------

Added
^^^^^


* single sample analysis mode
* alignment and insert size metrics are added to the workflow
  ### Changed
* collectqc and contest have their own rule for paired (tumor vs normal) and single (tumor only) sample.

[1.3.0] - 2018-05-13
--------------------

Added
^^^^^


* bed file for panel analysis is now mandatory to create analaysis config

[1.2.3] - 2018-05-13
--------------------

Changed
^^^^^^^


* vep execution path
* working directory for snakemake

[1.2.2] - 2018-05-04
--------------------

Added
^^^^^


* sbatch submitter and cluster config now has an mail field
  ### Changed
* ``create_config`` now only requires sample and output json. The rest are optional

[1.2.0] - 2018-05-02
--------------------

Added
^^^^^


* snakefile and cluster config in run analysis are now optional with a default value

[1.1.2] - 2018-04-27
--------------------

Fixed
^^^^^


* vardict installation was failing without conda-forge channel
* gatk installation was failing without correct jar file

[1.1.1] - 2018-04-27
--------------------

Fixed
^^^^^


* gatk-register tmp directory

[1.1.0] - 2018-04-26
--------------------

Added
^^^^^


* create config sub command added as a new feature to create input config file
* templates to generate a config file for analysis added
* code style template for YAPF input created. see: https://github.com/google/yapf
* vt conda env added

Changed
^^^^^^^


* install script changed to create an output config
* README updated with usage

Fixed
^^^^^


* fastq location for analysis config is now fixed
* lambda rules removed from cutadapt and fastq

[1.0.3-rc2] - 2018-04-18
------------------------

Added
^^^^^


* Added sbatch submitter to handle it outside snakemake
  ### Changed
* sample config file structure changed
* coding styles updated

[1.0.2-rc2] - 2018-04-17
------------------------

Added
^^^^^


* Added vt environment
  ### Fixed
* conda envs are now have D prefix instead of P (develop vs production)
* install_conda subcommand now accepts a proper conda prefix

[1.0.1-rc2] - 2018-04-16
------------------------

Fixed
^^^^^


* snakemake rules are now externally linked

[1.0.0-rc2] - 2018-04-16
------------------------

Added
^^^^^


* run_analysis subcommand
* Mutational Signature R script with CLI
* unittest to install_conda
* a method to semi-dynamically retrieve suitable conda env for each rule

Fixed
^^^^^


* install.sh updated with gatk and proper log output
* conda environments updated
* vardict now has its own environment and it should not raise anymore errors

[1.0.0-rc1] - 2018-04-05
------------------------

Added
^^^^^


* install.sh to install balsamic
* balsamic barebone cli
* subcommand to install required environments
* README.md updated with basic installation instructions

Fixed
^^^^^


* conda environment yaml files<|MERGE_RESOLUTION|>--- conflicted
+++ resolved
@@ -19,11 +19,8 @@
 * ``ascatngs`` as a submodule
 * GitHub action to build and test ``ascatngs`` container
 * Reference section to docs/FAQ.rst
-<<<<<<< HEAD
 * ascat download references
-=======
 * Delly tumor only rule
->>>>>>> 205aa8f4
 
 Changed:
 ^^^^^^^^
