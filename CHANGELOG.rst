--- conflicted
+++ resolved
@@ -4,14 +4,12 @@
 
 Added:
 ^^^^^^
-<<<<<<< HEAD
-* added rule and script for adding CLNVID to clinvar during cache installation
-=======
 * sbatch script for snakemake sequential job submission https://github.com/Clinical-Genomics/BALSAMIC/pull/1558
 * logfile for balsamic wrapper https://github.com/Clinical-Genomics/BALSAMIC/pull/1558
 * analysis status text file for easier prodbioinfo handling https://github.com/Clinical-Genomics/BALSAMIC/pull/1558
 * requested memory to each rule https://github.com/Clinical-Genomics/BALSAMIC/pull/1558
->>>>>>> 80bed0fe
+* added rule and script for adding CLNVID to clinvar during cache installation https://github.com/Clinical-Genomics/BALSAMIC/pull/1576
+
 
 Changed:
 ^^^^^^^^
