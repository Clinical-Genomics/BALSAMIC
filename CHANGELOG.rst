[7.X.X]
-------

Added:
^^^^^^

* ``samtools`` flagstats and stats to workflow and MultiQC
* ``delly v0.8.7`` somatic SV caller #644
* ``delly`` containter #644
* ``bcftools v1.12`` to ``delly`` container #644
* ``tabix v0.2.6`` to ``delly`` container #644
* Passed SV calls from Manta to clinical delivery
* An extra filter to VarDict tumor-normal to remove variants with STATUS=Germline, all other will still be around
* Added ``vcf2cytosure``` to annotate container
* ``git`` to the container definition
* prepare_delly_exclusion rule
* Installation of ``PureCN`` rpackage in ``cnvkit`` container
* Calculate tumor-purity and ploidy using ``PureCN`` for ``cnvkit`` call
* ``ascatngs`` as a submodule #672
* GitHub action to build and test ``ascatngs`` container
* Reference section to ``docs/FAQ.rst``
* ``ascatngs`` download references from reference_file repository #672
* ``delly`` tumor only rule #644
* ``ascatngs`` download container #672
* Documentation update on setting sentieon env variables in ``bashrc``
* ``ascatngs`` tumor normal rule for wgs cases #672
<<<<<<< HEAD
* Individual rules (i.e. ngs filters) for cnv and sv callers. Only Manta will be delivered and added to the list of output files. #708
* Added "targeted" and "wgs" tags to variant callers to provide another layer of separation. #708
=======
* ``manta`` convert inversion #709
>>>>>>> f37272b8

Changed:
^^^^^^^^

* Upgrade to latest sentieon version 202010.02
* New name ``MarkDuplicates`` to ``picard_markduplicates`` in ``bwa_mem`` rule and ``cluster.json``
* New name rule ``GATK_contest`` to ``gatk_contest`` 
* Avoid running pytest github actions workflow on ``docs/**`` and ``CHANGELOG.rst`` changes
* Update ``GNOMAD`` URL
* Split Tumor-only ``cnvkit batch`` into individual commands
* Improved TMB calculation issue #51
* Generalized ascat, delly, and manta result in workflow. #708
* Generalized workflow to eliminate duplicate entries and code. #708


Fixed:
^^^^^^

* post-processing of the umi consensus in handling BI tags
* vcf-filtered-clinical tag files will have all variants including PASS
* Refactor ``snakemake`` align rules according to ``snakemake`` etiquette 
* Refactor snakemake ``fastqc`` ``vep`` contest and ``mosdepth`` rules according to ``snakemake`` etiquette
* Refactor snakemake ``manta`` rule according to snakemake etiquette
* Order of columns in QC and coverage report issue #601
* ``delly`` not showing in workflow at runtime #644
* ``ascatngs`` documentaion links in ``FAQs`` #672
* ``varcall_py36`` container build and push #703
* delly run
* ascat documentaion links in FAQs
* Wrong spacing in reference json issue #704

Removed:
^^^^^^^^

* Cleaned up unused container definitions and conda environment files
* Remove cnvkit calling for WGS cases
* Removed the install.sh script

[7.2.5]
-------

Changed:
^^^^^^^^

* Updated COSMIC path to use version 94

[7.2.5]
-------

Changed:
^^^^^^^^

* Updated path for gnomad and 1000genomes to a working path from Google Storage

[7.2.4]
-------

Changed:
^^^^^^^^

* Updated sentieon util sort in umi to use Sentieon 20201002 version

[7.2.3]
-------

Fixed:
^^^^^^

* Fixed memory issue with vcfanno in vep_somatic rule fixes #661

[7.2.2]
-------

Fixed:
^^^^^^

* An error with Sentieon for better management of memory fixes #621

[7.2.1]
-------

Changed:
^^^^^^^^

* Rename Github actions to reflect their content

[7.2.0]
-------

Added:
^^^^^^

* Changelog reminder workflow to Github
* Snakemake workflow for created PON reference
* Balsamic cli config command(pon) for creating json for PON analysis
* tumor lod option for passing tnscope-umi final variants
* Git guide to make balsamic release in FAQ docs

Changed:
^^^^^^^^

* Expanded multiqc result search dir to whole analysis dir
* Simple test for docker container

Fixed:
^^^^^^

* Correctly version bump for Dockerfile

Removed:
^^^^^^^^

* Removed unused Dockerfile releases
* Removed redundant genome version from ``reference.json``

[7.1.10]
-------

Fixed:
^^^^^^

* Bug in ``ngs_filter`` rule set for tumor-only WGS
* Missing delivery of tumor only WGS filter

[7.1.9]
-------


Changed:
^^^^^^^^

* only pass variants are not part of delivery anymore
* delivery tag file ids are properly matched with sample_name
* tabix updated to 0.2.6
* fastp updated to 0.20.1
* samtools updated to 1.12
* bedtools updated to 2.30.0

Removed:
^^^^^^^^

* sentieon-dedup rule from delivery
* Removed all pre filter pass from delivery


[7.1.8]
-------

Fixed:
^^^^^^

* Target coverage (Picard HsMetrics) for UMI files is now correctly calculated.

Changed:
^^^^^^^^


* TNscope calculated AF values are fetched and written to AFtable.txt.

[7.1.7]
-------

Added:
^^^^^^

* ngs_filter_tnscope is also part of deliveries now

Changed:
^^^^^^^^

* rankscore is now a research tag instead of clinical
* Some typo and fixes in the coverage and constant metrics
* Delivery process is more verbose

Fixed:
^^^^^^

* CNVKit output is now properly imported in the deliveries and workflow

[7.1.6]
-------

Fixed:
^^^^^^

* CSS style for qc coverage report is changed to landscape

[7.1.5]
-------

Changed:
^^^^^^^^

* update download url for 1000genome WGS sites from ftp to http

[7.1.4]
-------

Changed:
^^^^^^^^

* bump picard to version 2.25.0

[7.1.3]
-------

Fixed:
^^^^^

* ``assets`` path is now added to bind path

[7.1.2]
-------

Fixed:
^^^^^

* umi_workflow config json is set as true for panel and wgs as false.
* Rename umiconsensus bam file headers from {samplenames} to TUMOR/NORMAL. 
* Documentation autobuild on RTFD


[7.1.1]
-------

Fixed:
^^^^^

* Moved all requirements to setup.py, and added all package_data there. Clean up unused files.

[7.1.0]
-------

Removed
^^^^^^^

* ``tnsnv`` removed from WGS analysis, both tumor-only and tumor-normal
* GATK-BaseRecalibrator is removed from all workflows

Fixed
^^^^^

* Fixed issue 577 with missing ``tumor.merged.bam`` and ``normal.merged.bam`` 
* Issue 448 with lingering tmp_dir. It is not deleted after analysis is properly finished.

Changed
^^^^^^^

* All variant calling rules use proper ``tumor.merged.bam`` or ``normal.merged.bam`` as inputs

[7.0.2]
-------

Added
^^^^^

* Updated docs with FAQ for UMI workflow

Fixed
^^^^^

* fix job scheduling bug for benchmarking
* rankscore's output is now a proper vcf.gz file
* Manta rules now properly make a sample_name file


[7.0.1]
-------

Added
^^^^^

* github action workflow to autobuild release containers


[7.0.0]
-------

Added
^^^^^

* ``balsamic init`` to download reference and related containers done in PRs #464 #538
* ``balsamic config case`` now only take a cache path instead of container and reference #538
* UMI workflow added to main workflow in series of PRs #469 #477 #483 #498 #503 #514 #517
* DRAGEN for WGS applications in PR #488
* A framework for QC check PR #401
* ``--quiet``` option for ``run analysis`` PR #491
* Benchmark SLURM jobs after the analysis is finished PR #534
* One container per conda environment (i.e. decouple containers) PR #511 #525 #522
* ``--disable-variant-caller`` command for ``report deliver`` PR #439
* Added genmod and rankscore in series of two PRs #531 and #533
* Variant filtering to Tumor-Normal in PR #534
* Split SNV/InDels and SVs from TNScope variant caller PR #540
* WGS Tumor only variant filters added in PR #548

Changed
^^^^^^^

* Update Manta to 1.6.0 PR #470
* Update FastQC to 0.11.9 PR #532
* Update BCFTools to 1.11 PR #537
* Update Samtools to 1.11 PR #537
* Increase resources and runtime for various workflows in PRs #482 
* Python package dependenicies versions fixed in PR #480
* QoL changes to workflow in series of PR #471
* Series of documentation updates in PRs #489 #553
* QoL changes to scheduler script PR #491
* QoL changes to how temporary directories are handlded PR #516
* TNScope model apply rule merged with TNScope variant calling for tumor-normal in WGS #540
* Decoupled ``fastp`` rule into two rules to make it possible to use it for UMI runs #570


Fixed
^^^^^

* A bug in Manta variant calling rules that didn't name samples properly to TUMOR/NORMAL in the VCF file #572


[6.1.2]
-------

Changed
^^^^^^^
* Changed hk delivery tag for coverage-qc-report


[6.1.1]
-------

Fixed
^^^^^

* No UMI trimming for WGS applications #486
* Fixed a bug where BALSAMIC was checking for sacct/jobid file in local mode PR #497
* ``readlink`` command in ``vep_germline``, ``vep_somatic``, ``split_bed``, and ``GATK_popVCF`` #533
* Fix various bugs for memory handling of Picardtools and its executable in PR #534
* Fixed various issues with ``gsutils`` in PR #550

Removed
^^^^^^^

* ``gatk-register`` command removed from installing GATK PR #496

[6.1.1]
-------

* Fixed a bug with missing QC templates after ``pip install``


[6.1.0]
-------

Added
^^^^^
* CLI option to expand report generation for TGA and WES runs. Please see ``balsamic report deliver --help``
* BALSAMIC now generates a custom HTML report for TGA and WES cases.


[6.0.4]
-------

Changed
^^^^^^^

* Reduces MQ cutoff from 50 to 40 to only remove obvious artifacts PR #535
* Reduces AF cutoff from 0.02 to 0.01 PR #535

[6.0.3]
-------

Added
^^^^^

* ``config case`` subcommand now has ``--tumor-sample-name`` and ``--normal-sample-name``

Fixed
^^^^^

* Manta resource allocation is now properly set PR #523
* VarDict resource allocation in cluster.json increased (both core and time allocation) PR #523
* minimum memory request for GATK mutect2 and haplotypecaller is removed and max memory increased PR #523

[6.0.2]
-------

Added
^^^^^

* Document for Snakemake rule grammar PR #489


Fixed
^^^^^

* removed ``gatk3-register`` command from Dockerfile(s) PR #508


[6.0.1]
-------

Added
^^^^^
* A secondary path for latest jobids submitted to cluster (slurm and qsub) PR #465

[6.0.0]
-------

Added
^^^^^
* UMI workflow using Sentieon tools. Analysis run available via `balsamic run analysis --help` command. PR #359
* VCFutils to create VCF from flat text file. This is for internal purpose to generate validation VCF. PR #349
* Download option for hg38 (not validated) PR #407
* Option to disable variant callers for WES runs. PR #417

Fixed
^^^^^
* Missing cyvcf2 dependency, and changed conda environment for base environment PR #413
* Missing numpy dependency PR #426

Changed
^^^^^^^
* COSMIC db for hg19 updated to v90 PR #407
* Fastp trimming is now a two-pass trimming and adapter trimming is always enabled. This might affect coverage slightly PR #422
* All containers start with a clean environment #425
* All Sentieon environment variables are now added to config when workflow executes #425
* Branching model will be changed to gitflow

[5.1.0]
-------

Fixed
^^^^^
* Vardict-java version fixed. This is due to bad dependency and releases available on conda. Anaconda is not yet update with vardict 1.8, but vardict-java 1.8 is there. This causes various random breaks with Vardict's TSV output. #403

Changed
^^^^^^^
* Refactored Docker files a bit, preparation for decoupling #403

Removed
^^^^^^^
* In preparation for GATK4, IndelRealigner is removed #404


[5.0.1]
-------

Added
^^^^^
* Temp directory for various rules and workflow wide temp directory #396

Changed
^^^^^^^
* Refactored tags for housekeeper delivery to make them unique #395
* Increased core requirements for mutect2 #396
* GATK3.8 related utils run via jar file instead of gatk3 #396


[5.0.0]
-------

Added
^^^^^
* Config.json and DAG draph included in Housekeeper report #372
* New output names added to cnvkit_single and cnvkit_paired #372
* New output names added to vep.rule #372
* Delivery option to CLI and what to delivery with delivery params in rules that are needed to be delivered #376
* Reference data model with validation #371
* Added container path to install script #388

Changed
^^^^^^^
* Delivery file format simplified #376
* VEP rules have "all" and "pass" as output #376
* Downloaded reference structure changed #371
* genome/refseq.flat renamed to genome/refGene.flat #371
* reverted CNVKit to version 0.9.4 #390

Fixed
^^^^^
* Missing pygments to requirements.txt to fix travis CI #364
* Wildcard resolve for deliveries of vep_germline #374
* Missing index file from deliverables #383
* Ambiguous deliveries in vep_somatic and ngs_filters #387
* Updated documentation to match with installation #391

Removed
^^^^^^^
* Temp files removed from list of outputs in vep.rule #372
* samtools.rule and merged it with bwa_mem #375


[4.5.0]
-------

Added
^^^^^
* Models to build config case JSON. The models and descriptions of their contents can now be found
  in BALSAMIC/utils/models.py
* Added analysis_type to `report deliver` command
* Added report and delivery capability to Alignment workflow
* run_validate.sh now has -d to handle path to analysis_dir (for internal use only) #361

Changed
^^^^^^^

* Fastq files are no longer being copied as part of creation of the case config file.
  A symlink is now created at the destination path instead
* Config structure is no longer contained in a collestion of JSON files.
  The config models are now built using Pydantic and are contained in BALSAMIC/utils/models.py

Removed
^^^^^^^

* Removed command line option "--fastq-prefix" from config case command
* Removed command line option "--config-path" from config case command.
  The config is now always saved with default name "case_id.json"
* Removed command line option "--overwrite-config" from config-case command
  The command is now always executed with "--overwrite-config True" behavior

Refactored
^^^^^^^^^^

* Refactored BALSAMIC/commands/config/case.py:
  Utility functions are moved to BALSAMIC/utils/cli.py
  Models for config fields can be found at BALSAMIC/utils/models.py
  Context aborts and logging now contained in pilot function
  Tests created to support new architecture
* Reduce analysis directory's storage

Fixed
^^^^^
* Report generation warnings supressed by adding workdirectory
* Missing tag name for germline annotated calls #356
* Bind path is not added as None if analysis type is wgs #357
* Changes vardict to vardict-java #361


[4.4.0]
-------

Added
^^^^^

* pydantic to validate various models namely variant caller filters

Changed
^^^^^^^

* Variant caller filters moved into pydantic
* Install script and setup.py
* refactored install script with more log output and added a conda env suffix option
* refactored docker container and decoupled various parts of the workflow


[4.3.0]
-------


Added
^^^^^

* Added cram files for targeted sequencing runs fixes #286
* Added `mosdepth` to calculate coverage for whole exome and targeted sequencing
* Filter models added for tumor-only mode
* Enabling adapter trim enables pe adapter trim option for fastp
* Annotate germline variant calls
* Baitset name to picard hsmetrics

Deprecated
^^^^^^^^^^

* Sambamba coverage and rules will be deprecated

Fixed
^^^^^

* Fixed latest tag in install script
* Fixed lack of naming final annotated VCF TUMOR/NORMAL


Changed
^^^^^^^

* Increased run time for various slurm jobs fixes #314
* Enabled SV calls for VarDict tumor-only
* Updated `ensembl-vep` to v100.2

[4.2.4]
-------


Fixed
^^^^^

* Fixed sort issue with bedfiles after 100 slop


[4.2.3]
-------

Added
^^^^^


* Added Docker container definition for release and bumpversion

Changed
^^^^^^^


* Quality of life change to rtfd docs

Fixed
^^^^^


* Fix Docker container with faulty git checkout

[4.2.2]
-------

Added
^^^^^


* Add "SENTIEON_TMPDIR" to wgs workflow

[4.2.1]
-------

Changed
^^^^^^^


* Add docker container pull for correct version of install script

[4.2.0]
-------

Added
^^^^^


* CNV output as VCF
* Vep output for PASSed variants
* Report command with status and delivery subcommands

Changed
^^^^^^^


* Bed files are slopped 100bp for variant calling fix #262
* Disable vcfmerge
* Picard markduplicate output moved from log to output
* Vep upgraded to 99.1
* Removed SVs from vardict
* Refactored delivery plugins to produce a file with list of output files from workflow
* Updated snakemake to 5.13

Fixed
^^^^^


* Fixed a bug where threads were not sent properly to rules

Removed
^^^^^^^


* Removed coverage annotation from mutect2
* Removed source deactivate from rules to suppress conda warning
* Removed ``plugins delivery`` subcommand
* Removed annotation for germline caller results

[4.1.0]
-------

Added
^^^^^


* VEP now also produces a tab delimited file
* CNVkit rules output genemetrics and gene break file
* Added reference genome to be able to calculate AT/CG dropouts by Picard
* coverage plot plugin part of issue #75
* callable regions for CNV calling of tumor-only

Changed
^^^^^^^


* Increased time for indel realigner and base recalib rules
* decoupled vep stat from vep main rule
* changed qsub command to match UGE
* scout plugin updated

Fixed
^^^^^


* WGS qc rules - updated with correct options
  (picard - CollectMultipleMetrics, sentieon - CoverageMetrics)
* Log warning if WES workflow cannot find SENTIEON* env variables
* Fixes issue with cnvkit and WGS samples #268
* Fix #267 coverage issue with long deletions in vardict

[4.0.1] - 2019-11-08
--------------------

Added
^^^^^


* dependencies for workflow report
* sentieon variant callers germline and somatic for wes cases

Changed
^^^^^^^


* housekeeper file path changed from basename to absolute
* scout template for sample location changed from delivery_report to scout
* rule names added to benchmark files

[4.0.0] - 2019-11-04
--------------------

SGE qsub support release

Added
^^^^^


* ``install.sh`` now also downloads latest container
* Docker image for balsamic as part of ci
* Support for qsub alongside with slurm on ``run analysis --profile``

Changed
^^^^^^^


* Documentation updated
* Test fastq data and test panel bed file with real but dummy data

[3.3.1] - 2019-10-28
--------------------

Fixed
^^^^^


* Various links for reference genome is updated with working URL
* Config reference command now print correct output file

[3.3.0] - 2019-10-24
--------------------

somatic vcfmerge release

Added
^^^^^


* QC metrics for WGS workflow
* refGene.txt download to reference.json and reference workflow
* A new conda environment within container
* A new base container built via Docker (centos7:miniconda3_4_6_14)
* VCFmerge package as VCF merge rule (https://github.com/hassanfa/VCFmerge)
* A container for develop branch
* Benchmark rules to variant callers

Changed
^^^^^^^


* SLURM resource allocation for various variancalling rules optimized
* mergetype rule updated and only accepts one single tumor instead of multiple

[3.2.3] - 2019-10-24
--------------------

Fixed
^^^^^


* Removed unused output files from cnvkit which caused to fail on targetted analysis

[3.2.2] - 2019-10-23
--------------------

Fixed
^^^^^


* Removed target file from cnvkit batch

[3.2.1] - 2019-10-23
--------------------

Fixed
^^^^^


* CNVkit single missing reference file added

[3.2.0] - 2019-10-11
--------------------

Adds:
^^^^^


* CNVkit to WGS workflow
* get_thread for runs

Changed:
^^^^^^^^


* Optimized resources for SLURM jobs

Removed:
^^^^^^^^


* Removed hsmetrics for non-mark duplicate bam files

[3.1.4] - 2019-10-08
--------------------

Fixed
^^^^^


* Fixes a bug where missing capture kit bed file error for WGS cases

[3.1.3] - 2019-10-07
--------------------

Fixed
^^^^^


* benchmark path bug issue #221

[3.1.2] - 2019-10-07
--------------------

Fixed
^^^^^


* libreadline.so.6 symlinking and proper centos version for container

[3.1.1] - 2019-10-03
--------------------

Fixed
^^^^^


* Proper tag retrieval for release
  ### Changed
* BALSAMIC container change to latest and version added to help line

[3.1.0] - 2019-10-03
--------------------

TL;DR:


* QoL changes to WGS workflow
* Simplified installation by moving all tools to a container

Added
^^^^^


* Benchmarking using psutil
* ML variant calling for WGS
* ``--singularity`` option to ``config case`` and ``config reference``

Fixed
^^^^^


* Fixed a bug with boolean values in analysis.json

Changed
^^^^^^^


* ``install.sh`` simplified and will be depricated
* Singularity container updated
* Common somatic and germline variant callers are put in single file
* Variant calling workflow and analysis config files merged together

Removed
^^^^^^^


* ``balsamic install`` is removed
* Conda environments for py36 and py27 are removed

[3.0.1] - 2019-09-11
--------------------

Fixed
^^^^^


* Permissions on ``analysis/qc`` dir are 777 now

[3.0.0] - 2019-09-05
--------------------

This is major release.
TL;DR:


* Major changes to CLI. See documentation for updates.
* New additions to reference generation and reference config file generation and complete overhaul
* Major changes to reposityory structure, conda environments.

Added
^^^^^


* Creating and downloading reference files: ``balsamic config reference`` and ``balsamic run reference``
* Container definitions for install and running BALSAMIC
* Bunch of tests, setup coveralls and travis.
* Added Mutliqc, fastp to rule utilities
* Create Housekeeper and Scout files after analysis completes
* Added Sentieon tumor-normal and tumor only workflows
* Added trimming option while creating workflow
* Added multiple tumor sample QC analysis
* Added pindle for indel variant calling
* Added Analysis finish file in the analysis directory

Fixed
^^^^^


* Multiple fixes to snakemake rules

Changed
^^^^^^^


* Running analysis through: ``balsamic run analysis``
* Cluster account and email info added to ``balsamic run analysis``
* ``umi`` workflow through ``--umi`` tag. [workflow still in evaluation]
* ``sample-id`` replaced by ``case-id``
* Plan to remove FastQC as well

Removed
^^^^^^^


* ``balsamic config report`` and ``balsamic report``
* ``sample.config`` and ``reference.json`` from config directory
* Removed cutadapt from workflows

[2.9.8] - 2019-01-01
--------------------

Fixed
^^^^^


* picard hsmetrics now has 50000 cov max
* cnvkit single wildcard resolve bug fixed

[2.9.7] - 2019-02-28
--------------------

Fixed
^^^^^


* Various fixes to umi_single mode
* analysis_finish file does not block reruns anymore
* Added missing single_umi to analysis workflow cli

Changed
^^^^^^^


* vardict in single mode has lower AF threshold filter (0.005 -> 0.001)

[2.9.6] - 2019-02-25
--------------------

Fixed
^^^^^


* Reference to issue #141, fix for 3 other workflows
* CNVkit rule update for refflat file

[2.9.5] - 2019-02-25
--------------------

Added
^^^^^


* An analysis finish file is generated with date and time inside (%Y-%M-%d T%T %:z)

[2.9.4] - 2019-02-13
--------------------

Fixed
^^^^^


* picard version update to 2.18.11 github.com/hassanfa/picard

[2.9.3] - 2019-02-12
--------------------

Fixed
^^^^^


* Mutect single mode table generation fix
* Vardict single mode MVL annotation fix

[2.9.2] - 2019-02-04
--------------------

Added
^^^^^


* CNVkit single sample mode now in workflow
* MVL list from cheng et al. 2015 moved to assets

[2.9.1] - 2019-01-22
--------------------

Added
^^^^^


* Simple table for somatic variant callers for single sample mode added

Fixed
^^^^^


* Fixes an issue with conda that unset variables threw an error issue #141

[2.9.0] - 2019-01-04
--------------------

Changed
^^^^^^^


* Readme structure and example
* Mutect2's single sample output is similar to paired now
* cli path structure update

Added
^^^^^


* test data and sample inputs
* A dag PDF will be generated when config is made
* umi specific variant calling

[2.8.1] - 2018-11-28
--------------------

Fixed
^^^^^


* VEP's perl module errors
* CoverageRep.R now properly takes protein_coding transcatipts only

[2.8.0] - 2018-11-23
--------------------

UMI single sample align and QC

Added
^^^^^


* Added rules and workflows for UMI analysis: QC and alignment

[2.7.4] - 2018-11-23
--------------------

Germline single sample

Added
^^^^^


* Germline single sample addition
  ### Changed
* Minor fixes to some rules to make them compatible with tumor mode

[2.7.3] - 2018-11-20
--------------------

Fixed
^^^^^


* Various bugs with DAG to keep popvcf and splitbed depending on merge bam file
* install script script fixed and help added

[2.7.2] - 2018-11-15
--------------------

Changed
^^^^^^^


* Vardict, Strelka, and Manta separated from GATK best practice pipeline

[2.7.1] - 2018-11-13
--------------------

Fixed
^^^^^


* minro bugs with strelka_germline and freebayes merge
  ### Changed
* removed ERC from haplotypecaller

[2.7.0] - 2018-11-08
--------------------

Germline patch

Added
^^^^^


* Germline caller tested and added to the paired analysis workflow: Freebayes, HaplotypeCaller, Strelka, Manta

Changed
^^^^^^^


* Analysis config files updated
* Output directory structure changed
* vep rule is now a single rule
* Bunch of rule names updated and shortened, specifically in Picard and GATK
* Variant caller rules are all updated and changed
* output vcf file names are now more sensible: {SNV,SV}.{somatic,germline}.sampleId.variantCaller.vcf.gz
* Job limit increased to 300

Removed
^^^^^^^


* removed bcftools.rule for var id annotation

Changed
^^^^^^^

Fixed
^^^^^

[2.6.3] - 2018-11-01
--------------------

Changed
^^^^^^^


* Ugly and godforsaken ``runSbatch.py`` is now dumping sacct files with job IDs. Yikes!

[2.6.2] - 2018-10-31
--------------------

Fixed
^^^^^


* added ``--fastq-prefix`` option for ``config sample`` to set fastq prefix name. Linking is not changed.

[2.6.1] - 2018-10-29
--------------------

Fixed
^^^^^


* patched a bug for copying results for strelka and manta which was introduced in ``2.5.0``

[2.5.0] - 2018-10-22
--------------------

Changed
^^^^^^^


* ``variant_panel`` changed to ``capture_kit``
* sample config file takes balsamic version
* bioinfo tool config moved bioinfotool to cli_utils from ``config report``

Added
^^^^^


* bioinfo tool versions is now added to analysis config file

[2.4.0] - 2018-10-22
--------------------

Changed
^^^^^^^


* ``balsamic run`` has 3 stop points: paired variant calling, single mode variant calling, and QC/Alignment mode.
* ``balsamic run [OPTIONS] -S ...`` is depricated, but it supersedes ``analysis_type`` mode if provided.

[2.3.3] - 2018-10-22
--------------------

Added
^^^^^


* CSV output for variants in each variant caller based on variant filters
* DAG image of workflow
  ### Changed
* Input for variant filter has a default value
* ``delivery_report`` is no created during config generation
* Variant reporter R script cmd updated in ``balsamic report``

[2.3.2] - 2018-10-19
--------------------

Changed
^^^^^^^


* Fastq files are now always linked to ``fastq`` directory within the analysis directory

Added
^^^^^


* ``balsamic config sample`` now accepts individual files and paths. See README for usage.

[2.3.1] - 2018-09-25
--------------------

Added
^^^^^


* CollectHSmetric now run twice for before and after markduplicate

[2.3.0] - 2018-09-25
--------------------

Changed
^^^^^^^


* Sample config file now includes a list of chromosomes in the panel bed file

Fixed
^^^^^


* Non-matching chrom won't break the splitbed rule anymore
* collectqc rules now properly parse tab delimited metric files

[2.2.0] - 2018-09-11
--------------------

Added
^^^^^


* Coverage plot to report
* target coverage file to report json
* post-cutadapt fastqc to collectqc
* A header to report pdf
* list of bioinfo tools used in the analysis added to report
  ### Changed
* VariantRep.R now accepts multiple inputs for each parameter (see help)
* AF values for MSKIMPACT config
  ### Fixed
* Output figure for coverageplot is now fully square :-)

[2.1.0] - 2018-09-11
--------------------

Added
^^^^^


* normalized coverage plot script
* fastq file IO check for config creation
* added qos option to ``balsamic run``
  ### Fixed
* Sambamba depth coverage parameters
* bug with picard markduplicate flag

[2.0.2] - 2018-09-11
--------------------

Added
^^^^^


* Added qos option for setting qos to run jobs with a default value of low

[2.0.1] - 2018-09-10
--------------------

Fixed
^^^^^


* Fixed package dependencies with vep and installation

[2.0.0] - 2018-09-05
--------------------

Variant reporter patch and cli update

Added
^^^^^


* Added ``balsamic config sample`` and ``balsamic config report`` to generate run analysis and reporting config
* Added ``VariantRep.R`` script to information from merged variant table: variant summry, TMB, and much more
* Added a workflow for single sample mode alignment and QC only
* Added QC skimming script to qccollect to generate nicely formatted information from picard
  ### Changed
* Change to CLI for running and creating config
* Major overhaul to coverage report script. It's now simpler and more readable!
  ### Fixed
* Fixed sambamba depth to include mapping quality
* Markduplicate now is now by default on marking mode, and will NOT remove duplicates
* Minor formatting and script beautification happened

[1.13.1] - 2018-08-17
---------------------

Fixed
^^^^^


* fixed a typo in MSKMVL config
* fixed a bug in strelka_simple for correct column orders

[1.13.0] - 2018-08-10
---------------------

Added
^^^^^


* rule for all three variant callers for paired analysis now generate a simple VCF file
* rule for all three variant callers for paired analysis to convert VCF into table format
* MVL config file and MVL annotation to VCF calls for SNV/INDEL callers
* CALLER annotation added to SNV/INDEL callers
* exome specific option for strelka paired
* create_config subcommand is now more granular, it accepts all enteries from sample.json as commandline arguments
* Added tabQuery to the assets as a tool to query the tabulated output of summarized VCF
* Added MQ annotation field to Mutect2 output see #67
  ### Changed
* Leaner VCF output from mutect2 with coverage and MQ annotation according to #64
* variant ids are now updated from simple VCF file
  ### Fixed
* Fixed a bug with sambamba depth coverage reporting wrong exon and panel coverage see #68
* The json output is now properly formatted using yapf
* Strelka rule doesn't filter out PASS variants anymore fixes issue #63

[1.12.0] - 2018-07-06
---------------------

Coverage report patch

Added
^^^^^


* Added a new script to retrieve coverage report for a list of gene(s) and transcripts(s)
* Added sambamba exon depth rule for coverage report
* Added a new entry in reference json for exon bed file, this file generated using: https://github.com/hassanfa/GFFtoolkit
  ### Changed
* sambamba_depth rule changed to sambama_panel_depth
* sambamba depth now has fix-mate-overlaps parameter enabled
* sambamba string filter changed to ``unmapped or mate\_is\_unmapped) and not duplicate and not failed\_quality\_control``.
* sambamba depth for both panel and exon work on picard flag (rmdup or mrkdup).
  ### Fixed
* Fixed sambamba panel depth rule for redundant coverage parameter

[1.11.0] - 2018-07-05
---------------------

create config patch for single and paired mode

Changed
^^^^^^^


* create_config is now accepting a paired|single mode instead of analysis json template (see help for changes). It is
  not backward compatible
  ### Added
* analysis_{paired single}.json for creating config. Analysis.json is now obsolete.
  ### Fixed
* A bug with writing output for analysis config, and creating the path if it doesn't exist.
* A bug with manta rule to correctly set output files in config.
* A bug that strelka was still included in sample analysis.

[1.10.0] - 2018-06-07
---------------------

Added
^^^^^


* Markduplicate flag to analysis config

[1.9.0] - 2018-06-04
--------------------

Added
^^^^^


* Single mode for vardict, manta, and mutect.
* merge type for tumor only
  ### Changed
* Single mode variant calling now has all variant calling rules
  ### Fixed
* run_analaysis now accepts workflows for testing pyrposes

[1.8.0] - 2018-06-01
--------------------

Changed
^^^^^^^


* picard create bed interval rule moved into collect hsmetric
* split bed is dependent on bam merge rule
* vardict env now has specific build rather than URL download (conda doesn't support URLs anymore)
  ### Fixed
* new logs and scripts dirs are not re-created if they are empty

[1.7.0] - 2018-05-31
--------------------

Added
^^^^^


* A source altered picard to generated more quality metrics output is added to installation and rules

[1.6.0] - 2018-05-30
--------------------

Added
^^^^^


* report subcommand for generating a pdf report from a json input file
* Added fastqc after removing adapter
  ### Changed
* Markduplicate now has both REMOVE and MARK (rmdup vs mrkdup)
* CollectHSMetrics now has more steps on PCT_TARGET_BASES

[1.5.0] - 2018-05-28
--------------------

Changed
^^^^^^^


* New log and script directories are now created for each re-run
  ### Fixed
* Picardtools' memory issue addressed for large samples

[1.4.0] - 2018-05-18
--------------------

Added
^^^^^


* single sample analysis mode
* alignment and insert size metrics are added to the workflow
  ### Changed
* collectqc and contest have their own rule for paired (tumor vs normal) and single (tumor only) sample.

[1.3.0] - 2018-05-13
--------------------

Added
^^^^^


* bed file for panel analysis is now mandatory to create analaysis config

[1.2.3] - 2018-05-13
--------------------

Changed
^^^^^^^


* vep execution path
* working directory for snakemake

[1.2.2] - 2018-05-04
--------------------

Added
^^^^^


* sbatch submitter and cluster config now has an mail field
  ### Changed
* ``create_config`` now only requires sample and output json. The rest are optional

[1.2.0] - 2018-05-02
--------------------

Added
^^^^^


* snakefile and cluster config in run analysis are now optional with a default value

[1.1.2] - 2018-04-27
--------------------

Fixed
^^^^^


* vardict installation was failing without conda-forge channel
* gatk installation was failing without correct jar file

[1.1.1] - 2018-04-27
--------------------

Fixed
^^^^^


* gatk-register tmp directory

[1.1.0] - 2018-04-26
--------------------

Added
^^^^^


* create config sub command added as a new feature to create input config file
* templates to generate a config file for analysis added
* code style template for YAPF input created. see: https://github.com/google/yapf
* vt conda env added

Changed
^^^^^^^


* install script changed to create an output config
* README updated with usage

Fixed
^^^^^


* fastq location for analysis config is now fixed
* lambda rules removed from cutadapt and fastq

[1.0.3-rc2] - 2018-04-18
------------------------

Added
^^^^^


* Added sbatch submitter to handle it outside snakemake
  ### Changed
* sample config file structure changed
* coding styles updated

[1.0.2-rc2] - 2018-04-17
------------------------

Added
^^^^^


* Added vt environment
  ### Fixed
* conda envs are now have D prefix instead of P (develop vs production)
* install_conda subcommand now accepts a proper conda prefix

[1.0.1-rc2] - 2018-04-16
------------------------

Fixed
^^^^^


* snakemake rules are now externally linked

[1.0.0-rc2] - 2018-04-16
------------------------

Added
^^^^^


* run_analysis subcommand
* Mutational Signature R script with CLI
* unittest to install_conda
* a method to semi-dynamically retrieve suitable conda env for each rule

Fixed
^^^^^


* install.sh updated with gatk and proper log output
* conda environments updated
* vardict now has its own environment and it should not raise anymore errors

[1.0.0-rc1] - 2018-04-05
------------------------

Added
^^^^^


* install.sh to install balsamic
* balsamic barebone cli
* subcommand to install required environments
* README.md updated with basic installation instructions

Fixed
^^^^^


* conda environment yaml files<|MERGE_RESOLUTION|>--- conflicted
+++ resolved
@@ -24,12 +24,9 @@
 * ``ascatngs`` download container #672
 * Documentation update on setting sentieon env variables in ``bashrc``
 * ``ascatngs`` tumor normal rule for wgs cases #672
-<<<<<<< HEAD
 * Individual rules (i.e. ngs filters) for cnv and sv callers. Only Manta will be delivered and added to the list of output files. #708
 * Added "targeted" and "wgs" tags to variant callers to provide another layer of separation. #708
-=======
 * ``manta`` convert inversion #709
->>>>>>> f37272b8
 
 Changed:
 ^^^^^^^^
