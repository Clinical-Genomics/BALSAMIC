[7.X.X]
-------

Added:
^^^^^^

* ``samtools`` flagstats and stats to workflow and MultiQC
* ``delly v0.8.7`` somatic SV caller #644
* ``delly`` containter #644
* ``bcftools v1.12`` to ``delly`` container #644
* ``tabix v0.2.6`` to ``delly`` container #644
* Passed SV calls from Manta to clinical delivery
* An extra filter to VarDict tumor-normal to remove variants with STATUS=Germline, all other will still be around
* Added ``vcf2cytosure``` to annotate container
* ``git`` to the container definition
* prepare_delly_exclusion rule
* Installation of ``PureCN`` rpackage in ``cnvkit`` container
* Calculate tumor-purity and ploidy using ``PureCN`` for ``cnvkit`` call
* ``ascatngs`` as a submodule #672
* GitHub action to build and test ``ascatngs`` container
* Reference section to ``docs/FAQ.rst``
* ``ascatngs`` download references from reference_file repository #672
* ``delly`` tumor only rule #644
* ``ascatngs`` download container #672
* Documentation update on setting sentieon env variables in ``bashrc``
* ``ascatngs`` tumor normal rule for wgs cases #672

Changed:
^^^^^^^^

* Upgrade to latest sentieon version 202010.02
* New name ``MarkDuplicates`` to ``picard_markduplicates`` in ``bwa_mem`` rule and ``cluster.json``
* New name rule ``GATK_contest`` to ``gatk_contest`` 
* Avoid running pytest github actions workflow on ``docs/**`` and ``CHANGELOG.rst`` changes
* Update ``GNOMAD`` URL
* Split Tumor-only ``cnvkit batch`` into individual commands
* Improved TMB calculation issue #51

Fixed:
^^^^^^

* post-processing of the umi consensus in handling BI tags
* vcf-filtered-clinical tag files will have all variants including PASS
* Refactor ``snakemake`` align rules according to ``snakemake`` etiquette 
* Refactor snakemake ``fastqc`` ``vep`` contest and ``mosdepth`` rules according to ``snakemake`` etiquette
* Refactor snakemake ``manta`` rule according to snakemake etiquette
* Order of columns in QC and coverage report issue #601
<<<<<<< HEAD
* ``delly`` not showing in workflow at runtime #644
* ``ascatngs`` documentaion links in ``FAQs`` #672
* ``varcall_py36`` container build and push #703
=======
* delly run
* ascat documentaion links in FAQs
* Wrong spacing in reference json issue #704
>>>>>>> 3da9aa3d

Removed:
^^^^^^^^

* Cleaned up unused container definitions and conda environment files
* Remove cnvkit calling for WGS cases
* Removed the install.sh script

[7.2.5]
-------

Changed:
^^^^^^^^

* Updated COSMIC path to use version 94

[7.2.5]
-------

Changed:
^^^^^^^^

* Updated path for gnomad and 1000genomes to a working path from Google Storage

[7.2.4]
-------

Changed:
^^^^^^^^

* Updated sentieon util sort in umi to use Sentieon 20201002 version

[7.2.3]
-------

Fixed:
^^^^^^

* Fixed memory issue with vcfanno in vep_somatic rule fixes #661

[7.2.2]
-------

Fixed:
^^^^^^

* An error with Sentieon for better management of memory fixes #621

[7.2.1]
-------

Changed:
^^^^^^^^

* Rename Github actions to reflect their content

[7.2.0]
-------

Added:
^^^^^^

* Changelog reminder workflow to Github
* Snakemake workflow for created PON reference
* Balsamic cli config command(pon) for creating json for PON analysis
* tumor lod option for passing tnscope-umi final variants
* Git guide to make balsamic release in FAQ docs

Changed:
^^^^^^^^

* Expanded multiqc result search dir to whole analysis dir
* Simple test for docker container

Fixed:
^^^^^^

* Correctly version bump for Dockerfile

Removed:
^^^^^^^^

* Removed unused Dockerfile releases
* Removed redundant genome version from ``reference.json``

[7.1.10]
-------

Fixed:
^^^^^^

* Bug in ``ngs_filter`` rule set for tumor-only WGS
* Missing delivery of tumor only WGS filter

[7.1.9]
-------


Changed:
^^^^^^^^

* only pass variants are not part of delivery anymore
* delivery tag file ids are properly matched with sample_name
* tabix updated to 0.2.6
* fastp updated to 0.20.1
* samtools updated to 1.12
* bedtools updated to 2.30.0

Removed:
^^^^^^^^

* sentieon-dedup rule from delivery
* Removed all pre filter pass from delivery


[7.1.8]
-------

Fixed:
^^^^^^

* Target coverage (Picard HsMetrics) for UMI files is now correctly calculated.

Changed:
^^^^^^^^


* TNscope calculated AF values are fetched and written to AFtable.txt.

[7.1.7]
-------

Added:
^^^^^^

* ngs_filter_tnscope is also part of deliveries now

Changed:
^^^^^^^^

* rankscore is now a research tag instead of clinical
* Some typo and fixes in the coverage and constant metrics
* Delivery process is more verbose

Fixed:
^^^^^^

* CNVKit output is now properly imported in the deliveries and workflow

[7.1.6]
-------

Fixed:
^^^^^^

* CSS style for qc coverage report is changed to landscape

[7.1.5]
-------

Changed:
^^^^^^^^

* update download url for 1000genome WGS sites from ftp to http

[7.1.4]
-------

Changed:
^^^^^^^^

* bump picard to version 2.25.0

[7.1.3]
-------

Fixed:
^^^^^

* ``assets`` path is now added to bind path

[7.1.2]
-------

Fixed:
^^^^^

* umi_workflow config json is set as true for panel and wgs as false.
* Rename umiconsensus bam file headers from {samplenames} to TUMOR/NORMAL. 
* Documentation autobuild on RTFD


[7.1.1]
-------

Fixed:
^^^^^

* Moved all requirements to setup.py, and added all package_data there. Clean up unused files.

[7.1.0]
-------

Removed
^^^^^^^

* ``tnsnv`` removed from WGS analysis, both tumor-only and tumor-normal
* GATK-BaseRecalibrator is removed from all workflows

Fixed
^^^^^

* Fixed issue 577 with missing ``tumor.merged.bam`` and ``normal.merged.bam`` 
* Issue 448 with lingering tmp_dir. It is not deleted after analysis is properly finished.

Changed
^^^^^^^

* All variant calling rules use proper ``tumor.merged.bam`` or ``normal.merged.bam`` as inputs

[7.0.2]
-------

Added
^^^^^

* Updated docs with FAQ for UMI workflow

Fixed
^^^^^

* fix job scheduling bug for benchmarking
* rankscore's output is now a proper vcf.gz file
* Manta rules now properly make a sample_name file


[7.0.1]
-------

Added
^^^^^

* github action workflow to autobuild release containers


[7.0.0]
-------

Added
^^^^^

* ``balsamic init`` to download reference and related containers done in PRs #464 #538
* ``balsamic config case`` now only take a cache path instead of container and reference #538
* UMI workflow added to main workflow in series of PRs #469 #477 #483 #498 #503 #514 #517
* DRAGEN for WGS applications in PR #488
* A framework for QC check PR #401
* ``--quiet``` option for ``run analysis`` PR #491
* Benchmark SLURM jobs after the analysis is finished PR #534
* One container per conda environment (i.e. decouple containers) PR #511 #525 #522
* ``--disable-variant-caller`` command for ``report deliver`` PR #439
* Added genmod and rankscore in series of two PRs #531 and #533
* Variant filtering to Tumor-Normal in PR #534
* Split SNV/InDels and SVs from TNScope variant caller PR #540
* WGS Tumor only variant filters added in PR #548

Changed
^^^^^^^

* Update Manta to 1.6.0 PR #470
* Update FastQC to 0.11.9 PR #532
* Update BCFTools to 1.11 PR #537
* Update Samtools to 1.11 PR #537
* Increase resources and runtime for various workflows in PRs #482 
* Python package dependenicies versions fixed in PR #480
* QoL changes to workflow in series of PR #471
* Series of documentation updates in PRs #489 #553
* QoL changes to scheduler script PR #491
* QoL changes to how temporary directories are handlded PR #516
* TNScope model apply rule merged with TNScope variant calling for tumor-normal in WGS #540
* Decoupled ``fastp`` rule into two rules to make it possible to use it for UMI runs #570


Fixed
^^^^^

* A bug in Manta variant calling rules that didn't name samples properly to TUMOR/NORMAL in the VCF file #572


[6.1.2]
-------

Changed
^^^^^^^
* Changed hk delivery tag for coverage-qc-report


[6.1.1]
-------

Fixed
^^^^^

* No UMI trimming for WGS applications #486
* Fixed a bug where BALSAMIC was checking for sacct/jobid file in local mode PR #497
* ``readlink`` command in ``vep_germline``, ``vep_somatic``, ``split_bed``, and ``GATK_popVCF`` #533
* Fix various bugs for memory handling of Picardtools and its executable in PR #534
* Fixed various issues with ``gsutils`` in PR #550

Removed
^^^^^^^

* ``gatk-register`` command removed from installing GATK PR #496

[6.1.1]
-------

* Fixed a bug with missing QC templates after ``pip install``


[6.1.0]
-------

Added
^^^^^
* CLI option to expand report generation for TGA and WES runs. Please see ``balsamic report deliver --help``
* BALSAMIC now generates a custom HTML report for TGA and WES cases.


[6.0.4]
-------

Changed
^^^^^^^

* Reduces MQ cutoff from 50 to 40 to only remove obvious artifacts PR #535
* Reduces AF cutoff from 0.02 to 0.01 PR #535

[6.0.3]
-------

Added
^^^^^

* ``config case`` subcommand now has ``--tumor-sample-name`` and ``--normal-sample-name``

Fixed
^^^^^

* Manta resource allocation is now properly set PR #523
* VarDict resource allocation in cluster.json increased (both core and time allocation) PR #523
* minimum memory request for GATK mutect2 and haplotypecaller is removed and max memory increased PR #523

[6.0.2]
-------

Added
^^^^^

* Document for Snakemake rule grammar PR #489


Fixed
^^^^^

* removed ``gatk3-register`` command from Dockerfile(s) PR #508


[6.0.1]
-------

Added
^^^^^
* A secondary path for latest jobids submitted to cluster (slurm and qsub) PR #465

[6.0.0]
-------

Added
^^^^^
* UMI workflow using Sentieon tools. Analysis run available via `balsamic run analysis --help` command. PR #359
* VCFutils to create VCF from flat text file. This is for internal purpose to generate validation VCF. PR #349
* Download option for hg38 (not validated) PR #407
* Option to disable variant callers for WES runs. PR #417

Fixed
^^^^^
* Missing cyvcf2 dependency, and changed conda environment for base environment PR #413
* Missing numpy dependency PR #426

Changed
^^^^^^^
* COSMIC db for hg19 updated to v90 PR #407
* Fastp trimming is now a two-pass trimming and adapter trimming is always enabled. This might affect coverage slightly PR #422
* All containers start with a clean environment #425
* All Sentieon environment variables are now added to config when workflow executes #425
* Branching model will be changed to gitflow

[5.1.0]
-------

Fixed
^^^^^
* Vardict-java version fixed. This is due to bad dependency and releases available on conda. Anaconda is not yet update with vardict 1.8, but vardict-java 1.8 is there. This causes various random breaks with Vardict's TSV output. #403

Changed
^^^^^^^
* Refactored Docker files a bit, preparation for decoupling #403

Removed
^^^^^^^
* In preparation for GATK4, IndelRealigner is removed #404


[5.0.1]
-------

Added
^^^^^
* Temp directory for various rules and workflow wide temp directory #396

Changed
^^^^^^^
* Refactored tags for housekeeper delivery to make them unique #395
* Increased core requirements for mutect2 #396
* GATK3.8 related utils run via jar file instead of gatk3 #396


[5.0.0]
-------

Added
^^^^^
* Config.json and DAG draph included in Housekeeper report #372
* New output names added to cnvkit_single and cnvkit_paired #372
* New output names added to vep.rule #372
* Delivery option to CLI and what to delivery with delivery params in rules that are needed to be delivered #376
* Reference data model with validation #371
* Added container path to install script #388

Changed
^^^^^^^
* Delivery file format simplified #376
* VEP rules have "all" and "pass" as output #376
* Downloaded reference structure changed #371
* genome/refseq.flat renamed to genome/refGene.flat #371
* reverted CNVKit to version 0.9.4 #390

Fixed
^^^^^
* Missing pygments to requirements.txt to fix travis CI #364
* Wildcard resolve for deliveries of vep_germline #374
* Missing index file from deliverables #383
* Ambiguous deliveries in vep_somatic and ngs_filters #387
* Updated documentation to match with installation #391

Removed
^^^^^^^
* Temp files removed from list of outputs in vep.rule #372
* samtools.rule and merged it with bwa_mem #375


[4.5.0]
-------

Added
^^^^^
* Models to build config case JSON. The models and descriptions of their contents can now be found
  in BALSAMIC/utils/models.py
* Added analysis_type to `report deliver` command
* Added report and delivery capability to Alignment workflow
* run_validate.sh now has -d to handle path to analysis_dir (for internal use only) #361

Changed
^^^^^^^

* Fastq files are no longer being copied as part of creation of the case config file.
  A symlink is now created at the destination path instead
* Config structure is no longer contained in a collestion of JSON files.
  The config models are now built using Pydantic and are contained in BALSAMIC/utils/models.py

Removed
^^^^^^^

* Removed command line option "--fastq-prefix" from config case command
* Removed command line option "--config-path" from config case command.
  The config is now always saved with default name "case_id.json"
* Removed command line option "--overwrite-config" from config-case command
  The command is now always executed with "--overwrite-config True" behavior

Refactored
^^^^^^^^^^

* Refactored BALSAMIC/commands/config/case.py:
  Utility functions are moved to BALSAMIC/utils/cli.py
  Models for config fields can be found at BALSAMIC/utils/models.py
  Context aborts and logging now contained in pilot function
  Tests created to support new architecture
* Reduce analysis directory's storage

Fixed
^^^^^
* Report generation warnings supressed by adding workdirectory
* Missing tag name for germline annotated calls #356
* Bind path is not added as None if analysis type is wgs #357
* Changes vardict to vardict-java #361


[4.4.0]
-------

Added
^^^^^

* pydantic to validate various models namely variant caller filters

Changed
^^^^^^^

* Variant caller filters moved into pydantic
* Install script and setup.py
* refactored install script with more log output and added a conda env suffix option
* refactored docker container and decoupled various parts of the workflow


[4.3.0]
-------


Added
^^^^^

* Added cram files for targeted sequencing runs fixes #286
* Added `mosdepth` to calculate coverage for whole exome and targeted sequencing
* Filter models added for tumor-only mode
* Enabling adapter trim enables pe adapter trim option for fastp
* Annotate germline variant calls
* Baitset name to picard hsmetrics

Deprecated
^^^^^^^^^^

* Sambamba coverage and rules will be deprecated

Fixed
^^^^^

* Fixed latest tag in install script
* Fixed lack of naming final annotated VCF TUMOR/NORMAL


Changed
^^^^^^^

* Increased run time for various slurm jobs fixes #314
* Enabled SV calls for VarDict tumor-only
* Updated `ensembl-vep` to v100.2

[4.2.4]
-------


Fixed
^^^^^

* Fixed sort issue with bedfiles after 100 slop


[4.2.3]
-------

Added
^^^^^


* Added Docker container definition for release and bumpversion

Changed
^^^^^^^


* Quality of life change to rtfd docs

Fixed
^^^^^


* Fix Docker container with faulty git checkout

[4.2.2]
-------

Added
^^^^^


* Add "SENTIEON_TMPDIR" to wgs workflow

[4.2.1]
-------

Changed
^^^^^^^


* Add docker container pull for correct version of install script

[4.2.0]
-------

Added
^^^^^


* CNV output as VCF
* Vep output for PASSed variants
* Report command with status and delivery subcommands

Changed
^^^^^^^


* Bed files are slopped 100bp for variant calling fix #262
* Disable vcfmerge
* Picard markduplicate output moved from log to output
* Vep upgraded to 99.1
* Removed SVs from vardict
* Refactored delivery plugins to produce a file with list of output files from workflow
* Updated snakemake to 5.13

Fixed
^^^^^


* Fixed a bug where threads were not sent properly to rules

Removed
^^^^^^^


* Removed coverage annotation from mutect2
* Removed source deactivate from rules to suppress conda warning
* Removed ``plugins delivery`` subcommand
* Removed annotation for germline caller results

[4.1.0]
-------

Added
^^^^^


* VEP now also produces a tab delimited file
* CNVkit rules output genemetrics and gene break file
* Added reference genome to be able to calculate AT/CG dropouts by Picard
* coverage plot plugin part of issue #75
* callable regions for CNV calling of tumor-only

Changed
^^^^^^^


* Increased time for indel realigner and base recalib rules
* decoupled vep stat from vep main rule
* changed qsub command to match UGE
* scout plugin updated

Fixed
^^^^^


* WGS qc rules - updated with correct options
  (picard - CollectMultipleMetrics, sentieon - CoverageMetrics)
* Log warning if WES workflow cannot find SENTIEON* env variables
* Fixes issue with cnvkit and WGS samples #268
* Fix #267 coverage issue with long deletions in vardict

[4.0.1] - 2019-11-08
--------------------

Added
^^^^^


* dependencies for workflow report
* sentieon variant callers germline and somatic for wes cases

Changed
^^^^^^^


* housekeeper file path changed from basename to absolute
* scout template for sample location changed from delivery_report to scout
* rule names added to benchmark files

[4.0.0] - 2019-11-04
--------------------

SGE qsub support release

Added
^^^^^


* ``install.sh`` now also downloads latest container
* Docker image for balsamic as part of ci
* Support for qsub alongside with slurm on ``run analysis --profile``

Changed
^^^^^^^


* Documentation updated
* Test fastq data and test panel bed file with real but dummy data

[3.3.1] - 2019-10-28
--------------------

Fixed
^^^^^


* Various links for reference genome is updated with working URL
* Config reference command now print correct output file

[3.3.0] - 2019-10-24
--------------------

somatic vcfmerge release

Added
^^^^^


* QC metrics for WGS workflow
* refGene.txt download to reference.json and reference workflow
* A new conda environment within container
* A new base container built via Docker (centos7:miniconda3_4_6_14)
* VCFmerge package as VCF merge rule (https://github.com/hassanfa/VCFmerge)
* A container for develop branch
* Benchmark rules to variant callers

Changed
^^^^^^^


* SLURM resource allocation for various variancalling rules optimized
* mergetype rule updated and only accepts one single tumor instead of multiple

[3.2.3] - 2019-10-24
--------------------

Fixed
^^^^^


* Removed unused output files from cnvkit which caused to fail on targetted analysis

[3.2.2] - 2019-10-23
--------------------

Fixed
^^^^^


* Removed target file from cnvkit batch

[3.2.1] - 2019-10-23
--------------------

Fixed
^^^^^


* CNVkit single missing reference file added

[3.2.0] - 2019-10-11
--------------------

Adds:
^^^^^


* CNVkit to WGS workflow
* get_thread for runs

Changed:
^^^^^^^^


* Optimized resources for SLURM jobs

Removed:
^^^^^^^^


* Removed hsmetrics for non-mark duplicate bam files

[3.1.4] - 2019-10-08
--------------------

Fixed
^^^^^


* Fixes a bug where missing capture kit bed file error for WGS cases

[3.1.3] - 2019-10-07
--------------------

Fixed
^^^^^


* benchmark path bug issue #221

[3.1.2] - 2019-10-07
--------------------

Fixed
^^^^^


* libreadline.so.6 symlinking and proper centos version for container

[3.1.1] - 2019-10-03
--------------------

Fixed
^^^^^


* Proper tag retrieval for release
  ### Changed
* BALSAMIC container change to latest and version added to help line

[3.1.0] - 2019-10-03
--------------------

TL;DR:


* QoL changes to WGS workflow
* Simplified installation by moving all tools to a container

Added
^^^^^


* Benchmarking using psutil
* ML variant calling for WGS
* ``--singularity`` option to ``config case`` and ``config reference``

Fixed
^^^^^


* Fixed a bug with boolean values in analysis.json

Changed
^^^^^^^


* ``install.sh`` simplified and will be depricated
* Singularity container updated
* Common somatic and germline variant callers are put in single file
* Variant calling workflow and analysis config files merged together

Removed
^^^^^^^


* ``balsamic install`` is removed
* Conda environments for py36 and py27 are removed

[3.0.1] - 2019-09-11
--------------------

Fixed
^^^^^


* Permissions on ``analysis/qc`` dir are 777 now

[3.0.0] - 2019-09-05
--------------------

This is major release.
TL;DR:


* Major changes to CLI. See documentation for updates.
* New additions to reference generation and reference config file generation and complete overhaul
* Major changes to reposityory structure, conda environments.

Added
^^^^^


* Creating and downloading reference files: ``balsamic config reference`` and ``balsamic run reference``
* Container definitions for install and running BALSAMIC
* Bunch of tests, setup coveralls and travis.
* Added Mutliqc, fastp to rule utilities
* Create Housekeeper and Scout files after analysis completes
* Added Sentieon tumor-normal and tumor only workflows
* Added trimming option while creating workflow
* Added multiple tumor sample QC analysis
* Added pindle for indel variant calling
* Added Analysis finish file in the analysis directory

Fixed
^^^^^


* Multiple fixes to snakemake rules

Changed
^^^^^^^


* Running analysis through: ``balsamic run analysis``
* Cluster account and email info added to ``balsamic run analysis``
* ``umi`` workflow through ``--umi`` tag. [workflow still in evaluation]
* ``sample-id`` replaced by ``case-id``
* Plan to remove FastQC as well

Removed
^^^^^^^


* ``balsamic config report`` and ``balsamic report``
* ``sample.config`` and ``reference.json`` from config directory
* Removed cutadapt from workflows

[2.9.8] - 2019-01-01
--------------------

Fixed
^^^^^


* picard hsmetrics now has 50000 cov max
* cnvkit single wildcard resolve bug fixed

[2.9.7] - 2019-02-28
--------------------

Fixed
^^^^^


* Various fixes to umi_single mode
* analysis_finish file does not block reruns anymore
* Added missing single_umi to analysis workflow cli

Changed
^^^^^^^


* vardict in single mode has lower AF threshold filter (0.005 -> 0.001)

[2.9.6] - 2019-02-25
--------------------

Fixed
^^^^^


* Reference to issue #141, fix for 3 other workflows
* CNVkit rule update for refflat file

[2.9.5] - 2019-02-25
--------------------

Added
^^^^^


* An analysis finish file is generated with date and time inside (%Y-%M-%d T%T %:z)

[2.9.4] - 2019-02-13
--------------------

Fixed
^^^^^


* picard version update to 2.18.11 github.com/hassanfa/picard

[2.9.3] - 2019-02-12
--------------------

Fixed
^^^^^


* Mutect single mode table generation fix
* Vardict single mode MVL annotation fix

[2.9.2] - 2019-02-04
--------------------

Added
^^^^^


* CNVkit single sample mode now in workflow
* MVL list from cheng et al. 2015 moved to assets

[2.9.1] - 2019-01-22
--------------------

Added
^^^^^


* Simple table for somatic variant callers for single sample mode added

Fixed
^^^^^


* Fixes an issue with conda that unset variables threw an error issue #141

[2.9.0] - 2019-01-04
--------------------

Changed
^^^^^^^


* Readme structure and example
* Mutect2's single sample output is similar to paired now
* cli path structure update

Added
^^^^^


* test data and sample inputs
* A dag PDF will be generated when config is made
* umi specific variant calling

[2.8.1] - 2018-11-28
--------------------

Fixed
^^^^^


* VEP's perl module errors
* CoverageRep.R now properly takes protein_coding transcatipts only

[2.8.0] - 2018-11-23
--------------------

UMI single sample align and QC

Added
^^^^^


* Added rules and workflows for UMI analysis: QC and alignment

[2.7.4] - 2018-11-23
--------------------

Germline single sample

Added
^^^^^


* Germline single sample addition
  ### Changed
* Minor fixes to some rules to make them compatible with tumor mode

[2.7.3] - 2018-11-20
--------------------

Fixed
^^^^^


* Various bugs with DAG to keep popvcf and splitbed depending on merge bam file
* install script script fixed and help added

[2.7.2] - 2018-11-15
--------------------

Changed
^^^^^^^


* Vardict, Strelka, and Manta separated from GATK best practice pipeline

[2.7.1] - 2018-11-13
--------------------

Fixed
^^^^^


* minro bugs with strelka_germline and freebayes merge
  ### Changed
* removed ERC from haplotypecaller

[2.7.0] - 2018-11-08
--------------------

Germline patch

Added
^^^^^


* Germline caller tested and added to the paired analysis workflow: Freebayes, HaplotypeCaller, Strelka, Manta

Changed
^^^^^^^


* Analysis config files updated
* Output directory structure changed
* vep rule is now a single rule
* Bunch of rule names updated and shortened, specifically in Picard and GATK
* Variant caller rules are all updated and changed
* output vcf file names are now more sensible: {SNV,SV}.{somatic,germline}.sampleId.variantCaller.vcf.gz
* Job limit increased to 300

Removed
^^^^^^^


* removed bcftools.rule for var id annotation

Changed
^^^^^^^

Fixed
^^^^^

[2.6.3] - 2018-11-01
--------------------

Changed
^^^^^^^


* Ugly and godforsaken ``runSbatch.py`` is now dumping sacct files with job IDs. Yikes!

[2.6.2] - 2018-10-31
--------------------

Fixed
^^^^^


* added ``--fastq-prefix`` option for ``config sample`` to set fastq prefix name. Linking is not changed.

[2.6.1] - 2018-10-29
--------------------

Fixed
^^^^^


* patched a bug for copying results for strelka and manta which was introduced in ``2.5.0``

[2.5.0] - 2018-10-22
--------------------

Changed
^^^^^^^


* ``variant_panel`` changed to ``capture_kit``
* sample config file takes balsamic version
* bioinfo tool config moved bioinfotool to cli_utils from ``config report``

Added
^^^^^


* bioinfo tool versions is now added to analysis config file

[2.4.0] - 2018-10-22
--------------------

Changed
^^^^^^^


* ``balsamic run`` has 3 stop points: paired variant calling, single mode variant calling, and QC/Alignment mode.
* ``balsamic run [OPTIONS] -S ...`` is depricated, but it supersedes ``analysis_type`` mode if provided.

[2.3.3] - 2018-10-22
--------------------

Added
^^^^^


* CSV output for variants in each variant caller based on variant filters
* DAG image of workflow
  ### Changed
* Input for variant filter has a default value
* ``delivery_report`` is no created during config generation
* Variant reporter R script cmd updated in ``balsamic report``

[2.3.2] - 2018-10-19
--------------------

Changed
^^^^^^^


* Fastq files are now always linked to ``fastq`` directory within the analysis directory

Added
^^^^^


* ``balsamic config sample`` now accepts individual files and paths. See README for usage.

[2.3.1] - 2018-09-25
--------------------

Added
^^^^^


* CollectHSmetric now run twice for before and after markduplicate

[2.3.0] - 2018-09-25
--------------------

Changed
^^^^^^^


* Sample config file now includes a list of chromosomes in the panel bed file

Fixed
^^^^^


* Non-matching chrom won't break the splitbed rule anymore
* collectqc rules now properly parse tab delimited metric files

[2.2.0] - 2018-09-11
--------------------

Added
^^^^^


* Coverage plot to report
* target coverage file to report json
* post-cutadapt fastqc to collectqc
* A header to report pdf
* list of bioinfo tools used in the analysis added to report
  ### Changed
* VariantRep.R now accepts multiple inputs for each parameter (see help)
* AF values for MSKIMPACT config
  ### Fixed
* Output figure for coverageplot is now fully square :-)

[2.1.0] - 2018-09-11
--------------------

Added
^^^^^


* normalized coverage plot script
* fastq file IO check for config creation
* added qos option to ``balsamic run``
  ### Fixed
* Sambamba depth coverage parameters
* bug with picard markduplicate flag

[2.0.2] - 2018-09-11
--------------------

Added
^^^^^


* Added qos option for setting qos to run jobs with a default value of low

[2.0.1] - 2018-09-10
--------------------

Fixed
^^^^^


* Fixed package dependencies with vep and installation

[2.0.0] - 2018-09-05
--------------------

Variant reporter patch and cli update

Added
^^^^^


* Added ``balsamic config sample`` and ``balsamic config report`` to generate run analysis and reporting config
* Added ``VariantRep.R`` script to information from merged variant table: variant summry, TMB, and much more
* Added a workflow for single sample mode alignment and QC only
* Added QC skimming script to qccollect to generate nicely formatted information from picard
  ### Changed
* Change to CLI for running and creating config
* Major overhaul to coverage report script. It's now simpler and more readable!
  ### Fixed
* Fixed sambamba depth to include mapping quality
* Markduplicate now is now by default on marking mode, and will NOT remove duplicates
* Minor formatting and script beautification happened

[1.13.1] - 2018-08-17
---------------------

Fixed
^^^^^


* fixed a typo in MSKMVL config
* fixed a bug in strelka_simple for correct column orders

[1.13.0] - 2018-08-10
---------------------

Added
^^^^^


* rule for all three variant callers for paired analysis now generate a simple VCF file
* rule for all three variant callers for paired analysis to convert VCF into table format
* MVL config file and MVL annotation to VCF calls for SNV/INDEL callers
* CALLER annotation added to SNV/INDEL callers
* exome specific option for strelka paired
* create_config subcommand is now more granular, it accepts all enteries from sample.json as commandline arguments
* Added tabQuery to the assets as a tool to query the tabulated output of summarized VCF
* Added MQ annotation field to Mutect2 output see #67
  ### Changed
* Leaner VCF output from mutect2 with coverage and MQ annotation according to #64
* variant ids are now updated from simple VCF file
  ### Fixed
* Fixed a bug with sambamba depth coverage reporting wrong exon and panel coverage see #68
* The json output is now properly formatted using yapf
* Strelka rule doesn't filter out PASS variants anymore fixes issue #63

[1.12.0] - 2018-07-06
---------------------

Coverage report patch

Added
^^^^^


* Added a new script to retrieve coverage report for a list of gene(s) and transcripts(s)
* Added sambamba exon depth rule for coverage report
* Added a new entry in reference json for exon bed file, this file generated using: https://github.com/hassanfa/GFFtoolkit
  ### Changed
* sambamba_depth rule changed to sambama_panel_depth
* sambamba depth now has fix-mate-overlaps parameter enabled
* sambamba string filter changed to ``unmapped or mate\_is\_unmapped) and not duplicate and not failed\_quality\_control``.
* sambamba depth for both panel and exon work on picard flag (rmdup or mrkdup).
  ### Fixed
* Fixed sambamba panel depth rule for redundant coverage parameter

[1.11.0] - 2018-07-05
---------------------

create config patch for single and paired mode

Changed
^^^^^^^


* create_config is now accepting a paired|single mode instead of analysis json template (see help for changes). It is
  not backward compatible
  ### Added
* analysis_{paired single}.json for creating config. Analysis.json is now obsolete.
  ### Fixed
* A bug with writing output for analysis config, and creating the path if it doesn't exist.
* A bug with manta rule to correctly set output files in config.
* A bug that strelka was still included in sample analysis.

[1.10.0] - 2018-06-07
---------------------

Added
^^^^^


* Markduplicate flag to analysis config

[1.9.0] - 2018-06-04
--------------------

Added
^^^^^


* Single mode for vardict, manta, and mutect.
* merge type for tumor only
  ### Changed
* Single mode variant calling now has all variant calling rules
  ### Fixed
* run_analaysis now accepts workflows for testing pyrposes

[1.8.0] - 2018-06-01
--------------------

Changed
^^^^^^^


* picard create bed interval rule moved into collect hsmetric
* split bed is dependent on bam merge rule
* vardict env now has specific build rather than URL download (conda doesn't support URLs anymore)
  ### Fixed
* new logs and scripts dirs are not re-created if they are empty

[1.7.0] - 2018-05-31
--------------------

Added
^^^^^


* A source altered picard to generated more quality metrics output is added to installation and rules

[1.6.0] - 2018-05-30
--------------------

Added
^^^^^


* report subcommand for generating a pdf report from a json input file
* Added fastqc after removing adapter
  ### Changed
* Markduplicate now has both REMOVE and MARK (rmdup vs mrkdup)
* CollectHSMetrics now has more steps on PCT_TARGET_BASES

[1.5.0] - 2018-05-28
--------------------

Changed
^^^^^^^


* New log and script directories are now created for each re-run
  ### Fixed
* Picardtools' memory issue addressed for large samples

[1.4.0] - 2018-05-18
--------------------

Added
^^^^^


* single sample analysis mode
* alignment and insert size metrics are added to the workflow
  ### Changed
* collectqc and contest have their own rule for paired (tumor vs normal) and single (tumor only) sample.

[1.3.0] - 2018-05-13
--------------------

Added
^^^^^


* bed file for panel analysis is now mandatory to create analaysis config

[1.2.3] - 2018-05-13
--------------------

Changed
^^^^^^^


* vep execution path
* working directory for snakemake

[1.2.2] - 2018-05-04
--------------------

Added
^^^^^


* sbatch submitter and cluster config now has an mail field
  ### Changed
* ``create_config`` now only requires sample and output json. The rest are optional

[1.2.0] - 2018-05-02
--------------------

Added
^^^^^


* snakefile and cluster config in run analysis are now optional with a default value

[1.1.2] - 2018-04-27
--------------------

Fixed
^^^^^


* vardict installation was failing without conda-forge channel
* gatk installation was failing without correct jar file

[1.1.1] - 2018-04-27
--------------------

Fixed
^^^^^


* gatk-register tmp directory

[1.1.0] - 2018-04-26
--------------------

Added
^^^^^


* create config sub command added as a new feature to create input config file
* templates to generate a config file for analysis added
* code style template for YAPF input created. see: https://github.com/google/yapf
* vt conda env added

Changed
^^^^^^^


* install script changed to create an output config
* README updated with usage

Fixed
^^^^^


* fastq location for analysis config is now fixed
* lambda rules removed from cutadapt and fastq

[1.0.3-rc2] - 2018-04-18
------------------------

Added
^^^^^


* Added sbatch submitter to handle it outside snakemake
  ### Changed
* sample config file structure changed
* coding styles updated

[1.0.2-rc2] - 2018-04-17
------------------------

Added
^^^^^


* Added vt environment
  ### Fixed
* conda envs are now have D prefix instead of P (develop vs production)
* install_conda subcommand now accepts a proper conda prefix

[1.0.1-rc2] - 2018-04-16
------------------------

Fixed
^^^^^


* snakemake rules are now externally linked

[1.0.0-rc2] - 2018-04-16
------------------------

Added
^^^^^


* run_analysis subcommand
* Mutational Signature R script with CLI
* unittest to install_conda
* a method to semi-dynamically retrieve suitable conda env for each rule

Fixed
^^^^^


* install.sh updated with gatk and proper log output
* conda environments updated
* vardict now has its own environment and it should not raise anymore errors

[1.0.0-rc1] - 2018-04-05
------------------------

Added
^^^^^


* install.sh to install balsamic
* balsamic barebone cli
* subcommand to install required environments
* README.md updated with basic installation instructions

Fixed
^^^^^


* conda environment yaml files<|MERGE_RESOLUTION|>--- conflicted
+++ resolved
@@ -45,15 +45,12 @@
 * Refactor snakemake ``fastqc`` ``vep`` contest and ``mosdepth`` rules according to ``snakemake`` etiquette
 * Refactor snakemake ``manta`` rule according to snakemake etiquette
 * Order of columns in QC and coverage report issue #601
-<<<<<<< HEAD
 * ``delly`` not showing in workflow at runtime #644
 * ``ascatngs`` documentaion links in ``FAQs`` #672
 * ``varcall_py36`` container build and push #703
-=======
 * delly run
 * ascat documentaion links in FAQs
 * Wrong spacing in reference json issue #704
->>>>>>> 3da9aa3d
 
 Removed:
 ^^^^^^^^
