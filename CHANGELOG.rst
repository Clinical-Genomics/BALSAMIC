[7.X.X]
-------

Added:
^^^^^^

* samtools flagstats and stats to workflow and MultiQC
* Delly v0.8.7 somatic SV caller
* Delly containter
* bcftools v1.12 to delly container
* tabix v0.2.6 to delly container
* PASSed SV calls from Manta to clinical delivery
* An extra filter to VarDict tumor-normal to remove variants with STATUS=Germline, all other will still be around
* Added ``vcf2cytosure``` to annotate container
* ``git`` to the container definition
* prepare_delly_exclusion rule
* Installation of PureCN rpackage in cnvkit container
* Calculate tumor-purity and ploidy using ``PureCN`` for cnvkit call
* ``ascatngs`` as a submodule
* GitHub action to build and test ``ascatngs`` container
* Reference section to docs/FAQ.rst
* ascat download references from reference_file repository
* Delly tumor only rule
* ascat download container
* Documentation update on setting sentieon env variables in ``bashrc``
* ascat tumor normal rule for wgs cases

Changed:
^^^^^^^^

* Upgrade to latest sentieon version 202010.02
* New name ``MarkDuplicates`` to ``picard_markduplicates`` in ``bwa_mem`` rule and ``cluster.json``
* New name rule ``GATK_contest`` to ``gatk_contest`` 
* Avoid running pytest github actions workflow on ``docs/**`` and ``CHANGELOG.rst`` changes
* Update GNOMAD URL
* Split Tumor-only ``cnvkit batch`` into individual commands
* Improved TMB calculation issue #51

Fixed:
^^^^^^

* post-processing of the umi consensus in handling BI tags
* vcf-filtered-clinical tag files will have all variants including PASS
* Refactor snakemake align rules according to snakemake etiquette 
* Refactor snakemake fastqc vep contest and mosdepth rules according to snakemake etiquette
* Refactor snakemake manta rule according to snakemake etiquette
* Order of columns in QC and coverage report issue #601
<<<<<<< HEAD
* Refactor snakemake annotate rules according to snakemake etiquette
=======
* delly run
* ascat documentaion links in FAQs
* Wrong spacing in reference json issue #704
>>>>>>> 3da9aa3d

Removed:
^^^^^^^^

* Cleaned up unused container definitions and conda environment files
* Remove cnvkit calling for WGS cases
* Removed the install.sh script

[7.2.5]
-------

Changed:
^^^^^^^^

* Updated COSMIC path to use version 94

[7.2.5]
-------

Changed:
^^^^^^^^

* Updated path for gnomad and 1000genomes to a working path from Google Storage

[7.2.4]
-------

Changed:
^^^^^^^^

* Updated sentieon util sort in umi to use Sentieon 20201002 version

[7.2.3]
-------

Fixed:
^^^^^^

* Fixed memory issue with vcfanno in vep_somatic rule fixes #661

[7.2.2]
-------

Fixed:
^^^^^^

* An error with Sentieon for better management of memory fixes #621

[7.2.1]
-------

Changed:
^^^^^^^^

* Rename Github actions to reflect their content

[7.2.0]
-------

Added:
^^^^^^

* Changelog reminder workflow to Github
* Snakemake workflow for created PON reference
* Balsamic cli config command(pon) for creating json for PON analysis
* tumor lod option for passing tnscope-umi final variants
* Git guide to make balsamic release in FAQ docs

Changed:
^^^^^^^^

* Expanded multiqc result search dir to whole analysis dir
* Simple test for docker container

Fixed:
^^^^^^

* Correctly version bump for Dockerfile

Removed:
^^^^^^^^

* Removed unused Dockerfile releases
* Removed redundant genome version from ``reference.json``

[7.1.10]
-------

Fixed:
^^^^^^

* Bug in ``ngs_filter`` rule set for tumor-only WGS
* Missing delivery of tumor only WGS filter

[7.1.9]
-------


Changed:
^^^^^^^^

* only pass variants are not part of delivery anymore
* delivery tag file ids are properly matched with sample_name
* tabix updated to 0.2.6
* fastp updated to 0.20.1
* samtools updated to 1.12
* bedtools updated to 2.30.0

Removed:
^^^^^^^^

* sentieon-dedup rule from delivery
* Removed all pre filter pass from delivery


[7.1.8]
-------

Fixed:
^^^^^^

* Target coverage (Picard HsMetrics) for UMI files is now correctly calculated.

Changed:
^^^^^^^^


* TNscope calculated AF values are fetched and written to AFtable.txt.

[7.1.7]
-------

Added:
^^^^^^

* ngs_filter_tnscope is also part of deliveries now

Changed:
^^^^^^^^

* rankscore is now a research tag instead of clinical
* Some typo and fixes in the coverage and constant metrics
* Delivery process is more verbose

Fixed:
^^^^^^

* CNVKit output is now properly imported in the deliveries and workflow

[7.1.6]
-------

Fixed:
^^^^^^

* CSS style for qc coverage report is changed to landscape

[7.1.5]
-------

Changed:
^^^^^^^^

* update download url for 1000genome WGS sites from ftp to http

[7.1.4]
-------

Changed:
^^^^^^^^

* bump picard to version 2.25.0

[7.1.3]
-------

Fixed:
^^^^^

* ``assets`` path is now added to bind path

[7.1.2]
-------

Fixed:
^^^^^

* umi_workflow config json is set as true for panel and wgs as false.
* Rename umiconsensus bam file headers from {samplenames} to TUMOR/NORMAL. 
* Documentation autobuild on RTFD


[7.1.1]
-------

Fixed:
^^^^^

* Moved all requirements to setup.py, and added all package_data there. Clean up unused files.

[7.1.0]
-------

Removed
^^^^^^^

* ``tnsnv`` removed from WGS analysis, both tumor-only and tumor-normal
* GATK-BaseRecalibrator is removed from all workflows

Fixed
^^^^^

* Fixed issue 577 with missing ``tumor.merged.bam`` and ``normal.merged.bam`` 
* Issue 448 with lingering tmp_dir. It is not deleted after analysis is properly finished.

Changed
^^^^^^^

* All variant calling rules use proper ``tumor.merged.bam`` or ``normal.merged.bam`` as inputs

[7.0.2]
-------

Added
^^^^^

* Updated docs with FAQ for UMI workflow

Fixed
^^^^^

* fix job scheduling bug for benchmarking
* rankscore's output is now a proper vcf.gz file
* Manta rules now properly make a sample_name file


[7.0.1]
-------

Added
^^^^^

* github action workflow to autobuild release containers


[7.0.0]
-------

Added
^^^^^

* ``balsamic init`` to download reference and related containers done in PRs #464 #538
* ``balsamic config case`` now only take a cache path instead of container and reference #538
* UMI workflow added to main workflow in series of PRs #469 #477 #483 #498 #503 #514 #517
* DRAGEN for WGS applications in PR #488
* A framework for QC check PR #401
* ``--quiet``` option for ``run analysis`` PR #491
* Benchmark SLURM jobs after the analysis is finished PR #534
* One container per conda environment (i.e. decouple containers) PR #511 #525 #522
* ``--disable-variant-caller`` command for ``report deliver`` PR #439
* Added genmod and rankscore in series of two PRs #531 and #533
* Variant filtering to Tumor-Normal in PR #534
* Split SNV/InDels and SVs from TNScope variant caller PR #540
* WGS Tumor only variant filters added in PR #548

Changed
^^^^^^^

* Update Manta to 1.6.0 PR #470
* Update FastQC to 0.11.9 PR #532
* Update BCFTools to 1.11 PR #537
* Update Samtools to 1.11 PR #537
* Increase resources and runtime for various workflows in PRs #482 
* Python package dependenicies versions fixed in PR #480
* QoL changes to workflow in series of PR #471
* Series of documentation updates in PRs #489 #553
* QoL changes to scheduler script PR #491
* QoL changes to how temporary directories are handlded PR #516
* TNScope model apply rule merged with TNScope variant calling for tumor-normal in WGS #540
* Decoupled ``fastp`` rule into two rules to make it possible to use it for UMI runs #570


Fixed
^^^^^

* A bug in Manta variant calling rules that didn't name samples properly to TUMOR/NORMAL in the VCF file #572


[6.1.2]
-------

Changed
^^^^^^^
* Changed hk delivery tag for coverage-qc-report


[6.1.1]
-------

Fixed
^^^^^

* No UMI trimming for WGS applications #486
* Fixed a bug where BALSAMIC was checking for sacct/jobid file in local mode PR #497
* ``readlink`` command in ``vep_germline``, ``vep_somatic``, ``split_bed``, and ``GATK_popVCF`` #533
* Fix various bugs for memory handling of Picardtools and its executable in PR #534
* Fixed various issues with ``gsutils`` in PR #550

Removed
^^^^^^^

* ``gatk-register`` command removed from installing GATK PR #496

[6.1.1]
-------

* Fixed a bug with missing QC templates after ``pip install``


[6.1.0]
-------

Added
^^^^^
* CLI option to expand report generation for TGA and WES runs. Please see ``balsamic report deliver --help``
* BALSAMIC now generates a custom HTML report for TGA and WES cases.


[6.0.4]
-------

Changed
^^^^^^^

* Reduces MQ cutoff from 50 to 40 to only remove obvious artifacts PR #535
* Reduces AF cutoff from 0.02 to 0.01 PR #535

[6.0.3]
-------

Added
^^^^^

* ``config case`` subcommand now has ``--tumor-sample-name`` and ``--normal-sample-name``

Fixed
^^^^^

* Manta resource allocation is now properly set PR #523
* VarDict resource allocation in cluster.json increased (both core and time allocation) PR #523
* minimum memory request for GATK mutect2 and haplotypecaller is removed and max memory increased PR #523

[6.0.2]
-------

Added
^^^^^

* Document for Snakemake rule grammar PR #489


Fixed
^^^^^

* removed ``gatk3-register`` command from Dockerfile(s) PR #508


[6.0.1]
-------

Added
^^^^^
* A secondary path for latest jobids submitted to cluster (slurm and qsub) PR #465

[6.0.0]
-------

Added
^^^^^
* UMI workflow using Sentieon tools. Analysis run available via `balsamic run analysis --help` command. PR #359
* VCFutils to create VCF from flat text file. This is for internal purpose to generate validation VCF. PR #349
* Download option for hg38 (not validated) PR #407
* Option to disable variant callers for WES runs. PR #417

Fixed
^^^^^
* Missing cyvcf2 dependency, and changed conda environment for base environment PR #413
* Missing numpy dependency PR #426

Changed
^^^^^^^
* COSMIC db for hg19 updated to v90 PR #407
* Fastp trimming is now a two-pass trimming and adapter trimming is always enabled. This might affect coverage slightly PR #422
* All containers start with a clean environment #425
* All Sentieon environment variables are now added to config when workflow executes #425
* Branching model will be changed to gitflow

[5.1.0]
-------

Fixed
^^^^^
* Vardict-java version fixed. This is due to bad dependency and releases available on conda. Anaconda is not yet update with vardict 1.8, but vardict-java 1.8 is there. This causes various random breaks with Vardict's TSV output. #403

Changed
^^^^^^^
* Refactored Docker files a bit, preparation for decoupling #403

Removed
^^^^^^^
* In preparation for GATK4, IndelRealigner is removed #404


[5.0.1]
-------

Added
^^^^^
* Temp directory for various rules and workflow wide temp directory #396

Changed
^^^^^^^
* Refactored tags for housekeeper delivery to make them unique #395
* Increased core requirements for mutect2 #396
* GATK3.8 related utils run via jar file instead of gatk3 #396


[5.0.0]
-------

Added
^^^^^
* Config.json and DAG draph included in Housekeeper report #372
* New output names added to cnvkit_single and cnvkit_paired #372
* New output names added to vep.rule #372
* Delivery option to CLI and what to delivery with delivery params in rules that are needed to be delivered #376
* Reference data model with validation #371
* Added container path to install script #388

Changed
^^^^^^^
* Delivery file format simplified #376
* VEP rules have "all" and "pass" as output #376
* Downloaded reference structure changed #371
* genome/refseq.flat renamed to genome/refGene.flat #371
* reverted CNVKit to version 0.9.4 #390

Fixed
^^^^^
* Missing pygments to requirements.txt to fix travis CI #364
* Wildcard resolve for deliveries of vep_germline #374
* Missing index file from deliverables #383
* Ambiguous deliveries in vep_somatic and ngs_filters #387
* Updated documentation to match with installation #391

Removed
^^^^^^^
* Temp files removed from list of outputs in vep.rule #372
* samtools.rule and merged it with bwa_mem #375


[4.5.0]
-------

Added
^^^^^
* Models to build config case JSON. The models and descriptions of their contents can now be found
  in BALSAMIC/utils/models.py
* Added analysis_type to `report deliver` command
* Added report and delivery capability to Alignment workflow
* run_validate.sh now has -d to handle path to analysis_dir (for internal use only) #361

Changed
^^^^^^^

* Fastq files are no longer being copied as part of creation of the case config file.
  A symlink is now created at the destination path instead
* Config structure is no longer contained in a collestion of JSON files.
  The config models are now built using Pydantic and are contained in BALSAMIC/utils/models.py

Removed
^^^^^^^

* Removed command line option "--fastq-prefix" from config case command
* Removed command line option "--config-path" from config case command.
  The config is now always saved with default name "case_id.json"
* Removed command line option "--overwrite-config" from config-case command
  The command is now always executed with "--overwrite-config True" behavior

Refactored
^^^^^^^^^^

* Refactored BALSAMIC/commands/config/case.py:
  Utility functions are moved to BALSAMIC/utils/cli.py
  Models for config fields can be found at BALSAMIC/utils/models.py
  Context aborts and logging now contained in pilot function
  Tests created to support new architecture
* Reduce analysis directory's storage

Fixed
^^^^^
* Report generation warnings supressed by adding workdirectory
* Missing tag name for germline annotated calls #356
* Bind path is not added as None if analysis type is wgs #357
* Changes vardict to vardict-java #361


[4.4.0]
-------

Added
^^^^^

* pydantic to validate various models namely variant caller filters

Changed
^^^^^^^

* Variant caller filters moved into pydantic
* Install script and setup.py
* refactored install script with more log output and added a conda env suffix option
* refactored docker container and decoupled various parts of the workflow


[4.3.0]
-------


Added
^^^^^

* Added cram files for targeted sequencing runs fixes #286
* Added `mosdepth` to calculate coverage for whole exome and targeted sequencing
* Filter models added for tumor-only mode
* Enabling adapter trim enables pe adapter trim option for fastp
* Annotate germline variant calls
* Baitset name to picard hsmetrics

Deprecated
^^^^^^^^^^

* Sambamba coverage and rules will be deprecated

Fixed
^^^^^

* Fixed latest tag in install script
* Fixed lack of naming final annotated VCF TUMOR/NORMAL


Changed
^^^^^^^

* Increased run time for various slurm jobs fixes #314
* Enabled SV calls for VarDict tumor-only
* Updated `ensembl-vep` to v100.2

[4.2.4]
-------


Fixed
^^^^^

* Fixed sort issue with bedfiles after 100 slop


[4.2.3]
-------

Added
^^^^^


* Added Docker container definition for release and bumpversion

Changed
^^^^^^^


* Quality of life change to rtfd docs

Fixed
^^^^^


* Fix Docker container with faulty git checkout

[4.2.2]
-------

Added
^^^^^


* Add "SENTIEON_TMPDIR" to wgs workflow

[4.2.1]
-------

Changed
^^^^^^^


* Add docker container pull for correct version of install script

[4.2.0]
-------

Added
^^^^^


* CNV output as VCF
* Vep output for PASSed variants
* Report command with status and delivery subcommands

Changed
^^^^^^^


* Bed files are slopped 100bp for variant calling fix #262
* Disable vcfmerge
* Picard markduplicate output moved from log to output
* Vep upgraded to 99.1
* Removed SVs from vardict
* Refactored delivery plugins to produce a file with list of output files from workflow
* Updated snakemake to 5.13

Fixed
^^^^^


* Fixed a bug where threads were not sent properly to rules

Removed
^^^^^^^


* Removed coverage annotation from mutect2
* Removed source deactivate from rules to suppress conda warning
* Removed ``plugins delivery`` subcommand
* Removed annotation for germline caller results

[4.1.0]
-------

Added
^^^^^


* VEP now also produces a tab delimited file
* CNVkit rules output genemetrics and gene break file
* Added reference genome to be able to calculate AT/CG dropouts by Picard
* coverage plot plugin part of issue #75
* callable regions for CNV calling of tumor-only

Changed
^^^^^^^


* Increased time for indel realigner and base recalib rules
* decoupled vep stat from vep main rule
* changed qsub command to match UGE
* scout plugin updated

Fixed
^^^^^


* WGS qc rules - updated with correct options
  (picard - CollectMultipleMetrics, sentieon - CoverageMetrics)
* Log warning if WES workflow cannot find SENTIEON* env variables
* Fixes issue with cnvkit and WGS samples #268
* Fix #267 coverage issue with long deletions in vardict

[4.0.1] - 2019-11-08
--------------------

Added
^^^^^


* dependencies for workflow report
* sentieon variant callers germline and somatic for wes cases

Changed
^^^^^^^


* housekeeper file path changed from basename to absolute
* scout template for sample location changed from delivery_report to scout
* rule names added to benchmark files

[4.0.0] - 2019-11-04
--------------------

SGE qsub support release

Added
^^^^^


* ``install.sh`` now also downloads latest container
* Docker image for balsamic as part of ci
* Support for qsub alongside with slurm on ``run analysis --profile``

Changed
^^^^^^^


* Documentation updated
* Test fastq data and test panel bed file with real but dummy data

[3.3.1] - 2019-10-28
--------------------

Fixed
^^^^^


* Various links for reference genome is updated with working URL
* Config reference command now print correct output file

[3.3.0] - 2019-10-24
--------------------

somatic vcfmerge release

Added
^^^^^


* QC metrics for WGS workflow
* refGene.txt download to reference.json and reference workflow
* A new conda environment within container
* A new base container built via Docker (centos7:miniconda3_4_6_14)
* VCFmerge package as VCF merge rule (https://github.com/hassanfa/VCFmerge)
* A container for develop branch
* Benchmark rules to variant callers

Changed
^^^^^^^


* SLURM resource allocation for various variancalling rules optimized
* mergetype rule updated and only accepts one single tumor instead of multiple

[3.2.3] - 2019-10-24
--------------------

Fixed
^^^^^


* Removed unused output files from cnvkit which caused to fail on targetted analysis

[3.2.2] - 2019-10-23
--------------------

Fixed
^^^^^


* Removed target file from cnvkit batch

[3.2.1] - 2019-10-23
--------------------

Fixed
^^^^^


* CNVkit single missing reference file added

[3.2.0] - 2019-10-11
--------------------

Adds:
^^^^^


* CNVkit to WGS workflow
* get_thread for runs

Changed:
^^^^^^^^


* Optimized resources for SLURM jobs

Removed:
^^^^^^^^


* Removed hsmetrics for non-mark duplicate bam files

[3.1.4] - 2019-10-08
--------------------

Fixed
^^^^^


* Fixes a bug where missing capture kit bed file error for WGS cases

[3.1.3] - 2019-10-07
--------------------

Fixed
^^^^^


* benchmark path bug issue #221

[3.1.2] - 2019-10-07
--------------------

Fixed
^^^^^


* libreadline.so.6 symlinking and proper centos version for container

[3.1.1] - 2019-10-03
--------------------

Fixed
^^^^^


* Proper tag retrieval for release
  ### Changed
* BALSAMIC container change to latest and version added to help line

[3.1.0] - 2019-10-03
--------------------

TL;DR:


* QoL changes to WGS workflow
* Simplified installation by moving all tools to a container

Added
^^^^^


* Benchmarking using psutil
* ML variant calling for WGS
* ``--singularity`` option to ``config case`` and ``config reference``

Fixed
^^^^^


* Fixed a bug with boolean values in analysis.json

Changed
^^^^^^^


* ``install.sh`` simplified and will be depricated
* Singularity container updated
* Common somatic and germline variant callers are put in single file
* Variant calling workflow and analysis config files merged together

Removed
^^^^^^^


* ``balsamic install`` is removed
* Conda environments for py36 and py27 are removed

[3.0.1] - 2019-09-11
--------------------

Fixed
^^^^^


* Permissions on ``analysis/qc`` dir are 777 now

[3.0.0] - 2019-09-05
--------------------

This is major release.
TL;DR:


* Major changes to CLI. See documentation for updates.
* New additions to reference generation and reference config file generation and complete overhaul
* Major changes to reposityory structure, conda environments.

Added
^^^^^


* Creating and downloading reference files: ``balsamic config reference`` and ``balsamic run reference``
* Container definitions for install and running BALSAMIC
* Bunch of tests, setup coveralls and travis.
* Added Mutliqc, fastp to rule utilities
* Create Housekeeper and Scout files after analysis completes
* Added Sentieon tumor-normal and tumor only workflows
* Added trimming option while creating workflow
* Added multiple tumor sample QC analysis
* Added pindle for indel variant calling
* Added Analysis finish file in the analysis directory

Fixed
^^^^^


* Multiple fixes to snakemake rules

Changed
^^^^^^^


* Running analysis through: ``balsamic run analysis``
* Cluster account and email info added to ``balsamic run analysis``
* ``umi`` workflow through ``--umi`` tag. [workflow still in evaluation]
* ``sample-id`` replaced by ``case-id``
* Plan to remove FastQC as well

Removed
^^^^^^^


* ``balsamic config report`` and ``balsamic report``
* ``sample.config`` and ``reference.json`` from config directory
* Removed cutadapt from workflows

[2.9.8] - 2019-01-01
--------------------

Fixed
^^^^^


* picard hsmetrics now has 50000 cov max
* cnvkit single wildcard resolve bug fixed

[2.9.7] - 2019-02-28
--------------------

Fixed
^^^^^


* Various fixes to umi_single mode
* analysis_finish file does not block reruns anymore
* Added missing single_umi to analysis workflow cli

Changed
^^^^^^^


* vardict in single mode has lower AF threshold filter (0.005 -> 0.001)

[2.9.6] - 2019-02-25
--------------------

Fixed
^^^^^


* Reference to issue #141, fix for 3 other workflows
* CNVkit rule update for refflat file

[2.9.5] - 2019-02-25
--------------------

Added
^^^^^


* An analysis finish file is generated with date and time inside (%Y-%M-%d T%T %:z)

[2.9.4] - 2019-02-13
--------------------

Fixed
^^^^^


* picard version update to 2.18.11 github.com/hassanfa/picard

[2.9.3] - 2019-02-12
--------------------

Fixed
^^^^^


* Mutect single mode table generation fix
* Vardict single mode MVL annotation fix

[2.9.2] - 2019-02-04
--------------------

Added
^^^^^


* CNVkit single sample mode now in workflow
* MVL list from cheng et al. 2015 moved to assets

[2.9.1] - 2019-01-22
--------------------

Added
^^^^^


* Simple table for somatic variant callers for single sample mode added

Fixed
^^^^^


* Fixes an issue with conda that unset variables threw an error issue #141

[2.9.0] - 2019-01-04
--------------------

Changed
^^^^^^^


* Readme structure and example
* Mutect2's single sample output is similar to paired now
* cli path structure update

Added
^^^^^


* test data and sample inputs
* A dag PDF will be generated when config is made
* umi specific variant calling

[2.8.1] - 2018-11-28
--------------------

Fixed
^^^^^


* VEP's perl module errors
* CoverageRep.R now properly takes protein_coding transcatipts only

[2.8.0] - 2018-11-23
--------------------

UMI single sample align and QC

Added
^^^^^


* Added rules and workflows for UMI analysis: QC and alignment

[2.7.4] - 2018-11-23
--------------------

Germline single sample

Added
^^^^^


* Germline single sample addition
  ### Changed
* Minor fixes to some rules to make them compatible with tumor mode

[2.7.3] - 2018-11-20
--------------------

Fixed
^^^^^


* Various bugs with DAG to keep popvcf and splitbed depending on merge bam file
* install script script fixed and help added

[2.7.2] - 2018-11-15
--------------------

Changed
^^^^^^^


* Vardict, Strelka, and Manta separated from GATK best practice pipeline

[2.7.1] - 2018-11-13
--------------------

Fixed
^^^^^


* minro bugs with strelka_germline and freebayes merge
  ### Changed
* removed ERC from haplotypecaller

[2.7.0] - 2018-11-08
--------------------

Germline patch

Added
^^^^^


* Germline caller tested and added to the paired analysis workflow: Freebayes, HaplotypeCaller, Strelka, Manta

Changed
^^^^^^^


* Analysis config files updated
* Output directory structure changed
* vep rule is now a single rule
* Bunch of rule names updated and shortened, specifically in Picard and GATK
* Variant caller rules are all updated and changed
* output vcf file names are now more sensible: {SNV,SV}.{somatic,germline}.sampleId.variantCaller.vcf.gz
* Job limit increased to 300

Removed
^^^^^^^


* removed bcftools.rule for var id annotation

Changed
^^^^^^^

Fixed
^^^^^

[2.6.3] - 2018-11-01
--------------------

Changed
^^^^^^^


* Ugly and godforsaken ``runSbatch.py`` is now dumping sacct files with job IDs. Yikes!

[2.6.2] - 2018-10-31
--------------------

Fixed
^^^^^


* added ``--fastq-prefix`` option for ``config sample`` to set fastq prefix name. Linking is not changed.

[2.6.1] - 2018-10-29
--------------------

Fixed
^^^^^


* patched a bug for copying results for strelka and manta which was introduced in ``2.5.0``

[2.5.0] - 2018-10-22
--------------------

Changed
^^^^^^^


* ``variant_panel`` changed to ``capture_kit``
* sample config file takes balsamic version
* bioinfo tool config moved bioinfotool to cli_utils from ``config report``

Added
^^^^^


* bioinfo tool versions is now added to analysis config file

[2.4.0] - 2018-10-22
--------------------

Changed
^^^^^^^


* ``balsamic run`` has 3 stop points: paired variant calling, single mode variant calling, and QC/Alignment mode.
* ``balsamic run [OPTIONS] -S ...`` is depricated, but it supersedes ``analysis_type`` mode if provided.

[2.3.3] - 2018-10-22
--------------------

Added
^^^^^


* CSV output for variants in each variant caller based on variant filters
* DAG image of workflow
  ### Changed
* Input for variant filter has a default value
* ``delivery_report`` is no created during config generation
* Variant reporter R script cmd updated in ``balsamic report``

[2.3.2] - 2018-10-19
--------------------

Changed
^^^^^^^


* Fastq files are now always linked to ``fastq`` directory within the analysis directory

Added
^^^^^


* ``balsamic config sample`` now accepts individual files and paths. See README for usage.

[2.3.1] - 2018-09-25
--------------------

Added
^^^^^


* CollectHSmetric now run twice for before and after markduplicate

[2.3.0] - 2018-09-25
--------------------

Changed
^^^^^^^


* Sample config file now includes a list of chromosomes in the panel bed file

Fixed
^^^^^


* Non-matching chrom won't break the splitbed rule anymore
* collectqc rules now properly parse tab delimited metric files

[2.2.0] - 2018-09-11
--------------------

Added
^^^^^


* Coverage plot to report
* target coverage file to report json
* post-cutadapt fastqc to collectqc
* A header to report pdf
* list of bioinfo tools used in the analysis added to report
  ### Changed
* VariantRep.R now accepts multiple inputs for each parameter (see help)
* AF values for MSKIMPACT config
  ### Fixed
* Output figure for coverageplot is now fully square :-)

[2.1.0] - 2018-09-11
--------------------

Added
^^^^^


* normalized coverage plot script
* fastq file IO check for config creation
* added qos option to ``balsamic run``
  ### Fixed
* Sambamba depth coverage parameters
* bug with picard markduplicate flag

[2.0.2] - 2018-09-11
--------------------

Added
^^^^^


* Added qos option for setting qos to run jobs with a default value of low

[2.0.1] - 2018-09-10
--------------------

Fixed
^^^^^


* Fixed package dependencies with vep and installation

[2.0.0] - 2018-09-05
--------------------

Variant reporter patch and cli update

Added
^^^^^


* Added ``balsamic config sample`` and ``balsamic config report`` to generate run analysis and reporting config
* Added ``VariantRep.R`` script to information from merged variant table: variant summry, TMB, and much more
* Added a workflow for single sample mode alignment and QC only
* Added QC skimming script to qccollect to generate nicely formatted information from picard
  ### Changed
* Change to CLI for running and creating config
* Major overhaul to coverage report script. It's now simpler and more readable!
  ### Fixed
* Fixed sambamba depth to include mapping quality
* Markduplicate now is now by default on marking mode, and will NOT remove duplicates
* Minor formatting and script beautification happened

[1.13.1] - 2018-08-17
---------------------

Fixed
^^^^^


* fixed a typo in MSKMVL config
* fixed a bug in strelka_simple for correct column orders

[1.13.0] - 2018-08-10
---------------------

Added
^^^^^


* rule for all three variant callers for paired analysis now generate a simple VCF file
* rule for all three variant callers for paired analysis to convert VCF into table format
* MVL config file and MVL annotation to VCF calls for SNV/INDEL callers
* CALLER annotation added to SNV/INDEL callers
* exome specific option for strelka paired
* create_config subcommand is now more granular, it accepts all enteries from sample.json as commandline arguments
* Added tabQuery to the assets as a tool to query the tabulated output of summarized VCF
* Added MQ annotation field to Mutect2 output see #67
  ### Changed
* Leaner VCF output from mutect2 with coverage and MQ annotation according to #64
* variant ids are now updated from simple VCF file
  ### Fixed
* Fixed a bug with sambamba depth coverage reporting wrong exon and panel coverage see #68
* The json output is now properly formatted using yapf
* Strelka rule doesn't filter out PASS variants anymore fixes issue #63

[1.12.0] - 2018-07-06
---------------------

Coverage report patch

Added
^^^^^


* Added a new script to retrieve coverage report for a list of gene(s) and transcripts(s)
* Added sambamba exon depth rule for coverage report
* Added a new entry in reference json for exon bed file, this file generated using: https://github.com/hassanfa/GFFtoolkit
  ### Changed
* sambamba_depth rule changed to sambama_panel_depth
* sambamba depth now has fix-mate-overlaps parameter enabled
* sambamba string filter changed to ``unmapped or mate\_is\_unmapped) and not duplicate and not failed\_quality\_control``.
* sambamba depth for both panel and exon work on picard flag (rmdup or mrkdup).
  ### Fixed
* Fixed sambamba panel depth rule for redundant coverage parameter

[1.11.0] - 2018-07-05
---------------------

create config patch for single and paired mode

Changed
^^^^^^^


* create_config is now accepting a paired|single mode instead of analysis json template (see help for changes). It is
  not backward compatible
  ### Added
* analysis_{paired single}.json for creating config. Analysis.json is now obsolete.
  ### Fixed
* A bug with writing output for analysis config, and creating the path if it doesn't exist.
* A bug with manta rule to correctly set output files in config.
* A bug that strelka was still included in sample analysis.

[1.10.0] - 2018-06-07
---------------------

Added
^^^^^


* Markduplicate flag to analysis config

[1.9.0] - 2018-06-04
--------------------

Added
^^^^^


* Single mode for vardict, manta, and mutect.
* merge type for tumor only
  ### Changed
* Single mode variant calling now has all variant calling rules
  ### Fixed
* run_analaysis now accepts workflows for testing pyrposes

[1.8.0] - 2018-06-01
--------------------

Changed
^^^^^^^


* picard create bed interval rule moved into collect hsmetric
* split bed is dependent on bam merge rule
* vardict env now has specific build rather than URL download (conda doesn't support URLs anymore)
  ### Fixed
* new logs and scripts dirs are not re-created if they are empty

[1.7.0] - 2018-05-31
--------------------

Added
^^^^^


* A source altered picard to generated more quality metrics output is added to installation and rules

[1.6.0] - 2018-05-30
--------------------

Added
^^^^^


* report subcommand for generating a pdf report from a json input file
* Added fastqc after removing adapter
  ### Changed
* Markduplicate now has both REMOVE and MARK (rmdup vs mrkdup)
* CollectHSMetrics now has more steps on PCT_TARGET_BASES

[1.5.0] - 2018-05-28
--------------------

Changed
^^^^^^^


* New log and script directories are now created for each re-run
  ### Fixed
* Picardtools' memory issue addressed for large samples

[1.4.0] - 2018-05-18
--------------------

Added
^^^^^


* single sample analysis mode
* alignment and insert size metrics are added to the workflow
  ### Changed
* collectqc and contest have their own rule for paired (tumor vs normal) and single (tumor only) sample.

[1.3.0] - 2018-05-13
--------------------

Added
^^^^^


* bed file for panel analysis is now mandatory to create analaysis config

[1.2.3] - 2018-05-13
--------------------

Changed
^^^^^^^


* vep execution path
* working directory for snakemake

[1.2.2] - 2018-05-04
--------------------

Added
^^^^^


* sbatch submitter and cluster config now has an mail field
  ### Changed
* ``create_config`` now only requires sample and output json. The rest are optional

[1.2.0] - 2018-05-02
--------------------

Added
^^^^^


* snakefile and cluster config in run analysis are now optional with a default value

[1.1.2] - 2018-04-27
--------------------

Fixed
^^^^^


* vardict installation was failing without conda-forge channel
* gatk installation was failing without correct jar file

[1.1.1] - 2018-04-27
--------------------

Fixed
^^^^^


* gatk-register tmp directory

[1.1.0] - 2018-04-26
--------------------

Added
^^^^^


* create config sub command added as a new feature to create input config file
* templates to generate a config file for analysis added
* code style template for YAPF input created. see: https://github.com/google/yapf
* vt conda env added

Changed
^^^^^^^


* install script changed to create an output config
* README updated with usage

Fixed
^^^^^


* fastq location for analysis config is now fixed
* lambda rules removed from cutadapt and fastq

[1.0.3-rc2] - 2018-04-18
------------------------

Added
^^^^^


* Added sbatch submitter to handle it outside snakemake
  ### Changed
* sample config file structure changed
* coding styles updated

[1.0.2-rc2] - 2018-04-17
------------------------

Added
^^^^^


* Added vt environment
  ### Fixed
* conda envs are now have D prefix instead of P (develop vs production)
* install_conda subcommand now accepts a proper conda prefix

[1.0.1-rc2] - 2018-04-16
------------------------

Fixed
^^^^^


* snakemake rules are now externally linked

[1.0.0-rc2] - 2018-04-16
------------------------

Added
^^^^^


* run_analysis subcommand
* Mutational Signature R script with CLI
* unittest to install_conda
* a method to semi-dynamically retrieve suitable conda env for each rule

Fixed
^^^^^


* install.sh updated with gatk and proper log output
* conda environments updated
* vardict now has its own environment and it should not raise anymore errors

[1.0.0-rc1] - 2018-04-05
------------------------

Added
^^^^^


* install.sh to install balsamic
* balsamic barebone cli
* subcommand to install required environments
* README.md updated with basic installation instructions

Fixed
^^^^^


* conda environment yaml files<|MERGE_RESOLUTION|>--- conflicted
+++ resolved
@@ -45,13 +45,11 @@
 * Refactor snakemake fastqc vep contest and mosdepth rules according to snakemake etiquette
 * Refactor snakemake manta rule according to snakemake etiquette
 * Order of columns in QC and coverage report issue #601
-<<<<<<< HEAD
 * Refactor snakemake annotate rules according to snakemake etiquette
-=======
 * delly run
 * ascat documentaion links in FAQs
 * Wrong spacing in reference json issue #704
->>>>>>> 3da9aa3d
+
 
 Removed:
 ^^^^^^^^
