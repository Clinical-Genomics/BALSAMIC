--- conflicted
+++ resolved
@@ -15,12 +15,8 @@
 * Merging SNVs into MNVs in TNscope TGA https://github.com/Clinical-Genomics/BALSAMIC/pull/1524
 * Change raw delivery SNV file for TGA to before any post-processing https://github.com/Clinical-Genomics/BALSAMIC/pull/1524
 * Changed VarDict and TNscope VCF merged method to custom script https://github.com/Clinical-Genomics/BALSAMIC/pull/1499
-<<<<<<< HEAD
 * changed --pcr_indel_model to conservative for TNscope in all TGA workflows https://github.com/Clinical-Genomics/BALSAMIC/pull/1523
 * changed prune_factor to 4 for TNscope in all TGA workflows https://github.com/Clinical-Genomics/BALSAMIC/pull/1523
-=======
-
->>>>>>> e0459b8a
 
 Removed:
 ^^^^^^^^
@@ -29,10 +25,7 @@
 Fixed:
 ^^^^^^
 
-<<<<<<< HEAD
-=======
-
->>>>>>> e0459b8a
+* Merged VarDict and TNscope variants now correctly show both callers in FOUND_IN info field https://github.com/Clinical-Genomics/BALSAMIC/pull/1499
 
 [16.0.1]
 -------
@@ -42,14 +35,6 @@
 * remove snakemake case_report.html report creation https://github.com/Clinical-Genomics/BALSAMIC/pull/1530
 
 
-Removed:
-^^^^^^^^
-* Remove WGS-level GC-bias metric from TGA workflow https://github.com/Clinical-Genomics/BALSAMIC/pull/1521
-
-
-Fixed:
-^^^^^^
-* Merged VarDict and TNscope variants now correctly show both callers in FOUND_IN info field https://github.com/Clinical-Genomics/BALSAMIC/pull/1499
 
 [16.0.0]
 --------
