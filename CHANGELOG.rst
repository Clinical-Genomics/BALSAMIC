<<<<<<< HEAD
[X.X.X]
-------

Added:
* Workflow to check PR tiltes to make easier to tell PR intents #724
* ``bcftools stats``  to calculate Ti/Tv for all post annotate germline and somatic calls #93
* Added reference download date to ``reference.json``

Changed:
* Updated docs for git FAQs

=======
[8.0.2]
-------

Fixed:
^^^^^^

* Fixed breaking shell command for VEP annotation rules #734
>>>>>>> 37a1f86a

[8.0.1]
-------

Fixed:
^^^^^^

* Fixed context for Dockerfile for release content #720

Added:

* ``ascatngs`` hg38 references to constants #683 

[8.0.0]
-------

Added:
^^^^^^

* ``samtools`` flagstats and stats to workflow and MultiQC
* ``delly v0.8.7`` somatic SV caller #644
* ``delly`` containter #644
* ``bcftools v1.12`` to ``delly`` container #644
* ``tabix v0.2.6`` to ``delly`` container #644
* Passed SV calls from Manta to clinical delivery
* An extra filter to VarDict tumor-normal to remove variants with STATUS=Germline, all other will still be around
* Added ``vcf2cytosure`` to annotate container
* ``git`` to the container definition
* prepare_delly_exclusion rule
* Installation of ``PureCN`` rpackage in ``cnvkit`` container
* Calculate tumor-purity and ploidy using ``PureCN`` for ``cnvkit`` call
* ``ascatngs`` as a submodule #672
* GitHub action to build and test ``ascatngs`` container
* Reference section to ``docs/FAQ.rst``
* ``ascatngs`` download references from reference_file repository #672
* ``delly`` tumor only rule #644
* ``ascatngs`` download container #672
* Documentation update on setting sentieon env variables in ``bashrc``
* ``ascatngs`` tumor normal rule for wgs cases #672
* Individual rules (i.e. ngs filters) for cnv and sv callers. Only Manta will be delivered and added to the list of output files. #708
* Added "targeted" and "wgs" tags to variant callers to provide another layer of separation. #708
* ``manta`` convert inversion #709
* Sentieon version to bioinformatic tool version parsing #685 
* added ``CITATION.cff`` to cite BALSAMIC


Changed:
^^^^^^^^

* Upgrade to latest sentieon version 202010.02
* New name ``MarkDuplicates`` to ``picard_markduplicates`` in ``bwa_mem`` rule and ``cluster.json``
* New name rule ``GATK_contest`` to ``gatk_contest`` 
* Avoid running pytest github actions workflow on ``docs/**`` and ``CHANGELOG.rst`` changes
* Updated ``snakemake`` to ``v6.5.3`` #501 
* Update ``GNOMAD`` URL
* Split Tumor-only ``cnvkit batch`` into individual commands
* Improved TMB calculation issue #51
* Generalized ascat, delly, and manta result in workflow. #708
* Generalized workflow to eliminate duplicate entries and code. #708
* Split Tumor-Normal ``cnvkit batch`` into individual commands
* Moved params that are used in multiple rules to constants #711
* Changed the way conda and non-conda bioinfo tools version are parsed
* Python code formatter changed from Black to YAPF #619


Fixed:
^^^^^^

* post-processing of the umi consensus in handling BI tags
* vcf-filtered-clinical tag files will have all variants including PASS
* Refactor snakemake ``annotate`` rules according to snakemake etiquette #636
* Refactor snakemake ``align`` rules according to snakemake etiquette #636 
* Refactor snakemake ``fastqc`` ``vep`` contest and ``mosdepth`` rules according to ``snakemake`` etiquette #636
* Order of columns in QC and coverage report issue #601
* ``delly`` not showing in workflow at runtime #644
* ``ascatngs`` documentation links in ``FAQs`` #672
* ``varcall_py36`` container build and push #703
* Wrong spacing in reference json issue #704
* Refactor snakemake ``quality control`` rules according to snakemake etiquette #636

Removed:
^^^^^^^^

* Cleaned up unused container definitions and conda environment files
* Remove cnvkit calling for WGS cases
* Removed the install.sh script

[7.2.5]
-------

Changed:
^^^^^^^^

* Updated COSMIC path to use version 94

[7.2.5]
-------

Changed:
^^^^^^^^

* Updated path for gnomad and 1000genomes to a working path from Google Storage

[7.2.4]
-------

Changed:
^^^^^^^^

* Updated sentieon util sort in umi to use Sentieon 20201002 version

[7.2.3]
-------

Fixed:
^^^^^^

* Fixed memory issue with vcfanno in vep_somatic rule fixes #661

[7.2.2]
-------

Fixed:
^^^^^^

* An error with Sentieon for better management of memory fixes #621

[7.2.1]
-------

Changed:
^^^^^^^^

* Rename Github actions to reflect their content

[7.2.0]
-------

Added:
^^^^^^

* Changelog reminder workflow to Github
* Snakemake workflow for created PON reference
* Balsamic cli config command(pon) for creating json for PON analysis
* tumor lod option for passing tnscope-umi final variants
* Git guide to make balsamic release in FAQ docs

Changed:
^^^^^^^^

* Expanded multiqc result search dir to whole analysis dir
* Simple test for docker container

Fixed:
^^^^^^

* Correctly version bump for Dockerfile

Removed:
^^^^^^^^

* Removed unused Dockerfile releases
* Removed redundant genome version from ``reference.json``

[7.1.10]
-------

Fixed:
^^^^^^

* Bug in ``ngs_filter`` rule set for tumor-only WGS
* Missing delivery of tumor only WGS filter

[7.1.9]
-------


Changed:
^^^^^^^^

* only pass variants are not part of delivery anymore
* delivery tag file ids are properly matched with sample_name
* tabix updated to 0.2.6
* fastp updated to 0.20.1
* samtools updated to 1.12
* bedtools updated to 2.30.0

Removed:
^^^^^^^^

* sentieon-dedup rule from delivery
* Removed all pre filter pass from delivery


[7.1.8]
-------

Fixed:
^^^^^^

* Target coverage (Picard HsMetrics) for UMI files is now correctly calculated.

Changed:
^^^^^^^^


* TNscope calculated AF values are fetched and written to AFtable.txt.

[7.1.7]
-------

Added:
^^^^^^

* ngs_filter_tnscope is also part of deliveries now

Changed:
^^^^^^^^

* rankscore is now a research tag instead of clinical
* Some typo and fixes in the coverage and constant metrics
* Delivery process is more verbose

Fixed:
^^^^^^

* CNVKit output is now properly imported in the deliveries and workflow

[7.1.6]
-------

Fixed:
^^^^^^

* CSS style for qc coverage report is changed to landscape

[7.1.5]
-------

Changed:
^^^^^^^^

* update download url for 1000genome WGS sites from ftp to http

[7.1.4]
-------

Changed:
^^^^^^^^

* bump picard to version 2.25.0

[7.1.3]
-------

Fixed:
^^^^^

* ``assets`` path is now added to bind path

[7.1.2]
-------

Fixed:
^^^^^

* umi_workflow config json is set as true for panel and wgs as false.
* Rename umiconsensus bam file headers from {samplenames} to TUMOR/NORMAL. 
* Documentation autobuild on RTFD


[7.1.1]
-------

Fixed:
^^^^^

* Moved all requirements to setup.py, and added all package_data there. Clean up unused files.

[7.1.0]
-------

Removed
^^^^^^^

* ``tnsnv`` removed from WGS analysis, both tumor-only and tumor-normal
* GATK-BaseRecalibrator is removed from all workflows

Fixed
^^^^^

* Fixed issue 577 with missing ``tumor.merged.bam`` and ``normal.merged.bam`` 
* Issue 448 with lingering tmp_dir. It is not deleted after analysis is properly finished.

Changed
^^^^^^^

* All variant calling rules use proper ``tumor.merged.bam`` or ``normal.merged.bam`` as inputs

[7.0.2]
-------

Added
^^^^^

* Updated docs with FAQ for UMI workflow

Fixed
^^^^^

* fix job scheduling bug for benchmarking
* rankscore's output is now a proper vcf.gz file
* Manta rules now properly make a sample_name file


[7.0.1]
-------

Added
^^^^^

* github action workflow to autobuild release containers


[7.0.0]
-------

Added
^^^^^

* ``balsamic init`` to download reference and related containers done in PRs #464 #538
* ``balsamic config case`` now only take a cache path instead of container and reference #538
* UMI workflow added to main workflow in series of PRs #469 #477 #483 #498 #503 #514 #517
* DRAGEN for WGS applications in PR #488
* A framework for QC check PR #401
* ``--quiet``` option for ``run analysis`` PR #491
* Benchmark SLURM jobs after the analysis is finished PR #534
* One container per conda environment (i.e. decouple containers) PR #511 #525 #522
* ``--disable-variant-caller`` command for ``report deliver`` PR #439
* Added genmod and rankscore in series of two PRs #531 and #533
* Variant filtering to Tumor-Normal in PR #534
* Split SNV/InDels and SVs from TNScope variant caller PR #540
* WGS Tumor only variant filters added in PR #548

Changed
^^^^^^^

* Update Manta to 1.6.0 PR #470
* Update FastQC to 0.11.9 PR #532
* Update BCFTools to 1.11 PR #537
* Update Samtools to 1.11 PR #537
* Increase resources and runtime for various workflows in PRs #482 
* Python package dependenicies versions fixed in PR #480
* QoL changes to workflow in series of PR #471
* Series of documentation updates in PRs #489 #553
* QoL changes to scheduler script PR #491
* QoL changes to how temporary directories are handlded PR #516
* TNScope model apply rule merged with TNScope variant calling for tumor-normal in WGS #540
* Decoupled ``fastp`` rule into two rules to make it possible to use it for UMI runs #570


Fixed
^^^^^

* A bug in Manta variant calling rules that didn't name samples properly to TUMOR/NORMAL in the VCF file #572


[6.1.2]
-------

Changed
^^^^^^^
* Changed hk delivery tag for coverage-qc-report


[6.1.1]
-------

Fixed
^^^^^

* No UMI trimming for WGS applications #486
* Fixed a bug where BALSAMIC was checking for sacct/jobid file in local mode PR #497
* ``readlink`` command in ``vep_germline``, ``vep_somatic``, ``split_bed``, and ``GATK_popVCF`` #533
* Fix various bugs for memory handling of Picardtools and its executable in PR #534
* Fixed various issues with ``gsutils`` in PR #550

Removed
^^^^^^^

* ``gatk-register`` command removed from installing GATK PR #496

[6.1.1]
-------

* Fixed a bug with missing QC templates after ``pip install``


[6.1.0]
-------

Added
^^^^^
* CLI option to expand report generation for TGA and WES runs. Please see ``balsamic report deliver --help``
* BALSAMIC now generates a custom HTML report for TGA and WES cases.


[6.0.4]
-------

Changed
^^^^^^^

* Reduces MQ cutoff from 50 to 40 to only remove obvious artifacts PR #535
* Reduces AF cutoff from 0.02 to 0.01 PR #535

[6.0.3]
-------

Added
^^^^^

* ``config case`` subcommand now has ``--tumor-sample-name`` and ``--normal-sample-name``

Fixed
^^^^^

* Manta resource allocation is now properly set PR #523
* VarDict resource allocation in cluster.json increased (both core and time allocation) PR #523
* minimum memory request for GATK mutect2 and haplotypecaller is removed and max memory increased PR #523

[6.0.2]
-------

Added
^^^^^

* Document for Snakemake rule grammar PR #489


Fixed
^^^^^

* removed ``gatk3-register`` command from Dockerfile(s) PR #508


[6.0.1]
-------

Added
^^^^^
* A secondary path for latest jobids submitted to cluster (slurm and qsub) PR #465

[6.0.0]
-------

Added
^^^^^
* UMI workflow using Sentieon tools. Analysis run available via `balsamic run analysis --help` command. PR #359
* VCFutils to create VCF from flat text file. This is for internal purpose to generate validation VCF. PR #349
* Download option for hg38 (not validated) PR #407
* Option to disable variant callers for WES runs. PR #417

Fixed
^^^^^
* Missing cyvcf2 dependency, and changed conda environment for base environment PR #413
* Missing numpy dependency PR #426

Changed
^^^^^^^
* COSMIC db for hg19 updated to v90 PR #407
* Fastp trimming is now a two-pass trimming and adapter trimming is always enabled. This might affect coverage slightly PR #422
* All containers start with a clean environment #425
* All Sentieon environment variables are now added to config when workflow executes #425
* Branching model will be changed to gitflow

[5.1.0]
-------

Fixed
^^^^^
* Vardict-java version fixed. This is due to bad dependency and releases available on conda. Anaconda is not yet update with vardict 1.8, but vardict-java 1.8 is there. This causes various random breaks with Vardict's TSV output. #403

Changed
^^^^^^^
* Refactored Docker files a bit, preparation for decoupling #403

Removed
^^^^^^^
* In preparation for GATK4, IndelRealigner is removed #404


[5.0.1]
-------

Added
^^^^^
* Temp directory for various rules and workflow wide temp directory #396

Changed
^^^^^^^
* Refactored tags for housekeeper delivery to make them unique #395
* Increased core requirements for mutect2 #396
* GATK3.8 related utils run via jar file instead of gatk3 #396


[5.0.0]
-------

Added
^^^^^
* Config.json and DAG draph included in Housekeeper report #372
* New output names added to cnvkit_single and cnvkit_paired #372
* New output names added to vep.rule #372
* Delivery option to CLI and what to delivery with delivery params in rules that are needed to be delivered #376
* Reference data model with validation #371
* Added container path to install script #388

Changed
^^^^^^^
* Delivery file format simplified #376
* VEP rules have "all" and "pass" as output #376
* Downloaded reference structure changed #371
* genome/refseq.flat renamed to genome/refGene.flat #371
* reverted CNVKit to version 0.9.4 #390

Fixed
^^^^^
* Missing pygments to requirements.txt to fix travis CI #364
* Wildcard resolve for deliveries of vep_germline #374
* Missing index file from deliverables #383
* Ambiguous deliveries in vep_somatic and ngs_filters #387
* Updated documentation to match with installation #391

Removed
^^^^^^^
* Temp files removed from list of outputs in vep.rule #372
* samtools.rule and merged it with bwa_mem #375


[4.5.0]
-------

Added
^^^^^
* Models to build config case JSON. The models and descriptions of their contents can now be found
  in BALSAMIC/utils/models.py
* Added analysis_type to `report deliver` command
* Added report and delivery capability to Alignment workflow
* run_validate.sh now has -d to handle path to analysis_dir (for internal use only) #361

Changed
^^^^^^^

* Fastq files are no longer being copied as part of creation of the case config file.
  A symlink is now created at the destination path instead
* Config structure is no longer contained in a collestion of JSON files.
  The config models are now built using Pydantic and are contained in BALSAMIC/utils/models.py

Removed
^^^^^^^

* Removed command line option "--fastq-prefix" from config case command
* Removed command line option "--config-path" from config case command.
  The config is now always saved with default name "case_id.json"
* Removed command line option "--overwrite-config" from config-case command
  The command is now always executed with "--overwrite-config True" behavior

Refactored
^^^^^^^^^^

* Refactored BALSAMIC/commands/config/case.py:
  Utility functions are moved to BALSAMIC/utils/cli.py
  Models for config fields can be found at BALSAMIC/utils/models.py
  Context aborts and logging now contained in pilot function
  Tests created to support new architecture
* Reduce analysis directory's storage

Fixed
^^^^^
* Report generation warnings supressed by adding workdirectory
* Missing tag name for germline annotated calls #356
* Bind path is not added as None if analysis type is wgs #357
* Changes vardict to vardict-java #361


[4.4.0]
-------

Added
^^^^^

* pydantic to validate various models namely variant caller filters

Changed
^^^^^^^

* Variant caller filters moved into pydantic
* Install script and setup.py
* refactored install script with more log output and added a conda env suffix option
* refactored docker container and decoupled various parts of the workflow


[4.3.0]
-------


Added
^^^^^

* Added cram files for targeted sequencing runs fixes #286
* Added `mosdepth` to calculate coverage for whole exome and targeted sequencing
* Filter models added for tumor-only mode
* Enabling adapter trim enables pe adapter trim option for fastp
* Annotate germline variant calls
* Baitset name to picard hsmetrics

Deprecated
^^^^^^^^^^

* Sambamba coverage and rules will be deprecated

Fixed
^^^^^

* Fixed latest tag in install script
* Fixed lack of naming final annotated VCF TUMOR/NORMAL


Changed
^^^^^^^

* Increased run time for various slurm jobs fixes #314
* Enabled SV calls for VarDict tumor-only
* Updated `ensembl-vep` to v100.2

[4.2.4]
-------


Fixed
^^^^^

* Fixed sort issue with bedfiles after 100 slop


[4.2.3]
-------

Added
^^^^^


* Added Docker container definition for release and bumpversion

Changed
^^^^^^^


* Quality of life change to rtfd docs

Fixed
^^^^^


* Fix Docker container with faulty git checkout

[4.2.2]
-------

Added
^^^^^


* Add "SENTIEON_TMPDIR" to wgs workflow

[4.2.1]
-------

Changed
^^^^^^^


* Add docker container pull for correct version of install script

[4.2.0]
-------

Added
^^^^^


* CNV output as VCF
* Vep output for PASSed variants
* Report command with status and delivery subcommands

Changed
^^^^^^^


* Bed files are slopped 100bp for variant calling fix #262
* Disable vcfmerge
* Picard markduplicate output moved from log to output
* Vep upgraded to 99.1
* Removed SVs from vardict
* Refactored delivery plugins to produce a file with list of output files from workflow
* Updated snakemake to 5.13

Fixed
^^^^^


* Fixed a bug where threads were not sent properly to rules

Removed
^^^^^^^


* Removed coverage annotation from mutect2
* Removed source deactivate from rules to suppress conda warning
* Removed ``plugins delivery`` subcommand
* Removed annotation for germline caller results

[4.1.0]
-------

Added
^^^^^


* VEP now also produces a tab delimited file
* CNVkit rules output genemetrics and gene break file
* Added reference genome to be able to calculate AT/CG dropouts by Picard
* coverage plot plugin part of issue #75
* callable regions for CNV calling of tumor-only

Changed
^^^^^^^


* Increased time for indel realigner and base recalib rules
* decoupled vep stat from vep main rule
* changed qsub command to match UGE
* scout plugin updated

Fixed
^^^^^


* WGS qc rules - updated with correct options
  (picard - CollectMultipleMetrics, sentieon - CoverageMetrics)
* Log warning if WES workflow cannot find SENTIEON* env variables
* Fixes issue with cnvkit and WGS samples #268
* Fix #267 coverage issue with long deletions in vardict

[4.0.1] - 2019-11-08
--------------------

Added
^^^^^


* dependencies for workflow report
* sentieon variant callers germline and somatic for wes cases

Changed
^^^^^^^


* housekeeper file path changed from basename to absolute
* scout template for sample location changed from delivery_report to scout
* rule names added to benchmark files

[4.0.0] - 2019-11-04
--------------------

SGE qsub support release

Added
^^^^^


* ``install.sh`` now also downloads latest container
* Docker image for balsamic as part of ci
* Support for qsub alongside with slurm on ``run analysis --profile``

Changed
^^^^^^^


* Documentation updated
* Test fastq data and test panel bed file with real but dummy data

[3.3.1] - 2019-10-28
--------------------

Fixed
^^^^^


* Various links for reference genome is updated with working URL
* Config reference command now print correct output file

[3.3.0] - 2019-10-24
--------------------

somatic vcfmerge release

Added
^^^^^


* QC metrics for WGS workflow
* refGene.txt download to reference.json and reference workflow
* A new conda environment within container
* A new base container built via Docker (centos7:miniconda3_4_6_14)
* VCFmerge package as VCF merge rule (https://github.com/hassanfa/VCFmerge)
* A container for develop branch
* Benchmark rules to variant callers

Changed
^^^^^^^


* SLURM resource allocation for various variancalling rules optimized
* mergetype rule updated and only accepts one single tumor instead of multiple

[3.2.3] - 2019-10-24
--------------------

Fixed
^^^^^


* Removed unused output files from cnvkit which caused to fail on targetted analysis

[3.2.2] - 2019-10-23
--------------------

Fixed
^^^^^


* Removed target file from cnvkit batch

[3.2.1] - 2019-10-23
--------------------

Fixed
^^^^^


* CNVkit single missing reference file added

[3.2.0] - 2019-10-11
--------------------

Adds:
^^^^^


* CNVkit to WGS workflow
* get_thread for runs

Changed:
^^^^^^^^


* Optimized resources for SLURM jobs

Removed:
^^^^^^^^


* Removed hsmetrics for non-mark duplicate bam files

[3.1.4] - 2019-10-08
--------------------

Fixed
^^^^^


* Fixes a bug where missing capture kit bed file error for WGS cases

[3.1.3] - 2019-10-07
--------------------

Fixed
^^^^^


* benchmark path bug issue #221

[3.1.2] - 2019-10-07
--------------------

Fixed
^^^^^


* libreadline.so.6 symlinking and proper centos version for container

[3.1.1] - 2019-10-03
--------------------

Fixed
^^^^^


* Proper tag retrieval for release
  ### Changed
* BALSAMIC container change to latest and version added to help line

[3.1.0] - 2019-10-03
--------------------

TL;DR:


* QoL changes to WGS workflow
* Simplified installation by moving all tools to a container

Added
^^^^^


* Benchmarking using psutil
* ML variant calling for WGS
* ``--singularity`` option to ``config case`` and ``config reference``

Fixed
^^^^^


* Fixed a bug with boolean values in analysis.json

Changed
^^^^^^^


* ``install.sh`` simplified and will be depricated
* Singularity container updated
* Common somatic and germline variant callers are put in single file
* Variant calling workflow and analysis config files merged together

Removed
^^^^^^^


* ``balsamic install`` is removed
* Conda environments for py36 and py27 are removed

[3.0.1] - 2019-09-11
--------------------

Fixed
^^^^^


* Permissions on ``analysis/qc`` dir are 777 now

[3.0.0] - 2019-09-05
--------------------

This is major release.
TL;DR:


* Major changes to CLI. See documentation for updates.
* New additions to reference generation and reference config file generation and complete overhaul
* Major changes to reposityory structure, conda environments.

Added
^^^^^


* Creating and downloading reference files: ``balsamic config reference`` and ``balsamic run reference``
* Container definitions for install and running BALSAMIC
* Bunch of tests, setup coveralls and travis.
* Added Mutliqc, fastp to rule utilities
* Create Housekeeper and Scout files after analysis completes
* Added Sentieon tumor-normal and tumor only workflows
* Added trimming option while creating workflow
* Added multiple tumor sample QC analysis
* Added pindle for indel variant calling
* Added Analysis finish file in the analysis directory

Fixed
^^^^^


* Multiple fixes to snakemake rules

Changed
^^^^^^^


* Running analysis through: ``balsamic run analysis``
* Cluster account and email info added to ``balsamic run analysis``
* ``umi`` workflow through ``--umi`` tag. [workflow still in evaluation]
* ``sample-id`` replaced by ``case-id``
* Plan to remove FastQC as well

Removed
^^^^^^^


* ``balsamic config report`` and ``balsamic report``
* ``sample.config`` and ``reference.json`` from config directory
* Removed cutadapt from workflows

[2.9.8] - 2019-01-01
--------------------

Fixed
^^^^^


* picard hsmetrics now has 50000 cov max
* cnvkit single wildcard resolve bug fixed

[2.9.7] - 2019-02-28
--------------------

Fixed
^^^^^


* Various fixes to umi_single mode
* analysis_finish file does not block reruns anymore
* Added missing single_umi to analysis workflow cli

Changed
^^^^^^^


* vardict in single mode has lower AF threshold filter (0.005 -> 0.001)

[2.9.6] - 2019-02-25
--------------------

Fixed
^^^^^


* Reference to issue #141, fix for 3 other workflows
* CNVkit rule update for refflat file

[2.9.5] - 2019-02-25
--------------------

Added
^^^^^


* An analysis finish file is generated with date and time inside (%Y-%M-%d T%T %:z)

[2.9.4] - 2019-02-13
--------------------

Fixed
^^^^^


* picard version update to 2.18.11 github.com/hassanfa/picard

[2.9.3] - 2019-02-12
--------------------

Fixed
^^^^^


* Mutect single mode table generation fix
* Vardict single mode MVL annotation fix

[2.9.2] - 2019-02-04
--------------------

Added
^^^^^


* CNVkit single sample mode now in workflow
* MVL list from cheng et al. 2015 moved to assets

[2.9.1] - 2019-01-22
--------------------

Added
^^^^^


* Simple table for somatic variant callers for single sample mode added

Fixed
^^^^^


* Fixes an issue with conda that unset variables threw an error issue #141

[2.9.0] - 2019-01-04
--------------------

Changed
^^^^^^^


* Readme structure and example
* Mutect2's single sample output is similar to paired now
* cli path structure update

Added
^^^^^


* test data and sample inputs
* A dag PDF will be generated when config is made
* umi specific variant calling

[2.8.1] - 2018-11-28
--------------------

Fixed
^^^^^


* VEP's perl module errors
* CoverageRep.R now properly takes protein_coding transcatipts only

[2.8.0] - 2018-11-23
--------------------

UMI single sample align and QC

Added
^^^^^


* Added rules and workflows for UMI analysis: QC and alignment

[2.7.4] - 2018-11-23
--------------------

Germline single sample

Added
^^^^^


* Germline single sample addition
  ### Changed
* Minor fixes to some rules to make them compatible with tumor mode

[2.7.3] - 2018-11-20
--------------------

Fixed
^^^^^


* Various bugs with DAG to keep popvcf and splitbed depending on merge bam file
* install script script fixed and help added

[2.7.2] - 2018-11-15
--------------------

Changed
^^^^^^^


* Vardict, Strelka, and Manta separated from GATK best practice pipeline

[2.7.1] - 2018-11-13
--------------------

Fixed
^^^^^


* minro bugs with strelka_germline and freebayes merge
  ### Changed
* removed ERC from haplotypecaller

[2.7.0] - 2018-11-08
--------------------

Germline patch

Added
^^^^^


* Germline caller tested and added to the paired analysis workflow: Freebayes, HaplotypeCaller, Strelka, Manta

Changed
^^^^^^^


* Analysis config files updated
* Output directory structure changed
* vep rule is now a single rule
* Bunch of rule names updated and shortened, specifically in Picard and GATK
* Variant caller rules are all updated and changed
* output vcf file names are now more sensible: {SNV,SV}.{somatic,germline}.sampleId.variantCaller.vcf.gz
* Job limit increased to 300

Removed
^^^^^^^


* removed bcftools.rule for var id annotation

Changed
^^^^^^^

Fixed
^^^^^

[2.6.3] - 2018-11-01
--------------------

Changed
^^^^^^^


* Ugly and godforsaken ``runSbatch.py`` is now dumping sacct files with job IDs. Yikes!

[2.6.2] - 2018-10-31
--------------------

Fixed
^^^^^


* added ``--fastq-prefix`` option for ``config sample`` to set fastq prefix name. Linking is not changed.

[2.6.1] - 2018-10-29
--------------------

Fixed
^^^^^


* patched a bug for copying results for strelka and manta which was introduced in ``2.5.0``

[2.5.0] - 2018-10-22
--------------------

Changed
^^^^^^^


* ``variant_panel`` changed to ``capture_kit``
* sample config file takes balsamic version
* bioinfo tool config moved bioinfotool to cli_utils from ``config report``

Added
^^^^^


* bioinfo tool versions is now added to analysis config file

[2.4.0] - 2018-10-22
--------------------

Changed
^^^^^^^


* ``balsamic run`` has 3 stop points: paired variant calling, single mode variant calling, and QC/Alignment mode.
* ``balsamic run [OPTIONS] -S ...`` is depricated, but it supersedes ``analysis_type`` mode if provided.

[2.3.3] - 2018-10-22
--------------------

Added
^^^^^


* CSV output for variants in each variant caller based on variant filters
* DAG image of workflow
  ### Changed
* Input for variant filter has a default value
* ``delivery_report`` is no created during config generation
* Variant reporter R script cmd updated in ``balsamic report``

[2.3.2] - 2018-10-19
--------------------

Changed
^^^^^^^


* Fastq files are now always linked to ``fastq`` directory within the analysis directory

Added
^^^^^


* ``balsamic config sample`` now accepts individual files and paths. See README for usage.

[2.3.1] - 2018-09-25
--------------------

Added
^^^^^


* CollectHSmetric now run twice for before and after markduplicate

[2.3.0] - 2018-09-25
--------------------

Changed
^^^^^^^


* Sample config file now includes a list of chromosomes in the panel bed file

Fixed
^^^^^


* Non-matching chrom won't break the splitbed rule anymore
* collectqc rules now properly parse tab delimited metric files

[2.2.0] - 2018-09-11
--------------------

Added
^^^^^


* Coverage plot to report
* target coverage file to report json
* post-cutadapt fastqc to collectqc
* A header to report pdf
* list of bioinfo tools used in the analysis added to report
  ### Changed
* VariantRep.R now accepts multiple inputs for each parameter (see help)
* AF values for MSKIMPACT config
  ### Fixed
* Output figure for coverageplot is now fully square :-)

[2.1.0] - 2018-09-11
--------------------

Added
^^^^^


* normalized coverage plot script
* fastq file IO check for config creation
* added qos option to ``balsamic run``
  ### Fixed
* Sambamba depth coverage parameters
* bug with picard markduplicate flag

[2.0.2] - 2018-09-11
--------------------

Added
^^^^^


* Added qos option for setting qos to run jobs with a default value of low

[2.0.1] - 2018-09-10
--------------------

Fixed
^^^^^


* Fixed package dependencies with vep and installation

[2.0.0] - 2018-09-05
--------------------

Variant reporter patch and cli update

Added
^^^^^


* Added ``balsamic config sample`` and ``balsamic config report`` to generate run analysis and reporting config
* Added ``VariantRep.R`` script to information from merged variant table: variant summry, TMB, and much more
* Added a workflow for single sample mode alignment and QC only
* Added QC skimming script to qccollect to generate nicely formatted information from picard
  ### Changed
* Change to CLI for running and creating config
* Major overhaul to coverage report script. It's now simpler and more readable!
  ### Fixed
* Fixed sambamba depth to include mapping quality
* Markduplicate now is now by default on marking mode, and will NOT remove duplicates
* Minor formatting and script beautification happened

[1.13.1] - 2018-08-17
---------------------

Fixed
^^^^^


* fixed a typo in MSKMVL config
* fixed a bug in strelka_simple for correct column orders

[1.13.0] - 2018-08-10
---------------------

Added
^^^^^


* rule for all three variant callers for paired analysis now generate a simple VCF file
* rule for all three variant callers for paired analysis to convert VCF into table format
* MVL config file and MVL annotation to VCF calls for SNV/INDEL callers
* CALLER annotation added to SNV/INDEL callers
* exome specific option for strelka paired
* create_config subcommand is now more granular, it accepts all enteries from sample.json as commandline arguments
* Added tabQuery to the assets as a tool to query the tabulated output of summarized VCF
* Added MQ annotation field to Mutect2 output see #67
  ### Changed
* Leaner VCF output from mutect2 with coverage and MQ annotation according to #64
* variant ids are now updated from simple VCF file
  ### Fixed
* Fixed a bug with sambamba depth coverage reporting wrong exon and panel coverage see #68
* The json output is now properly formatted using yapf
* Strelka rule doesn't filter out PASS variants anymore fixes issue #63

[1.12.0] - 2018-07-06
---------------------

Coverage report patch

Added
^^^^^


* Added a new script to retrieve coverage report for a list of gene(s) and transcripts(s)
* Added sambamba exon depth rule for coverage report
* Added a new entry in reference json for exon bed file, this file generated using: https://github.com/hassanfa/GFFtoolkit
  ### Changed
* sambamba_depth rule changed to sambama_panel_depth
* sambamba depth now has fix-mate-overlaps parameter enabled
* sambamba string filter changed to ``unmapped or mate\_is\_unmapped) and not duplicate and not failed\_quality\_control``.
* sambamba depth for both panel and exon work on picard flag (rmdup or mrkdup).
  ### Fixed
* Fixed sambamba panel depth rule for redundant coverage parameter

[1.11.0] - 2018-07-05
---------------------

create config patch for single and paired mode

Changed
^^^^^^^


* create_config is now accepting a paired|single mode instead of analysis json template (see help for changes). It is
  not backward compatible
  ### Added
* analysis_{paired single}.json for creating config. Analysis.json is now obsolete.
  ### Fixed
* A bug with writing output for analysis config, and creating the path if it doesn't exist.
* A bug with manta rule to correctly set output files in config.
* A bug that strelka was still included in sample analysis.

[1.10.0] - 2018-06-07
---------------------

Added
^^^^^


* Markduplicate flag to analysis config

[1.9.0] - 2018-06-04
--------------------

Added
^^^^^


* Single mode for vardict, manta, and mutect.
* merge type for tumor only
  ### Changed
* Single mode variant calling now has all variant calling rules
  ### Fixed
* run_analaysis now accepts workflows for testing pyrposes

[1.8.0] - 2018-06-01
--------------------

Changed
^^^^^^^


* picard create bed interval rule moved into collect hsmetric
* split bed is dependent on bam merge rule
* vardict env now has specific build rather than URL download (conda doesn't support URLs anymore)
  ### Fixed
* new logs and scripts dirs are not re-created if they are empty

[1.7.0] - 2018-05-31
--------------------

Added
^^^^^


* A source altered picard to generated more quality metrics output is added to installation and rules

[1.6.0] - 2018-05-30
--------------------

Added
^^^^^


* report subcommand for generating a pdf report from a json input file
* Added fastqc after removing adapter
  ### Changed
* Markduplicate now has both REMOVE and MARK (rmdup vs mrkdup)
* CollectHSMetrics now has more steps on PCT_TARGET_BASES

[1.5.0] - 2018-05-28
--------------------

Changed
^^^^^^^


* New log and script directories are now created for each re-run
  ### Fixed
* Picardtools' memory issue addressed for large samples

[1.4.0] - 2018-05-18
--------------------

Added
^^^^^


* single sample analysis mode
* alignment and insert size metrics are added to the workflow
  ### Changed
* collectqc and contest have their own rule for paired (tumor vs normal) and single (tumor only) sample.

[1.3.0] - 2018-05-13
--------------------

Added
^^^^^


* bed file for panel analysis is now mandatory to create analaysis config

[1.2.3] - 2018-05-13
--------------------

Changed
^^^^^^^


* vep execution path
* working directory for snakemake

[1.2.2] - 2018-05-04
--------------------

Added
^^^^^


* sbatch submitter and cluster config now has an mail field
  ### Changed
* ``create_config`` now only requires sample and output json. The rest are optional

[1.2.0] - 2018-05-02
--------------------

Added
^^^^^


* snakefile and cluster config in run analysis are now optional with a default value

[1.1.2] - 2018-04-27
--------------------

Fixed
^^^^^


* vardict installation was failing without conda-forge channel
* gatk installation was failing without correct jar file

[1.1.1] - 2018-04-27
--------------------

Fixed
^^^^^


* gatk-register tmp directory

[1.1.0] - 2018-04-26
--------------------

Added
^^^^^


* create config sub command added as a new feature to create input config file
* templates to generate a config file for analysis added
* code style template for YAPF input created. see: https://github.com/google/yapf
* vt conda env added

Changed
^^^^^^^


* install script changed to create an output config
* README updated with usage

Fixed
^^^^^


* fastq location for analysis config is now fixed
* lambda rules removed from cutadapt and fastq

[1.0.3-rc2] - 2018-04-18
------------------------

Added
^^^^^


* Added sbatch submitter to handle it outside snakemake
  ### Changed
* sample config file structure changed
* coding styles updated

[1.0.2-rc2] - 2018-04-17
------------------------

Added
^^^^^


* Added vt environment
  ### Fixed
* conda envs are now have D prefix instead of P (develop vs production)
* install_conda subcommand now accepts a proper conda prefix

[1.0.1-rc2] - 2018-04-16
------------------------

Fixed
^^^^^


* snakemake rules are now externally linked

[1.0.0-rc2] - 2018-04-16
------------------------

Added
^^^^^


* run_analysis subcommand
* Mutational Signature R script with CLI
* unittest to install_conda
* a method to semi-dynamically retrieve suitable conda env for each rule

Fixed
^^^^^


* install.sh updated with gatk and proper log output
* conda environments updated
* vardict now has its own environment and it should not raise anymore errors

[1.0.0-rc1] - 2018-04-05
------------------------

Added
^^^^^


* install.sh to install balsamic
* balsamic barebone cli
* subcommand to install required environments
* README.md updated with basic installation instructions

Fixed
^^^^^


* conda environment yaml files<|MERGE_RESOLUTION|>--- conflicted
+++ resolved
@@ -1,4 +1,3 @@
-<<<<<<< HEAD
 [X.X.X]
 -------
 
@@ -10,7 +9,6 @@
 Changed:
 * Updated docs for git FAQs
 
-=======
 [8.0.2]
 -------
 
@@ -18,7 +16,6 @@
 ^^^^^^
 
 * Fixed breaking shell command for VEP annotation rules #734
->>>>>>> 37a1f86a
 
 [8.0.1]
 -------
