[7.X.X]
-------

Added:
^^^^^^

* samtools flagstats and stats to workflow and MultiQC
* Delly v0.8.7 somatic SV caller
* Delly containter
* bcftools v1.12 to delly container
* tabix v0.2.6 to delly container
* PASSed SV calls from Manta to clinical delivery
* An extra filter to VarDict tumor-normal to remove variants with STATUS=Germline, all other will still be around
* Added ``vcf2cytosure``` to annotate container
* ``git`` to the container definition

Changed:
^^^^^^^^

* Upgrade to latest sentieon version 202010.02
* New name ``MarkDuplicates`` to ``picard_markduplicates`` in ``bwa_mem`` rule and ``cluster.json``
* New name rule ``GATK_contest`` to ``gatk_contest`` 
* Avoid running pytest github actions workflow on ``docs/**`` and ``CHANGELOG.rst`` changes

Fixed:
^^^^^^

* post-processing of the umi consensus in handling BI tags
* vcf-filtered-clinical tag files will have all variants including PASS
* Refactor snakemake align rules according to snakemake etiquette 
* Refactor snakemake fastqc vep contest and mosdepth rules according to snakemake etiquette
<<<<<<< HEAD
* Refactor snakemake manta rule according to snakemake etiquette
=======

Removed:
^^^^^^^^

* Cleaned up unused container definitions and conda environment files

>>>>>>> 723394ab
[7.2.2]
-------

Fixed:
^^^^^^

* An error with Sentieon for better management of memory fixes #621

[7.2.1]
-------

Changed:
^^^^^^^^

* Rename Github actions to reflect their content

[7.2.0]
-------

Added:
^^^^^^

* Changelog reminder workflow to Github
* Snakemake workflow for created PON reference
* Balsamic cli config command(pon) for creating json for PON analysis
* tumor lod option for passing tnscope-umi final variants
* Git guide to make balsamic release in FAQ docs

Changed:
^^^^^^^^

* Expanded multiqc result search dir to whole analysis dir
* Simple test for docker container

Fixed:
^^^^^^

* Correctly version bump for Dockerfile

Removed:
^^^^^^^^

* Removed unused Dockerfile releases
* Removed redundant genome version from ``reference.json``

[7.1.10]
-------

Fixed:
^^^^^^

* Bug in ``ngs_filter`` rule set for tumor-only WGS
* Missing delivery of tumor only WGS filter

[7.1.9]
-------


Changed:
^^^^^^^^

* only pass variants are not part of delivery anymore
* delivery tag file ids are properly matched with sample_name
* tabix updated to 0.2.6
* fastp updated to 0.20.1
* samtools updated to 1.12
* bedtools updated to 2.30.0

Removed:
^^^^^^^^

* sentieon-dedup rule from delivery
* Removed all pre filter pass from delivery


[7.1.8]
-------

Fixed:
^^^^^^

* Target coverage (Picard HsMetrics) for UMI files is now correctly calculated.

Changed:
^^^^^^^^


* TNscope calculated AF values are fetched and written to AFtable.txt.

[7.1.7]
-------

Added:
^^^^^^

* ngs_filter_tnscope is also part of deliveries now

Changed:
^^^^^^^^

* rankscore is now a research tag instead of clinical
* Some typo and fixes in the coverage and constant metrics
* Delivery process is more verbose

Fixed:
^^^^^^

* CNVKit output is now properly imported in the deliveries and workflow

[7.1.6]
-------

Fixed:
^^^^^^

* CSS style for qc coverage report is changed to landscape

[7.1.5]
-------

Changed:
^^^^^^^^

* update download url for 1000genome WGS sites from ftp to http

[7.1.4]
-------

Changed:
^^^^^^^^

* bump picard to version 2.25.0

[7.1.3]
-------

Fixed:
^^^^^

* ``assets`` path is now added to bind path

[7.1.2]
-------

Fixed:
^^^^^

* umi_workflow config json is set as true for panel and wgs as false.
* Rename umiconsensus bam file headers from {samplenames} to TUMOR/NORMAL. 
* Documentation autobuild on RTFD


[7.1.1]
-------

Fixed:
^^^^^

* Moved all requirements to setup.py, and added all package_data there. Clean up unused files.

[7.1.0]
-------

Removed
^^^^^^^

* ``tnsnv`` removed from WGS analysis, both tumor-only and tumor-normal
* GATK-BaseRecalibrator is removed from all workflows

Fixed
^^^^^

* Fixed issue 577 with missing ``tumor.merged.bam`` and ``normal.merged.bam`` 
* Issue 448 with lingering tmp_dir. It is not deleted after analysis is properly finished.

Changed
^^^^^^^

* All variant calling rules use proper ``tumor.merged.bam`` or ``normal.merged.bam`` as inputs

[7.0.2]
-------

Added
^^^^^

* Updated docs with FAQ for UMI workflow

Fixed
^^^^^

* fix job scheduling bug for benchmarking
* rankscore's output is now a proper vcf.gz file
* Manta rules now properly make a sample_name file


[7.0.1]
-------

Added
^^^^^

* github action workflow to autobuild release containers


[7.0.0]
-------

Added
^^^^^

* ``balsamic init`` to download reference and related containers done in PRs #464 #538
* ``balsamic config case`` now only take a cache path instead of container and reference #538
* UMI workflow added to main workflow in series of PRs #469 #477 #483 #498 #503 #514 #517
* DRAGEN for WGS applications in PR #488
* A framework for QC check PR #401
* ``--quiet``` option for ``run analysis`` PR #491
* Benchmark SLURM jobs after the analysis is finished PR #534
* One container per conda environment (i.e. decouple containers) PR #511 #525 #522
* ``--disable-variant-caller`` command for ``report deliver`` PR #439
* Added genmod and rankscore in series of two PRs #531 and #533
* Variant filtering to Tumor-Normal in PR #534
* Split SNV/InDels and SVs from TNScope variant caller PR #540
* WGS Tumor only variant filters added in PR #548

Changed
^^^^^^^

* Update Manta to 1.6.0 PR #470
* Update FastQC to 0.11.9 PR #532
* Update BCFTools to 1.11 PR #537
* Update Samtools to 1.11 PR #537
* Increase resources and runtime for various workflows in PRs #482 
* Python package dependenicies versions fixed in PR #480
* QoL changes to workflow in series of PR #471
* Series of documentation updates in PRs #489 #553
* QoL changes to scheduler script PR #491
* QoL changes to how temporary directories are handlded PR #516
* TNScope model apply rule merged with TNScope variant calling for tumor-normal in WGS #540
* Decoupled ``fastp`` rule into two rules to make it possible to use it for UMI runs #570


Fixed
^^^^^

* A bug in Manta variant calling rules that didn't name samples properly to TUMOR/NORMAL in the VCF file #572


[6.1.2]
-------

Changed
^^^^^^^
* Changed hk delivery tag for coverage-qc-report


[6.1.1]
-------

Fixed
^^^^^

* No UMI trimming for WGS applications #486
* Fixed a bug where BALSAMIC was checking for sacct/jobid file in local mode PR #497
* ``readlink`` command in ``vep_germline``, ``vep_somatic``, ``split_bed``, and ``GATK_popVCF`` #533
* Fix various bugs for memory handling of Picardtools and its executable in PR #534
* Fixed various issues with ``gsutils`` in PR #550

Removed
^^^^^^^

* ``gatk-register`` command removed from installing GATK PR #496

[6.1.1]
-------

* Fixed a bug with missing QC templates after ``pip install``


[6.1.0]
-------

Added
^^^^^
* CLI option to expand report generation for TGA and WES runs. Please see ``balsamic report deliver --help``
* BALSAMIC now generates a custom HTML report for TGA and WES cases.


[6.0.4]
-------

Changed
^^^^^^^

* Reduces MQ cutoff from 50 to 40 to only remove obvious artifacts PR #535
* Reduces AF cutoff from 0.02 to 0.01 PR #535

[6.0.3]
-------

Added
^^^^^

* ``config case`` subcommand now has ``--tumor-sample-name`` and ``--normal-sample-name``

Fixed
^^^^^

* Manta resource allocation is now properly set PR #523
* VarDict resource allocation in cluster.json increased (both core and time allocation) PR #523
* minimum memory request for GATK mutect2 and haplotypecaller is removed and max memory increased PR #523

[6.0.2]
-------

Added
^^^^^

* Document for Snakemake rule grammar PR #489


Fixed
^^^^^

* removed ``gatk3-register`` command from Dockerfile(s) PR #508


[6.0.1]
-------

Added
^^^^^
* A secondary path for latest jobids submitted to cluster (slurm and qsub) PR #465

[6.0.0]
-------

Added
^^^^^
* UMI workflow using Sentieon tools. Analysis run available via `balsamic run analysis --help` command. PR #359
* VCFutils to create VCF from flat text file. This is for internal purpose to generate validation VCF. PR #349
* Download option for hg38 (not validated) PR #407
* Option to disable variant callers for WES runs. PR #417

Fixed
^^^^^
* Missing cyvcf2 dependency, and changed conda environment for base environment PR #413
* Missing numpy dependency PR #426

Changed
^^^^^^^
* COSMIC db for hg19 updated to v90 PR #407
* Fastp trimming is now a two-pass trimming and adapter trimming is always enabled. This might affect coverage slightly PR #422
* All containers start with a clean environment #425
* All Sentieon environment variables are now added to config when workflow executes #425
* Branching model will be changed to gitflow

[5.1.0]
-------

Fixed
^^^^^
* Vardict-java version fixed. This is due to bad dependency and releases available on conda. Anaconda is not yet update with vardict 1.8, but vardict-java 1.8 is there. This causes various random breaks with Vardict's TSV output. #403

Changed
^^^^^^^
* Refactored Docker files a bit, preparation for decoupling #403

Removed
^^^^^^^
* In preparation for GATK4, IndelRealigner is removed #404


[5.0.1]
-------

Added
^^^^^
* Temp directory for various rules and workflow wide temp directory #396

Changed
^^^^^^^
* Refactored tags for housekeeper delivery to make them unique #395
* Increased core requirements for mutect2 #396
* GATK3.8 related utils run via jar file instead of gatk3 #396


[5.0.0]
-------

Added
^^^^^
* Config.json and DAG draph included in Housekeeper report #372
* New output names added to cnvkit_single and cnvkit_paired #372
* New output names added to vep.rule #372
* Delivery option to CLI and what to delivery with delivery params in rules that are needed to be delivered #376
* Reference data model with validation #371
* Added container path to install script #388

Changed
^^^^^^^
* Delivery file format simplified #376
* VEP rules have "all" and "pass" as output #376
* Downloaded reference structure changed #371
* genome/refseq.flat renamed to genome/refGene.flat #371
* reverted CNVKit to version 0.9.4 #390

Fixed
^^^^^
* Missing pygments to requirements.txt to fix travis CI #364
* Wildcard resolve for deliveries of vep_germline #374
* Missing index file from deliverables #383
* Ambiguous deliveries in vep_somatic and ngs_filters #387
* Updated documentation to match with installation #391

Removed
^^^^^^^
* Temp files removed from list of outputs in vep.rule #372
* samtools.rule and merged it with bwa_mem #375


[4.5.0]
-------

Added
^^^^^
* Models to build config case JSON. The models and descriptions of their contents can now be found
  in BALSAMIC/utils/models.py
* Added analysis_type to `report deliver` command
* Added report and delivery capability to Alignment workflow
* run_validate.sh now has -d to handle path to analysis_dir (for internal use only) #361

Changed
^^^^^^^

* Fastq files are no longer being copied as part of creation of the case config file.
  A symlink is now created at the destination path instead
* Config structure is no longer contained in a collestion of JSON files.
  The config models are now built using Pydantic and are contained in BALSAMIC/utils/models.py

Removed
^^^^^^^

* Removed command line option "--fastq-prefix" from config case command
* Removed command line option "--config-path" from config case command.
  The config is now always saved with default name "case_id.json"
* Removed command line option "--overwrite-config" from config-case command
  The command is now always executed with "--overwrite-config True" behavior

Refactored
^^^^^^^^^^

* Refactored BALSAMIC/commands/config/case.py:
  Utility functions are moved to BALSAMIC/utils/cli.py
  Models for config fields can be found at BALSAMIC/utils/models.py
  Context aborts and logging now contained in pilot function
  Tests created to support new architecture
* Reduce analysis directory's storage

Fixed
^^^^^
* Report generation warnings supressed by adding workdirectory
* Missing tag name for germline annotated calls #356
* Bind path is not added as None if analysis type is wgs #357
* Changes vardict to vardict-java #361


[4.4.0]
-------

Added
^^^^^

* pydantic to validate various models namely variant caller filters

Changed
^^^^^^^

* Variant caller filters moved into pydantic
* Install script and setup.py
* refactored install script with more log output and added a conda env suffix option
* refactored docker container and decoupled various parts of the workflow


[4.3.0]
-------


Added
^^^^^

* Added cram files for targeted sequencing runs fixes #286
* Added `mosdepth` to calculate coverage for whole exome and targeted sequencing
* Filter models added for tumor-only mode
* Enabling adapter trim enables pe adapter trim option for fastp
* Annotate germline variant calls
* Baitset name to picard hsmetrics

Deprecated
^^^^^^^^^^

* Sambamba coverage and rules will be deprecated

Fixed
^^^^^

* Fixed latest tag in install script
* Fixed lack of naming final annotated VCF TUMOR/NORMAL


Changed
^^^^^^^

* Increased run time for various slurm jobs fixes #314
* Enabled SV calls for VarDict tumor-only
* Updated `ensembl-vep` to v100.2

[4.2.4]
-------


Fixed
^^^^^

* Fixed sort issue with bedfiles after 100 slop


[4.2.3]
-------

Added
^^^^^


* Added Docker container definition for release and bumpversion

Changed
^^^^^^^


* Quality of life change to rtfd docs

Fixed
^^^^^


* Fix Docker container with faulty git checkout

[4.2.2]
-------

Added
^^^^^


* Add "SENTIEON_TMPDIR" to wgs workflow

[4.2.1]
-------

Changed
^^^^^^^


* Add docker container pull for correct version of install script

[4.2.0]
-------

Added
^^^^^


* CNV output as VCF
* Vep output for PASSed variants
* Report command with status and delivery subcommands

Changed
^^^^^^^


* Bed files are slopped 100bp for variant calling fix #262
* Disable vcfmerge
* Picard markduplicate output moved from log to output
* Vep upgraded to 99.1
* Removed SVs from vardict
* Refactored delivery plugins to produce a file with list of output files from workflow
* Updated snakemake to 5.13

Fixed
^^^^^


* Fixed a bug where threads were not sent properly to rules

Removed
^^^^^^^


* Removed coverage annotation from mutect2
* Removed source deactivate from rules to suppress conda warning
* Removed ``plugins delivery`` subcommand
* Removed annotation for germline caller results

[4.1.0]
-------

Added
^^^^^


* VEP now also produces a tab delimited file
* CNVkit rules output genemetrics and gene break file
* Added reference genome to be able to calculate AT/CG dropouts by Picard
* coverage plot plugin part of issue #75
* callable regions for CNV calling of tumor-only

Changed
^^^^^^^


* Increased time for indel realigner and base recalib rules
* decoupled vep stat from vep main rule
* changed qsub command to match UGE
* scout plugin updated

Fixed
^^^^^


* WGS qc rules - updated with correct options
  (picard - CollectMultipleMetrics, sentieon - CoverageMetrics)
* Log warning if WES workflow cannot find SENTIEON* env variables
* Fixes issue with cnvkit and WGS samples #268
* Fix #267 coverage issue with long deletions in vardict

[4.0.1] - 2019-11-08
--------------------

Added
^^^^^


* dependencies for workflow report
* sentieon variant callers germline and somatic for wes cases

Changed
^^^^^^^


* housekeeper file path changed from basename to absolute
* scout template for sample location changed from delivery_report to scout
* rule names added to benchmark files

[4.0.0] - 2019-11-04
--------------------

SGE qsub support release

Added
^^^^^


* ``install.sh`` now also downloads latest container
* Docker image for balsamic as part of ci
* Support for qsub alongside with slurm on ``run analysis --profile``

Changed
^^^^^^^


* Documentation updated
* Test fastq data and test panel bed file with real but dummy data

[3.3.1] - 2019-10-28
--------------------

Fixed
^^^^^


* Various links for reference genome is updated with working URL
* Config reference command now print correct output file

[3.3.0] - 2019-10-24
--------------------

somatic vcfmerge release

Added
^^^^^


* QC metrics for WGS workflow
* refGene.txt download to reference.json and reference workflow
* A new conda environment within container
* A new base container built via Docker (centos7:miniconda3_4_6_14)
* VCFmerge package as VCF merge rule (https://github.com/hassanfa/VCFmerge)
* A container for develop branch
* Benchmark rules to variant callers

Changed
^^^^^^^


* SLURM resource allocation for various variancalling rules optimized
* mergetype rule updated and only accepts one single tumor instead of multiple

[3.2.3] - 2019-10-24
--------------------

Fixed
^^^^^


* Removed unused output files from cnvkit which caused to fail on targetted analysis

[3.2.2] - 2019-10-23
--------------------

Fixed
^^^^^


* Removed target file from cnvkit batch

[3.2.1] - 2019-10-23
--------------------

Fixed
^^^^^


* CNVkit single missing reference file added

[3.2.0] - 2019-10-11
--------------------

Adds:
^^^^^


* CNVkit to WGS workflow
* get_thread for runs

Changed:
^^^^^^^^


* Optimized resources for SLURM jobs

Removed:
^^^^^^^^


* Removed hsmetrics for non-mark duplicate bam files

[3.1.4] - 2019-10-08
--------------------

Fixed
^^^^^


* Fixes a bug where missing capture kit bed file error for WGS cases

[3.1.3] - 2019-10-07
--------------------

Fixed
^^^^^


* benchmark path bug issue #221

[3.1.2] - 2019-10-07
--------------------

Fixed
^^^^^


* libreadline.so.6 symlinking and proper centos version for container

[3.1.1] - 2019-10-03
--------------------

Fixed
^^^^^


* Proper tag retrieval for release
  ### Changed
* BALSAMIC container change to latest and version added to help line

[3.1.0] - 2019-10-03
--------------------

TL;DR:


* QoL changes to WGS workflow
* Simplified installation by moving all tools to a container

Added
^^^^^


* Benchmarking using psutil
* ML variant calling for WGS
* ``--singularity`` option to ``config case`` and ``config reference``

Fixed
^^^^^


* Fixed a bug with boolean values in analysis.json

Changed
^^^^^^^


* ``install.sh`` simplified and will be depricated
* Singularity container updated
* Common somatic and germline variant callers are put in single file
* Variant calling workflow and analysis config files merged together

Removed
^^^^^^^


* ``balsamic install`` is removed
* Conda environments for py36 and py27 are removed

[3.0.1] - 2019-09-11
--------------------

Fixed
^^^^^


* Permissions on ``analysis/qc`` dir are 777 now

[3.0.0] - 2019-09-05
--------------------

This is major release.
TL;DR:


* Major changes to CLI. See documentation for updates.
* New additions to reference generation and reference config file generation and complete overhaul
* Major changes to reposityory structure, conda environments.

Added
^^^^^


* Creating and downloading reference files: ``balsamic config reference`` and ``balsamic run reference``
* Container definitions for install and running BALSAMIC
* Bunch of tests, setup coveralls and travis.
* Added Mutliqc, fastp to rule utilities
* Create Housekeeper and Scout files after analysis completes
* Added Sentieon tumor-normal and tumor only workflows
* Added trimming option while creating workflow
* Added multiple tumor sample QC analysis
* Added pindle for indel variant calling
* Added Analysis finish file in the analysis directory

Fixed
^^^^^


* Multiple fixes to snakemake rules

Changed
^^^^^^^


* Running analysis through: ``balsamic run analysis``
* Cluster account and email info added to ``balsamic run analysis``
* ``umi`` workflow through ``--umi`` tag. [workflow still in evaluation]
* ``sample-id`` replaced by ``case-id``
* Plan to remove FastQC as well

Removed
^^^^^^^


* ``balsamic config report`` and ``balsamic report``
* ``sample.config`` and ``reference.json`` from config directory
* Removed cutadapt from workflows

[2.9.8] - 2019-01-01
--------------------

Fixed
^^^^^


* picard hsmetrics now has 50000 cov max
* cnvkit single wildcard resolve bug fixed

[2.9.7] - 2019-02-28
--------------------

Fixed
^^^^^


* Various fixes to umi_single mode
* analysis_finish file does not block reruns anymore
* Added missing single_umi to analysis workflow cli

Changed
^^^^^^^


* vardict in single mode has lower AF threshold filter (0.005 -> 0.001)

[2.9.6] - 2019-02-25
--------------------

Fixed
^^^^^


* Reference to issue #141, fix for 3 other workflows
* CNVkit rule update for refflat file

[2.9.5] - 2019-02-25
--------------------

Added
^^^^^


* An analysis finish file is generated with date and time inside (%Y-%M-%d T%T %:z)

[2.9.4] - 2019-02-13
--------------------

Fixed
^^^^^


* picard version update to 2.18.11 github.com/hassanfa/picard

[2.9.3] - 2019-02-12
--------------------

Fixed
^^^^^


* Mutect single mode table generation fix
* Vardict single mode MVL annotation fix

[2.9.2] - 2019-02-04
--------------------

Added
^^^^^


* CNVkit single sample mode now in workflow
* MVL list from cheng et al. 2015 moved to assets

[2.9.1] - 2019-01-22
--------------------

Added
^^^^^


* Simple table for somatic variant callers for single sample mode added

Fixed
^^^^^


* Fixes an issue with conda that unset variables threw an error issue #141

[2.9.0] - 2019-01-04
--------------------

Changed
^^^^^^^


* Readme structure and example
* Mutect2's single sample output is similar to paired now
* cli path structure update

Added
^^^^^


* test data and sample inputs
* A dag PDF will be generated when config is made
* umi specific variant calling

[2.8.1] - 2018-11-28
--------------------

Fixed
^^^^^


* VEP's perl module errors
* CoverageRep.R now properly takes protein_coding transcatipts only

[2.8.0] - 2018-11-23
--------------------

UMI single sample align and QC

Added
^^^^^


* Added rules and workflows for UMI analysis: QC and alignment

[2.7.4] - 2018-11-23
--------------------

Germline single sample

Added
^^^^^


* Germline single sample addition
  ### Changed
* Minor fixes to some rules to make them compatible with tumor mode

[2.7.3] - 2018-11-20
--------------------

Fixed
^^^^^


* Various bugs with DAG to keep popvcf and splitbed depending on merge bam file
* install script script fixed and help added

[2.7.2] - 2018-11-15
--------------------

Changed
^^^^^^^


* Vardict, Strelka, and Manta separated from GATK best practice pipeline

[2.7.1] - 2018-11-13
--------------------

Fixed
^^^^^


* minro bugs with strelka_germline and freebayes merge
  ### Changed
* removed ERC from haplotypecaller

[2.7.0] - 2018-11-08
--------------------

Germline patch

Added
^^^^^


* Germline caller tested and added to the paired analysis workflow: Freebayes, HaplotypeCaller, Strelka, Manta

Changed
^^^^^^^


* Analysis config files updated
* Output directory structure changed
* vep rule is now a single rule
* Bunch of rule names updated and shortened, specifically in Picard and GATK
* Variant caller rules are all updated and changed
* output vcf file names are now more sensible: {SNV,SV}.{somatic,germline}.sampleId.variantCaller.vcf.gz
* Job limit increased to 300

Removed
^^^^^^^


* removed bcftools.rule for var id annotation

Changed
^^^^^^^

Fixed
^^^^^

[2.6.3] - 2018-11-01
--------------------

Changed
^^^^^^^


* Ugly and godforsaken ``runSbatch.py`` is now dumping sacct files with job IDs. Yikes!

[2.6.2] - 2018-10-31
--------------------

Fixed
^^^^^


* added ``--fastq-prefix`` option for ``config sample`` to set fastq prefix name. Linking is not changed.

[2.6.1] - 2018-10-29
--------------------

Fixed
^^^^^


* patched a bug for copying results for strelka and manta which was introduced in ``2.5.0``

[2.5.0] - 2018-10-22
--------------------

Changed
^^^^^^^


* ``variant_panel`` changed to ``capture_kit``
* sample config file takes balsamic version
* bioinfo tool config moved bioinfotool to cli_utils from ``config report``

Added
^^^^^


* bioinfo tool versions is now added to analysis config file

[2.4.0] - 2018-10-22
--------------------

Changed
^^^^^^^


* ``balsamic run`` has 3 stop points: paired variant calling, single mode variant calling, and QC/Alignment mode.
* ``balsamic run [OPTIONS] -S ...`` is depricated, but it supersedes ``analysis_type`` mode if provided.

[2.3.3] - 2018-10-22
--------------------

Added
^^^^^


* CSV output for variants in each variant caller based on variant filters
* DAG image of workflow
  ### Changed
* Input for variant filter has a default value
* ``delivery_report`` is no created during config generation
* Variant reporter R script cmd updated in ``balsamic report``

[2.3.2] - 2018-10-19
--------------------

Changed
^^^^^^^


* Fastq files are now always linked to ``fastq`` directory within the analysis directory

Added
^^^^^


* ``balsamic config sample`` now accepts individual files and paths. See README for usage.

[2.3.1] - 2018-09-25
--------------------

Added
^^^^^


* CollectHSmetric now run twice for before and after markduplicate

[2.3.0] - 2018-09-25
--------------------

Changed
^^^^^^^


* Sample config file now includes a list of chromosomes in the panel bed file

Fixed
^^^^^


* Non-matching chrom won't break the splitbed rule anymore
* collectqc rules now properly parse tab delimited metric files

[2.2.0] - 2018-09-11
--------------------

Added
^^^^^


* Coverage plot to report
* target coverage file to report json
* post-cutadapt fastqc to collectqc
* A header to report pdf
* list of bioinfo tools used in the analysis added to report
  ### Changed
* VariantRep.R now accepts multiple inputs for each parameter (see help)
* AF values for MSKIMPACT config
  ### Fixed
* Output figure for coverageplot is now fully square :-)

[2.1.0] - 2018-09-11
--------------------

Added
^^^^^


* normalized coverage plot script
* fastq file IO check for config creation
* added qos option to ``balsamic run``
  ### Fixed
* Sambamba depth coverage parameters
* bug with picard markduplicate flag

[2.0.2] - 2018-09-11
--------------------

Added
^^^^^


* Added qos option for setting qos to run jobs with a default value of low

[2.0.1] - 2018-09-10
--------------------

Fixed
^^^^^


* Fixed package dependencies with vep and installation

[2.0.0] - 2018-09-05
--------------------

Variant reporter patch and cli update

Added
^^^^^


* Added ``balsamic config sample`` and ``balsamic config report`` to generate run analysis and reporting config
* Added ``VariantRep.R`` script to information from merged variant table: variant summry, TMB, and much more
* Added a workflow for single sample mode alignment and QC only
* Added QC skimming script to qccollect to generate nicely formatted information from picard
  ### Changed
* Change to CLI for running and creating config
* Major overhaul to coverage report script. It's now simpler and more readable!
  ### Fixed
* Fixed sambamba depth to include mapping quality
* Markduplicate now is now by default on marking mode, and will NOT remove duplicates
* Minor formatting and script beautification happened

[1.13.1] - 2018-08-17
---------------------

Fixed
^^^^^


* fixed a typo in MSKMVL config
* fixed a bug in strelka_simple for correct column orders

[1.13.0] - 2018-08-10
---------------------

Added
^^^^^


* rule for all three variant callers for paired analysis now generate a simple VCF file
* rule for all three variant callers for paired analysis to convert VCF into table format
* MVL config file and MVL annotation to VCF calls for SNV/INDEL callers
* CALLER annotation added to SNV/INDEL callers
* exome specific option for strelka paired
* create_config subcommand is now more granular, it accepts all enteries from sample.json as commandline arguments
* Added tabQuery to the assets as a tool to query the tabulated output of summarized VCF
* Added MQ annotation field to Mutect2 output see #67
  ### Changed
* Leaner VCF output from mutect2 with coverage and MQ annotation according to #64
* variant ids are now updated from simple VCF file
  ### Fixed
* Fixed a bug with sambamba depth coverage reporting wrong exon and panel coverage see #68
* The json output is now properly formatted using yapf
* Strelka rule doesn't filter out PASS variants anymore fixes issue #63

[1.12.0] - 2018-07-06
---------------------

Coverage report patch

Added
^^^^^


* Added a new script to retrieve coverage report for a list of gene(s) and transcripts(s)
* Added sambamba exon depth rule for coverage report
* Added a new entry in reference json for exon bed file, this file generated using: https://github.com/hassanfa/GFFtoolkit
  ### Changed
* sambamba_depth rule changed to sambama_panel_depth
* sambamba depth now has fix-mate-overlaps parameter enabled
* sambamba string filter changed to ``unmapped or mate\_is\_unmapped) and not duplicate and not failed\_quality\_control``.
* sambamba depth for both panel and exon work on picard flag (rmdup or mrkdup).
  ### Fixed
* Fixed sambamba panel depth rule for redundant coverage parameter

[1.11.0] - 2018-07-05
---------------------

create config patch for single and paired mode

Changed
^^^^^^^


* create_config is now accepting a paired|single mode instead of analysis json template (see help for changes). It is
  not backward compatible
  ### Added
* analysis_{paired single}.json for creating config. Analysis.json is now obsolete.
  ### Fixed
* A bug with writing output for analysis config, and creating the path if it doesn't exist.
* A bug with manta rule to correctly set output files in config.
* A bug that strelka was still included in sample analysis.

[1.10.0] - 2018-06-07
---------------------

Added
^^^^^


* Markduplicate flag to analysis config

[1.9.0] - 2018-06-04
--------------------

Added
^^^^^


* Single mode for vardict, manta, and mutect.
* merge type for tumor only
  ### Changed
* Single mode variant calling now has all variant calling rules
  ### Fixed
* run_analaysis now accepts workflows for testing pyrposes

[1.8.0] - 2018-06-01
--------------------

Changed
^^^^^^^


* picard create bed interval rule moved into collect hsmetric
* split bed is dependent on bam merge rule
* vardict env now has specific build rather than URL download (conda doesn't support URLs anymore)
  ### Fixed
* new logs and scripts dirs are not re-created if they are empty

[1.7.0] - 2018-05-31
--------------------

Added
^^^^^


* A source altered picard to generated more quality metrics output is added to installation and rules

[1.6.0] - 2018-05-30
--------------------

Added
^^^^^


* report subcommand for generating a pdf report from a json input file
* Added fastqc after removing adapter
  ### Changed
* Markduplicate now has both REMOVE and MARK (rmdup vs mrkdup)
* CollectHSMetrics now has more steps on PCT_TARGET_BASES

[1.5.0] - 2018-05-28
--------------------

Changed
^^^^^^^


* New log and script directories are now created for each re-run
  ### Fixed
* Picardtools' memory issue addressed for large samples

[1.4.0] - 2018-05-18
--------------------

Added
^^^^^


* single sample analysis mode
* alignment and insert size metrics are added to the workflow
  ### Changed
* collectqc and contest have their own rule for paired (tumor vs normal) and single (tumor only) sample.

[1.3.0] - 2018-05-13
--------------------

Added
^^^^^


* bed file for panel analysis is now mandatory to create analaysis config

[1.2.3] - 2018-05-13
--------------------

Changed
^^^^^^^


* vep execution path
* working directory for snakemake

[1.2.2] - 2018-05-04
--------------------

Added
^^^^^


* sbatch submitter and cluster config now has an mail field
  ### Changed
* ``create_config`` now only requires sample and output json. The rest are optional

[1.2.0] - 2018-05-02
--------------------

Added
^^^^^


* snakefile and cluster config in run analysis are now optional with a default value

[1.1.2] - 2018-04-27
--------------------

Fixed
^^^^^


* vardict installation was failing without conda-forge channel
* gatk installation was failing without correct jar file

[1.1.1] - 2018-04-27
--------------------

Fixed
^^^^^


* gatk-register tmp directory

[1.1.0] - 2018-04-26
--------------------

Added
^^^^^


* create config sub command added as a new feature to create input config file
* templates to generate a config file for analysis added
* code style template for YAPF input created. see: https://github.com/google/yapf
* vt conda env added

Changed
^^^^^^^


* install script changed to create an output config
* README updated with usage

Fixed
^^^^^


* fastq location for analysis config is now fixed
* lambda rules removed from cutadapt and fastq

[1.0.3-rc2] - 2018-04-18
------------------------

Added
^^^^^


* Added sbatch submitter to handle it outside snakemake
  ### Changed
* sample config file structure changed
* coding styles updated

[1.0.2-rc2] - 2018-04-17
------------------------

Added
^^^^^


* Added vt environment
  ### Fixed
* conda envs are now have D prefix instead of P (develop vs production)
* install_conda subcommand now accepts a proper conda prefix

[1.0.1-rc2] - 2018-04-16
------------------------

Fixed
^^^^^


* snakemake rules are now externally linked

[1.0.0-rc2] - 2018-04-16
------------------------

Added
^^^^^


* run_analysis subcommand
* Mutational Signature R script with CLI
* unittest to install_conda
* a method to semi-dynamically retrieve suitable conda env for each rule

Fixed
^^^^^


* install.sh updated with gatk and proper log output
* conda environments updated
* vardict now has its own environment and it should not raise anymore errors

[1.0.0-rc1] - 2018-04-05
------------------------

Added
^^^^^


* install.sh to install balsamic
* balsamic barebone cli
* subcommand to install required environments
* README.md updated with basic installation instructions

Fixed
^^^^^


* conda environment yaml files<|MERGE_RESOLUTION|>--- conflicted
+++ resolved
@@ -29,16 +29,13 @@
 * vcf-filtered-clinical tag files will have all variants including PASS
 * Refactor snakemake align rules according to snakemake etiquette 
 * Refactor snakemake fastqc vep contest and mosdepth rules according to snakemake etiquette
-<<<<<<< HEAD
 * Refactor snakemake manta rule according to snakemake etiquette
-=======
 
 Removed:
 ^^^^^^^^
 
 * Cleaned up unused container definitions and conda environment files
 
->>>>>>> 723394ab
 [7.2.2]
 -------
 
