--- conflicted
+++ resolved
@@ -7,13 +7,8 @@
 * Changelog reminder workflow to Github
 * Snakemake workflow for created PON reference
 * Balsamic cli config command(pon) for creating json for PON analysis
-<<<<<<< HEAD
-* Added tumor lod option for passing tnscope-umi final variants
+* tumor lod option for passing tnscope-umi final variants
 * Git guide to make balsamic release in FAQ docs
-=======
-* tumor lod option for passing tnscope-umi final variants
-* Balsamic docs includes git commands to make a balsamic release 
->>>>>>> 482c19d4
 
 Changed:
 ^^^^^^^^
