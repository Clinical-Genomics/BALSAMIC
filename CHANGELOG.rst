--- conflicted
+++ resolved
@@ -1,17 +1,17 @@
-<<<<<<< HEAD
 [X.X.X]
-=======
+--------
+
+Fixed:
+^^^^^^
+* Update cryptography version (39.0.1) due to security alert https://github.com/Clinical-Genomics/BALSAMIC/pull/1087
+
+
 [11.2.0]
->>>>>>> 36a66e8a
 --------
 
 Fixed:
 ^^^^^^
-<<<<<<< HEAD
-* Update cryptography version (39.0.1) due to security alert https://github.com/Clinical-Genomics/BALSAMIC/pull/1087
-=======
 * Number of variants are increased with triallelic_site https://github.com/Clinical-Genomics/BALSAMIC/pull/1089
->>>>>>> 36a66e8a
 
 [11.1.0]
 --------
