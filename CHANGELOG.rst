--- conflicted
+++ resolved
@@ -15,7 +15,7 @@
 * Merging SNVs into MNVs in TNscope TGA https://github.com/Clinical-Genomics/BALSAMIC/pull/1524
 * Change raw delivery SNV file for TGA to before any post-processing https://github.com/Clinical-Genomics/BALSAMIC/pull/1524
 * Changed VarDict and TNscope VCF merged method to custom script https://github.com/Clinical-Genomics/BALSAMIC/pull/1499
-
+* Change VarDict memory usage to fix crashes in production https://github.com/Clinical-Genomics/BALSAMIC/pull/1537
 
 Removed:
 ^^^^^^^^
@@ -24,11 +24,7 @@
 
 Fixed:
 ^^^^^^
-<<<<<<< HEAD
-* VarDict
-=======
-
->>>>>>> 9edaa924
+* Merged VarDict and TNscope variants now correctly show both callers in FOUND_IN info field https://github.com/Clinical-Genomics/BALSAMIC/pull/1499
 
 
 [16.0.1]
@@ -38,15 +34,6 @@
 ^^^^^^^^
 * remove snakemake case_report.html report creation https://github.com/Clinical-Genomics/BALSAMIC/pull/1530
 
-
-Removed:
-^^^^^^^^
-* Remove WGS-level GC-bias metric from TGA workflow https://github.com/Clinical-Genomics/BALSAMIC/pull/1521
-
-
-Fixed:
-^^^^^^
-* Merged VarDict and TNscope variants now correctly show both callers in FOUND_IN info field https://github.com/Clinical-Genomics/BALSAMIC/pull/1499
 
 [16.0.0]
 --------
