--- conflicted
+++ resolved
@@ -3,20 +3,17 @@
 
 Added:
 ^^^^^^
-<<<<<<< HEAD
 * Add MultiQC intermediate files to deliverables
 
 Changed:
 ^^^^^^^^
-* `delivery.py`, removing unused arguments
-=======
 * bcftools filters for PR:SR evidence in Manta calls
 * "--exome" argument to Manta runs in TGA cases
+* `delivery.py`, removing unused arguments
 
 Removed:
 ^^^^^^^^
 * Extra bcftools filters that allows MaxDepth filtered variants in the final SV VCF
->>>>>>> 511d8704
 
 [13.0.1]
 -------
