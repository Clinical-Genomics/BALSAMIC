<<<<<<< HEAD
[7.0.0]
------

Added
^^^^^

* ``balsamic init`` to download reference and related containers done in PRs #464 #538
* ``balsamic config case`` now only take a cache path instead of container and reference #538
* UMI workflow added to main workflow in series of PRs #469 #477 #483 #498 #503 #514 #517
* DRAGEN for WGS applications in PR #488
* A framework for QC check PR #401
* ``--quiet``` option for ``run analysis`` PR #491
* Benchmark SLURM jobs after the analysis is finished PR #534
* One container per conda environment (i.e. decouple containers) PR #511 #525 #522
* ``--disable-variant-caller`` command for ``report deliver`` PR #439
* Added genmod and rankscore in series of two PRs #531 and #533
* Variant filtering to Tumor-Normal in PR #534
* Split SNV/InDels and SVs from TNScope variant caller PR #540
* WGS Tumor only variant filters added in PR #548
=======
[6.1.2]
-------
>>>>>>> cefe92ab

Changed
^^^^^^^

<<<<<<< HEAD
* Update Manta to 1.6.0 PR #470
* Update FastQC to 0.11.9 PR #532
* Update BCFTools to 1.11 PR #537
* Update Samtools to 1.11 PR #537
* Increase resources and runtime for various workflows in PRs #482 
* Python package dependenicies versions fixed in PR #480
* QoL changes to workflow in series of PR #471
* Series of documentation updates in PRs #489 #553
* QoL changes to scheduler script PR #491
* QoL changes to how temporary directories are handlded PR #516
* TNScope model apply rule merged with TNScope variant calling for tumor-normal in WGS #540
=======
* Changed hk delivery tag for coverage-qc-report


[6.1.1]
-------
>>>>>>> cefe92ab

Fixed
^^^^^

* No UMI trimming for WGS applications #486
* Fixed a bug where BALSAMIC was checking for sacct/jobid file in local mode PR #497
* ``readlink`` command in ``vep_germline``, ``vep_somatic``, ``split_bed``, and ``GATK_popVCF`` #533
* Fix various bugs for memory handling of Picardtools and its executable in PR #534
* Fixed various issues with ``gsutils`` in PR #550

Removed
^^^^^^^

* ``gatk-register`` command removed from installing GATK PR #496

[6.1.1]
-------

* Fixed a bug with missing QC templates after ``pip install``


[6.1.0]
-------

Added
^^^^^
* CLI option to expand report generation for TGA and WES runs. Please see ``balsamic report deliver --help``
* BALSAMIC now generates a custom HTML report for TGA and WES cases.


[6.0.4]
-------

Changed
^^^^^^^

* Reduces MQ cutoff from 50 to 40 to only remove obvious artifacts PR #535
* Reduces AF cutoff from 0.02 to 0.01 PR #535

[6.0.3]
-------

Added
^^^^^

* ``config case`` subcommand now has ``--tumor-sample-name`` and ``--normal-sample-name``

Fixed
^^^^^

* Manta resource allocation is now properly set PR #523
* VarDict resource allocation in cluster.json increased (both core and time allocation) PR #523
* minimum memory request for GATK mutect2 and haplotypecaller is removed and max memory increased PR #523

[6.0.2]
-------

Added
^^^^^

* Document for Snakemake rule grammar PR #489


Fixed
^^^^^

* removed ``gatk3-register`` command from Dockerfile(s) PR #508


[6.0.1]
-------

Added
^^^^^
* A secondary path for latest jobids submitted to cluster (slurm and qsub) PR #465

[6.0.0]
-------

Added
^^^^^
* UMI workflow using Sentieon tools. Analysis run available via `balsamic run analysis --help` command. PR #359
* VCFutils to create VCF from flat text file. This is for internal purpose to generate validation VCF. PR #349
* Download option for hg38 (not validated) PR #407
* Option to disable variant callers for WES runs. PR #417

Fixed
^^^^^
* Missing cyvcf2 dependency, and changed conda environment for base environment PR #413
* Missing numpy dependency PR #426

Changed
^^^^^^^
* COSMIC db for hg19 updated to v90 PR #407
* Fastp trimming is now a two-pass trimming and adapter trimming is always enabled. This might affect coverage slightly PR #422
* All containers start with a clean environment #425
* All Sentieon environment variables are now added to config when workflow executes #425
* Branching model will be changed to gitflow

[5.1.0]
-------

Fixed
^^^^^
* Vardict-java version fixed. This is due to bad dependency and releases available on conda. Anaconda is not yet update with vardict 1.8, but vardict-java 1.8 is there. This causes various random breaks with Vardict's TSV output. #403

Changed
^^^^^^^
* Refactored Docker files a bit, preparation for decoupling #403

Removed
^^^^^^^
* In preparation for GATK4, IndelRealigner is removed #404


[5.0.1]
-------

Added
^^^^^
* Temp directory for various rules and workflow wide temp directory #396

Changed
^^^^^^^
* Refactored tags for housekeeper delivery to make them unique #395
* Increased core requirements for mutect2 #396
* GATK3.8 related utils run via jar file instead of gatk3 #396


[5.0.0]
-------

Added
^^^^^
* Config.json and DAG draph included in Housekeeper report #372
* New output names added to cnvkit_single and cnvkit_paired #372
* New output names added to vep.rule #372
* Delivery option to CLI and what to delivery with delivery params in rules that are needed to be delivered #376
* Reference data model with validation #371
* Added container path to install script #388

Changed
^^^^^^^
* Delivery file format simplified #376
* VEP rules have "all" and "pass" as output #376
* Downloaded reference structure changed #371
* genome/refseq.flat renamed to genome/refGene.flat #371
* reverted CNVKit to version 0.9.4 #390

Fixed
^^^^^
* Missing pygments to requirements.txt to fix travis CI #364
* Wildcard resolve for deliveries of vep_germline #374
* Missing index file from deliverables #383
* Ambiguous deliveries in vep_somatic and ngs_filters #387
* Updated documentation to match with installation #391

Removed
^^^^^^^
* Temp files removed from list of outputs in vep.rule #372
* samtools.rule and merged it with bwa_mem #375


[4.5.0]
-------

Added
^^^^^
* Models to build config case JSON. The models and descriptions of their contents can now be found
  in BALSAMIC/utils/models.py
* Added analysis_type to `report deliver` command
* Added report and delivery capability to Alignment workflow
* run_validate.sh now has -d to handle path to analysis_dir (for internal use only) #361

Changed
^^^^^^^

* Fastq files are no longer being copied as part of creation of the case config file.
  A symlink is now created at the destination path instead
* Config structure is no longer contained in a collestion of JSON files.
  The config models are now built using Pydantic and are contained in BALSAMIC/utils/models.py

Removed
^^^^^^^

* Removed command line option "--fastq-prefix" from config case command
* Removed command line option "--config-path" from config case command.
  The config is now always saved with default name "case_id.json"
* Removed command line option "--overwrite-config" from config-case command
  The command is now always executed with "--overwrite-config True" behavior

Refactored
^^^^^^^^^^

* Refactored BALSAMIC/commands/config/case.py:
  Utility functions are moved to BALSAMIC/utils/cli.py
  Models for config fields can be found at BALSAMIC/utils/models.py
  Context aborts and logging now contained in pilot function
  Tests created to support new architecture
* Reduce analysis directory's storage

Fixed
^^^^^
* Report generation warnings supressed by adding workdirectory
* Missing tag name for germline annotated calls #356
* Bind path is not added as None if analysis type is wgs #357
* Changes vardict to vardict-java #361


[4.4.0]
-------

Added
^^^^^

* pydantic to validate various models namely variant caller filters

Changed
^^^^^^^

* Variant caller filters moved into pydantic
* Install script and setup.py
* refactored install script with more log output and added a conda env suffix option
* refactored docker container and decoupled various parts of the workflow


[4.3.0]
-------


Added
^^^^^

* Added cram files for targeted sequencing runs fixes #286
* Added `mosdepth` to calculate coverage for whole exome and targeted sequencing
* Filter models added for tumor-only mode
* Enabling adapter trim enables pe adapter trim option for fastp
* Annotate germline variant calls
* Baitset name to picard hsmetrics

Deprecated
^^^^^^^^^^

* Sambamba coverage and rules will be deprecated

Fixed
^^^^^

* Fixed latest tag in install script
* Fixed lack of naming final annotated VCF TUMOR/NORMAL


Changed
^^^^^^^

* Increased run time for various slurm jobs fixes #314
* Enabled SV calls for VarDict tumor-only
* Updated `ensembl-vep` to v100.2

[4.2.4]
-------


Fixed
^^^^^

* Fixed sort issue with bedfiles after 100 slop


[4.2.3]
-------

Added
^^^^^


* Added Docker container definition for release and bumpversion

Changed
^^^^^^^


* Quality of life change to rtfd docs

Fixed
^^^^^


* Fix Docker container with faulty git checkout

[4.2.2]
-------

Added
^^^^^


* Add "SENTIEON_TMPDIR" to wgs workflow

[4.2.1]
-------

Changed
^^^^^^^


* Add docker container pull for correct version of install script

[4.2.0]
-------

Added
^^^^^


* CNV output as VCF
* Vep output for PASSed variants
* Report command with status and delivery subcommands

Changed
^^^^^^^


* Bed files are slopped 100bp for variant calling fix #262
* Disable vcfmerge
* Picard markduplicate output moved from log to output
* Vep upgraded to 99.1
* Removed SVs from vardict
* Refactored delivery plugins to produce a file with list of output files from workflow
* Updated snakemake to 5.13

Fixed
^^^^^


* Fixed a bug where threads were not sent properly to rules

Removed
^^^^^^^


* Removed coverage annotation from mutect2
* Removed source deactivate from rules to suppress conda warning
* Removed ``plugins delivery`` subcommand
* Removed annotation for germline caller results

[4.1.0]
-------

Added
^^^^^


* VEP now also produces a tab delimited file
* CNVkit rules output genemetrics and gene break file
* Added reference genome to be able to calculate AT/CG dropouts by Picard
* coverage plot plugin part of issue #75
* callable regions for CNV calling of tumor-only

Changed
^^^^^^^


* Increased time for indel realigner and base recalib rules
* decoupled vep stat from vep main rule
* changed qsub command to match UGE
* scout plugin updated

Fixed
^^^^^


* WGS qc rules - updated with correct options
  (picard - CollectMultipleMetrics, sentieon - CoverageMetrics)
* Log warning if WES workflow cannot find SENTIEON* env variables
* Fixes issue with cnvkit and WGS samples #268
* Fix #267 coverage issue with long deletions in vardict

[4.0.1] - 2019-11-08
--------------------

Added
^^^^^


* dependencies for workflow report
* sentieon variant callers germline and somatic for wes cases

Changed
^^^^^^^


* housekeeper file path changed from basename to absolute
* scout template for sample location changed from delivery_report to scout
* rule names added to benchmark files

[4.0.0] - 2019-11-04
--------------------

SGE qsub support release

Added
^^^^^


* ``install.sh`` now also downloads latest container
* Docker image for balsamic as part of ci
* Support for qsub alongside with slurm on ``run analysis --profile``

Changed
^^^^^^^


* Documentation updated
* Test fastq data and test panel bed file with real but dummy data

[3.3.1] - 2019-10-28
--------------------

Fixed
^^^^^


* Various links for reference genome is updated with working URL
* Config reference command now print correct output file

[3.3.0] - 2019-10-24
--------------------

somatic vcfmerge release

Added
^^^^^


* QC metrics for WGS workflow
* refGene.txt download to reference.json and reference workflow
* A new conda environment within container
* A new base container built via Docker (centos7:miniconda3_4_6_14)
* VCFmerge package as VCF merge rule (https://github.com/hassanfa/VCFmerge)
* A container for develop branch
* Benchmark rules to variant callers

Changed
^^^^^^^


* SLURM resource allocation for various variancalling rules optimized
* mergetype rule updated and only accepts one single tumor instead of multiple

[3.2.3] - 2019-10-24
--------------------

Fixed
^^^^^


* Removed unused output files from cnvkit which caused to fail on targetted analysis

[3.2.2] - 2019-10-23
--------------------

Fixed
^^^^^


* Removed target file from cnvkit batch

[3.2.1] - 2019-10-23
--------------------

Fixed
^^^^^


* CNVkit single missing reference file added

[3.2.0] - 2019-10-11
--------------------

Adds:
^^^^^


* CNVkit to WGS workflow
* get_thread for runs

Changed:
^^^^^^^^


* Optimized resources for SLURM jobs

Removed:
^^^^^^^^


* Removed hsmetrics for non-mark duplicate bam files

[3.1.4] - 2019-10-08
--------------------

Fixed
^^^^^


* Fixes a bug where missing capture kit bed file error for WGS cases

[3.1.3] - 2019-10-07
--------------------

Fixed
^^^^^


* benchmark path bug issue #221

[3.1.2] - 2019-10-07
--------------------

Fixed
^^^^^


* libreadline.so.6 symlinking and proper centos version for container

[3.1.1] - 2019-10-03
--------------------

Fixed
^^^^^


* Proper tag retrieval for release
  ### Changed
* BALSAMIC container change to latest and version added to help line

[3.1.0] - 2019-10-03
--------------------

TL;DR:


* QoL changes to WGS workflow
* Simplified installation by moving all tools to a container

Added
^^^^^


* Benchmarking using psutil
* ML variant calling for WGS
* ``--singularity`` option to ``config case`` and ``config reference``

Fixed
^^^^^


* Fixed a bug with boolean values in analysis.json

Changed
^^^^^^^


* ``install.sh`` simplified and will be depricated
* Singularity container updated
* Common somatic and germline variant callers are put in single file
* Variant calling workflow and analysis config files merged together

Removed
^^^^^^^


* ``balsamic install`` is removed
* Conda environments for py36 and py27 are removed

[3.0.1] - 2019-09-11
--------------------

Fixed
^^^^^


* Permissions on ``analysis/qc`` dir are 777 now

[3.0.0] - 2019-09-05
--------------------

This is major release.
TL;DR:


* Major changes to CLI. See documentation for updates.
* New additions to reference generation and reference config file generation and complete overhaul
* Major changes to reposityory structure, conda environments.

Added
^^^^^


* Creating and downloading reference files: ``balsamic config reference`` and ``balsamic run reference``
* Container definitions for install and running BALSAMIC
* Bunch of tests, setup coveralls and travis.
* Added Mutliqc, fastp to rule utilities
* Create Housekeeper and Scout files after analysis completes
* Added Sentieon tumor-normal and tumor only workflows
* Added trimming option while creating workflow
* Added multiple tumor sample QC analysis
* Added pindle for indel variant calling
* Added Analysis finish file in the analysis directory

Fixed
^^^^^


* Multiple fixes to snakemake rules

Changed
^^^^^^^


* Running analysis through: ``balsamic run analysis``
* Cluster account and email info added to ``balsamic run analysis``
* ``umi`` workflow through ``--umi`` tag. [workflow still in evaluation]
* ``sample-id`` replaced by ``case-id``
* Plan to remove FastQC as well

Removed
^^^^^^^


* ``balsamic config report`` and ``balsamic report``
* ``sample.config`` and ``reference.json`` from config directory
* Removed cutadapt from workflows

[2.9.8] - 2019-01-01
--------------------

Fixed
^^^^^


* picard hsmetrics now has 50000 cov max
* cnvkit single wildcard resolve bug fixed

[2.9.7] - 2019-02-28
--------------------

Fixed
^^^^^


* Various fixes to umi_single mode
* analysis_finish file does not block reruns anymore
* Added missing single_umi to analysis workflow cli

Changed
^^^^^^^


* vardict in single mode has lower AF threshold filter (0.005 -> 0.001)

[2.9.6] - 2019-02-25
--------------------

Fixed
^^^^^


* Reference to issue #141, fix for 3 other workflows
* CNVkit rule update for refflat file

[2.9.5] - 2019-02-25
--------------------

Added
^^^^^


* An analysis finish file is generated with date and time inside (%Y-%M-%d T%T %:z)

[2.9.4] - 2019-02-13
--------------------

Fixed
^^^^^


* picard version update to 2.18.11 github.com/hassanfa/picard

[2.9.3] - 2019-02-12
--------------------

Fixed
^^^^^


* Mutect single mode table generation fix
* Vardict single mode MVL annotation fix

[2.9.2] - 2019-02-04
--------------------

Added
^^^^^


* CNVkit single sample mode now in workflow
* MVL list from cheng et al. 2015 moved to assets

[2.9.1] - 2019-01-22
--------------------

Added
^^^^^


* Simple table for somatic variant callers for single sample mode added

Fixed
^^^^^


* Fixes an issue with conda that unset variables threw an error issue #141

[2.9.0] - 2019-01-04
--------------------

Changed
^^^^^^^


* Readme structure and example
* Mutect2's single sample output is similar to paired now
* cli path structure update

Added
^^^^^


* test data and sample inputs
* A dag PDF will be generated when config is made
* umi specific variant calling

[2.8.1] - 2018-11-28
--------------------

Fixed
^^^^^


* VEP's perl module errors
* CoverageRep.R now properly takes protein_coding transcatipts only

[2.8.0] - 2018-11-23
--------------------

UMI single sample align and QC

Added
^^^^^


* Added rules and workflows for UMI analysis: QC and alignment

[2.7.4] - 2018-11-23
--------------------

Germline single sample

Added
^^^^^


* Germline single sample addition
  ### Changed
* Minor fixes to some rules to make them compatible with tumor mode

[2.7.3] - 2018-11-20
--------------------

Fixed
^^^^^


* Various bugs with DAG to keep popvcf and splitbed depending on merge bam file
* install script script fixed and help added

[2.7.2] - 2018-11-15
--------------------

Changed
^^^^^^^


* Vardict, Strelka, and Manta separated from GATK best practice pipeline

[2.7.1] - 2018-11-13
--------------------

Fixed
^^^^^


* minro bugs with strelka_germline and freebayes merge
  ### Changed
* removed ERC from haplotypecaller

[2.7.0] - 2018-11-08
--------------------

Germline patch

Added
^^^^^


* Germline caller tested and added to the paired analysis workflow: Freebayes, HaplotypeCaller, Strelka, Manta

Changed
^^^^^^^


* Analysis config files updated
* Output directory structure changed
* vep rule is now a single rule
* Bunch of rule names updated and shortened, specifically in Picard and GATK
* Variant caller rules are all updated and changed
* output vcf file names are now more sensible: {SNV,SV}.{somatic,germline}.sampleId.variantCaller.vcf.gz
* Job limit increased to 300

Removed
^^^^^^^


* removed bcftools.rule for var id annotation

Changed
^^^^^^^

Fixed
^^^^^

[2.6.3] - 2018-11-01
--------------------

Changed
^^^^^^^


* Ugly and godforsaken ``runSbatch.py`` is now dumping sacct files with job IDs. Yikes!

[2.6.2] - 2018-10-31
--------------------

Fixed
^^^^^


* added ``--fastq-prefix`` option for ``config sample`` to set fastq prefix name. Linking is not changed.

[2.6.1] - 2018-10-29
--------------------

Fixed
^^^^^


* patched a bug for copying results for strelka and manta which was introduced in ``2.5.0``

[2.5.0] - 2018-10-22
--------------------

Changed
^^^^^^^


* ``variant_panel`` changed to ``capture_kit``
* sample config file takes balsamic version
* bioinfo tool config moved bioinfotool to cli_utils from ``config report``

Added
^^^^^


* bioinfo tool versions is now added to analysis config file

[2.4.0] - 2018-10-22
--------------------

Changed
^^^^^^^


* ``balsamic run`` has 3 stop points: paired variant calling, single mode variant calling, and QC/Alignment mode.
* ``balsamic run [OPTIONS] -S ...`` is depricated, but it supersedes ``analysis_type`` mode if provided.

[2.3.3] - 2018-10-22
--------------------

Added
^^^^^


* CSV output for variants in each variant caller based on variant filters
* DAG image of workflow
  ### Changed
* Input for variant filter has a default value
* ``delivery_report`` is no created during config generation
* Variant reporter R script cmd updated in ``balsamic report``

[2.3.2] - 2018-10-19
--------------------

Changed
^^^^^^^


* Fastq files are now always linked to ``fastq`` directory within the analysis directory

Added
^^^^^


* ``balsamic config sample`` now accepts individual files and paths. See README for usage.

[2.3.1] - 2018-09-25
--------------------

Added
^^^^^


* CollectHSmetric now run twice for before and after markduplicate

[2.3.0] - 2018-09-25
--------------------

Changed
^^^^^^^


* Sample config file now includes a list of chromosomes in the panel bed file

Fixed
^^^^^


* Non-matching chrom won't break the splitbed rule anymore
* collectqc rules now properly parse tab delimited metric files

[2.2.0] - 2018-09-11
--------------------

Added
^^^^^


* Coverage plot to report
* target coverage file to report json
* post-cutadapt fastqc to collectqc
* A header to report pdf
* list of bioinfo tools used in the analysis added to report
  ### Changed
* VariantRep.R now accepts multiple inputs for each parameter (see help)
* AF values for MSKIMPACT config
  ### Fixed
* Output figure for coverageplot is now fully square :-)

[2.1.0] - 2018-09-11
--------------------

Added
^^^^^


* normalized coverage plot script
* fastq file IO check for config creation
* added qos option to ``balsamic run``
  ### Fixed
* Sambamba depth coverage parameters
* bug with picard markduplicate flag

[2.0.2] - 2018-09-11
--------------------

Added
^^^^^


* Added qos option for setting qos to run jobs with a default value of low

[2.0.1] - 2018-09-10
--------------------

Fixed
^^^^^


* Fixed package dependencies with vep and installation

[2.0.0] - 2018-09-05
--------------------

Variant reporter patch and cli update

Added
^^^^^


* Added ``balsamic config sample`` and ``balsamic config report`` to generate run analysis and reporting config
* Added ``VariantRep.R`` script to information from merged variant table: variant summry, TMB, and much more
* Added a workflow for single sample mode alignment and QC only
* Added QC skimming script to qccollect to generate nicely formatted information from picard
  ### Changed
* Change to CLI for running and creating config
* Major overhaul to coverage report script. It's now simpler and more readable!
  ### Fixed
* Fixed sambamba depth to include mapping quality
* Markduplicate now is now by default on marking mode, and will NOT remove duplicates
* Minor formatting and script beautification happened

[1.13.1] - 2018-08-17
---------------------

Fixed
^^^^^


* fixed a typo in MSKMVL config
* fixed a bug in strelka_simple for correct column orders

[1.13.0] - 2018-08-10
---------------------

Added
^^^^^


* rule for all three variant callers for paired analysis now generate a simple VCF file
* rule for all three variant callers for paired analysis to convert VCF into table format
* MVL config file and MVL annotation to VCF calls for SNV/INDEL callers
* CALLER annotation added to SNV/INDEL callers
* exome specific option for strelka paired
* create_config subcommand is now more granular, it accepts all enteries from sample.json as commandline arguments
* Added tabQuery to the assets as a tool to query the tabulated output of summarized VCF
* Added MQ annotation field to Mutect2 output see #67
  ### Changed
* Leaner VCF output from mutect2 with coverage and MQ annotation according to #64
* variant ids are now updated from simple VCF file
  ### Fixed
* Fixed a bug with sambamba depth coverage reporting wrong exon and panel coverage see #68
* The json output is now properly formatted using yapf
* Strelka rule doesn't filter out PASS variants anymore fixes issue #63

[1.12.0] - 2018-07-06
---------------------

Coverage report patch

Added
^^^^^


* Added a new script to retrieve coverage report for a list of gene(s) and transcripts(s)
* Added sambamba exon depth rule for coverage report
* Added a new entry in reference json for exon bed file, this file generated using: https://github.com/hassanfa/GFFtoolkit
  ### Changed
* sambamba_depth rule changed to sambama_panel_depth
* sambamba depth now has fix-mate-overlaps parameter enabled
* sambamba string filter changed to ``unmapped or mate\_is\_unmapped) and not duplicate and not failed\_quality\_control``.
* sambamba depth for both panel and exon work on picard flag (rmdup or mrkdup).
  ### Fixed
* Fixed sambamba panel depth rule for redundant coverage parameter

[1.11.0] - 2018-07-05
---------------------

create config patch for single and paired mode

Changed
^^^^^^^


* create_config is now accepting a paired|single mode instead of analysis json template (see help for changes). It is
  not backward compatible
  ### Added
* analysis_{paired single}.json for creating config. Analysis.json is now obsolete.
  ### Fixed
* A bug with writing output for analysis config, and creating the path if it doesn't exist.
* A bug with manta rule to correctly set output files in config.
* A bug that strelka was still included in sample analysis.

[1.10.0] - 2018-06-07
---------------------

Added
^^^^^


* Markduplicate flag to analysis config

[1.9.0] - 2018-06-04
--------------------

Added
^^^^^


* Single mode for vardict, manta, and mutect.
* merge type for tumor only
  ### Changed
* Single mode variant calling now has all variant calling rules
  ### Fixed
* run_analaysis now accepts workflows for testing pyrposes

[1.8.0] - 2018-06-01
--------------------

Changed
^^^^^^^


* picard create bed interval rule moved into collect hsmetric
* split bed is dependent on bam merge rule
* vardict env now has specific build rather than URL download (conda doesn't support URLs anymore)
  ### Fixed
* new logs and scripts dirs are not re-created if they are empty

[1.7.0] - 2018-05-31
--------------------

Added
^^^^^


* A source altered picard to generated more quality metrics output is added to installation and rules

[1.6.0] - 2018-05-30
--------------------

Added
^^^^^


* report subcommand for generating a pdf report from a json input file
* Added fastqc after removing adapter
  ### Changed
* Markduplicate now has both REMOVE and MARK (rmdup vs mrkdup)
* CollectHSMetrics now has more steps on PCT_TARGET_BASES

[1.5.0] - 2018-05-28
--------------------

Changed
^^^^^^^


* New log and script directories are now created for each re-run
  ### Fixed
* Picardtools' memory issue addressed for large samples

[1.4.0] - 2018-05-18
--------------------

Added
^^^^^


* single sample analysis mode
* alignment and insert size metrics are added to the workflow
  ### Changed
* collectqc and contest have their own rule for paired (tumor vs normal) and single (tumor only) sample.

[1.3.0] - 2018-05-13
--------------------

Added
^^^^^


* bed file for panel analysis is now mandatory to create analaysis config

[1.2.3] - 2018-05-13
--------------------

Changed
^^^^^^^


* vep execution path
* working directory for snakemake

[1.2.2] - 2018-05-04
--------------------

Added
^^^^^


* sbatch submitter and cluster config now has an mail field
  ### Changed
* ``create_config`` now only requires sample and output json. The rest are optional

[1.2.0] - 2018-05-02
--------------------

Added
^^^^^


* snakefile and cluster config in run analysis are now optional with a default value

[1.1.2] - 2018-04-27
--------------------

Fixed
^^^^^


* vardict installation was failing without conda-forge channel
* gatk installation was failing without correct jar file

[1.1.1] - 2018-04-27
--------------------

Fixed
^^^^^


* gatk-register tmp directory

[1.1.0] - 2018-04-26
--------------------

Added
^^^^^


* create config sub command added as a new feature to create input config file
* templates to generate a config file for analysis added
* code style template for YAPF input created. see: https://github.com/google/yapf
* vt conda env added

Changed
^^^^^^^


* install script changed to create an output config
* README updated with usage

Fixed
^^^^^


* fastq location for analysis config is now fixed
* lambda rules removed from cutadapt and fastq

[1.0.3-rc2] - 2018-04-18
------------------------

Added
^^^^^


* Added sbatch submitter to handle it outside snakemake
  ### Changed
* sample config file structure changed
* coding styles updated

[1.0.2-rc2] - 2018-04-17
------------------------

Added
^^^^^


* Added vt environment
  ### Fixed
* conda envs are now have D prefix instead of P (develop vs production)
* install_conda subcommand now accepts a proper conda prefix

[1.0.1-rc2] - 2018-04-16
------------------------

Fixed
^^^^^


* snakemake rules are now externally linked

[1.0.0-rc2] - 2018-04-16
------------------------

Added
^^^^^


* run_analysis subcommand
* Mutational Signature R script with CLI
* unittest to install_conda
* a method to semi-dynamically retrieve suitable conda env for each rule

Fixed
^^^^^


* install.sh updated with gatk and proper log output
* conda environments updated
* vardict now has its own environment and it should not raise anymore errors

[1.0.0-rc1] - 2018-04-05
------------------------

Added
^^^^^


* install.sh to install balsamic
* balsamic barebone cli
* subcommand to install required environments
* README.md updated with basic installation instructions

Fixed
^^^^^


* conda environment yaml files<|MERGE_RESOLUTION|>--- conflicted
+++ resolved
@@ -1,4 +1,3 @@
-<<<<<<< HEAD
 [7.0.0]
 ------
 
@@ -18,15 +17,10 @@
 * Variant filtering to Tumor-Normal in PR #534
 * Split SNV/InDels and SVs from TNScope variant caller PR #540
 * WGS Tumor only variant filters added in PR #548
-=======
-[6.1.2]
--------
->>>>>>> cefe92ab
-
-Changed
-^^^^^^^
-
-<<<<<<< HEAD
+
+Changed
+^^^^^^^
+
 * Update Manta to 1.6.0 PR #470
 * Update FastQC to 0.11.9 PR #532
 * Update BCFTools to 1.11 PR #537
@@ -38,13 +32,17 @@
 * QoL changes to scheduler script PR #491
 * QoL changes to how temporary directories are handlded PR #516
 * TNScope model apply rule merged with TNScope variant calling for tumor-normal in WGS #540
-=======
+
+[6.1.2]
+-------
+
+Changed
+^^^^^^^
 * Changed hk delivery tag for coverage-qc-report
 
 
 [6.1.1]
 -------
->>>>>>> cefe92ab
 
 Fixed
 ^^^^^
