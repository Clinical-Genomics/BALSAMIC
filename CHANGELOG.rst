[X.X.X]
<<<<<<< HEAD
-------

Added:
^^^^^^

Changed:
^^^^^^^^
* --pcr_indel_model changed to hostile for TGA tumor only https://github.com/Clinical-Genomics/BALSAMIC/pull/1523

Removed:
^^^^^^^^
=======
--------

Added:
^^^^^^
* Added option to disable hard filter of variants in matched normal https://github.com/Clinical-Genomics/BALSAMIC/pull/1509
* Added check to verify sample sex for all workflows https://github.com/Clinical-Genomics/BALSAMIC/pull/1516


Changed:
^^^^^^^^
* Reworked bcftools filters https://github.com/Clinical-Genomics/BALSAMIC/pull/1509
* Renamed high_normal_tumor_af_frac to in_normal https://github.com/Clinical-Genomics/BALSAMIC/pull/1509
* check to verify sample sex for all workflows https://github.com/Clinical-Genomics/BALSAMIC/pull/1516
* Merging SNVs into MNVs in TNscope TGA https://github.com/Clinical-Genomics/BALSAMIC/pull/1524
* Change raw delivery SNV file for TGA to before any post-processing https://github.com/Clinical-Genomics/BALSAMIC/pull/1524
* Changed VarDict and TNscope VCF merged method to custom script https://github.com/Clinical-Genomics/BALSAMIC/pull/1499


Removed:
^^^^^^^^
* Remove WGS-level GC-bias metric from TGA workflow https://github.com/Clinical-Genomics/BALSAMIC/pull/1521
>>>>>>> 87522b0b


Fixed:
^^^^^^
<<<<<<< HEAD

=======
* Merged VarDict and TNscope variants now correctly show both callers in FOUND_IN info field https://github.com/Clinical-Genomics/BALSAMIC/pull/1499
>>>>>>> 87522b0b

[16.0.0]
--------

Added:
^^^^^^
* MSIsensor-pro container https://github.com/Clinical-Genomics/BALSAMIC/pull/1444
* MSI analysis to the tumor-normal workflow https://github.com/Clinical-Genomics/BALSAMIC/pull/1454
* Sentieon install directory path to case config arguments https://github.com/Clinical-Genomics/BALSAMIC/pull/1461
* QC threshold for lymphoma_MRD panel https://github.com/Clinical-Genomics/BALSAMIC/pull/1479
* MSI tumor-normal analysis to housekeeper storage https://github.com/Clinical-Genomics/BALSAMIC/pull/1483
* UMI extraction and deduplication to TGA workflow https://github.com/Clinical-Genomics/BALSAMIC/pull/1358
* GENS input files for TGA https://github.com/Clinical-Genomics/BALSAMIC/pull/1448
* Padding of bed-regions for CNVkit to minimum 100 bases https://github.com/Clinical-Genomics/BALSAMIC/pull/1469
* Added min mapq 20 to CNVkit PON workflow https://github.com/Clinical-Genomics/BALSAMIC/pull/1465
* CNVkit PONs for Exome comprehensive 10.2, GMSsolid 15.2, GMCKsolid 4.2 https://github.com/Clinical-Genomics/BALSAMIC/pull/1465
* Merged VarDict with TNscope in all TGA workflows https://github.com/Clinical-Genomics/BALSAMIC/pull/1475
* New filter for VarDict for tumor in normal contamination https://github.com/Clinical-Genomics/BALSAMIC/pull/1475
* Export TMP environment variables to rules that lack them https://github.com/Clinical-Genomics/BALSAMIC/pull/1475
* Added genmod ranked VCFs to be delivered https://github.com/Clinical-Genomics/BALSAMIC/pull/1475
* Added family-id to genmod in order to get ranked variants to Scout https://github.com/Clinical-Genomics/BALSAMIC/pull/1475
* Added Raw TNscope calls and unfiltered research-annotated SNVs to delivery https://github.com/Clinical-Genomics/BALSAMIC/pull/1475
* Argument for SNV Artefact LoqusDB to all workflows https://github.com/Clinical-Genomics/BALSAMIC/pull/1481
* TNscope tag to variant info-field for TGA workflow https://github.com/Clinical-Genomics/BALSAMIC/pull/1497
* Python script for merging duplicate SNV calls https://github.com/Clinical-Genomics/BALSAMIC/pull/1499

Changed:
^^^^^^^^
* Cluster scheduler script for immediate submit https://github.com/Clinical-Genomics/BALSAMIC/pull/1372
* `SLEEP_BEFORE_START` to 600s https://github.com/Clinical-Genomics/BALSAMIC/pull/1372
* Updated Multiqc to version 1.22.3 https://github.com/Clinical-Genomics/BALSAMIC/pull/1441
* Upgrade `vcf2cytosure` version to 0.9.1 and remove hardcoded versions https://github.com/Clinical-Genomics/BALSAMIC/pull/1456
* Create new PONs for GMCKSolid v4.1, GMSMyeloid v5.3, and GMSlymphoid v7.3 https://github.com/Clinical-Genomics/BALSAMIC/pull/1465
* Refactored CNVkit rules https://github.com/Clinical-Genomics/BALSAMIC/pull/1465
* Refactored BCFtools filter rules https://github.com/Clinical-Genomics/BALSAMIC/pull/1475
* Renamed final UMI bamfile to ensure hsmetrics is picked up by multiqc https://github.com/Clinical-Genomics/BALSAMIC/pull/1475
* Changed ranking model VCF from research to clinical https://github.com/Clinical-Genomics/BALSAMIC/pull/1475
* Lowered minimum AF for TGA from 0.007 to 0.005 https://github.com/Clinical-Genomics/BALSAMIC/pull/1475
* Lowered maximal SOR for TNscope in TGA tumor only cases from 3 to 2.7 https://github.com/Clinical-Genomics/BALSAMIC/pull/1475
* Fixed TNscope research VCF filters to either PASS or triallelic site https://github.com/Clinical-Genomics/BALSAMIC/pull/1475
* Increased maximal amount of redirects for lychee test following links in docs to 10 https://github.com/Clinical-Genomics/BALSAMIC/pull/1488
* Updated readthedocs tools versions https://github.com/Clinical-Genomics/BALSAMIC/pull/1489
* Renamed UMI consensusfiltered bamfile to be picked up by multiqc https://github.com/Clinical-Genomics/BALSAMIC/pull/1490


Removed:
^^^^^^^^
* GATK3 https://github.com/Clinical-Genomics/BALSAMIC/pull/1432
* `gatk_contest` rule https://github.com/Clinical-Genomics/BALSAMIC/pull/1432
* SGE (qsub) support https://github.com/Clinical-Genomics/BALSAMIC/pull/1372
* Fastq quality and UMI trimming command-line options https://github.com/Clinical-Genomics/BALSAMIC/pull/1358
* ML model for TNscope  https://github.com/Clinical-Genomics/BALSAMIC/pull/1475
* All code associated with TNhaplotyper https://github.com/Clinical-Genomics/BALSAMIC/pull/1475
* Removed research.filtered.pass files from delivery https://github.com/Clinical-Genomics/BALSAMIC/pull/1475
* Removed VarDict germline filter, replaced by relative normal af / tumor af filter https://github.com/Clinical-Genomics/BALSAMIC/pull/1497

Fixed:
^^^^^^
* Corrected tool name in deduplication metrics https://github.com/Clinical-Genomics/BALSAMIC/pull/1441
* MSI table https://github.com/Clinical-Genomics/BALSAMIC/pull/1459
* Pin numpy version in CNVkit container https://github.com/Clinical-Genomics/BALSAMIC/pull/1457
* CNVkit incorrect version in the documentation https://github.com/Clinical-Genomics/BALSAMIC/pull/1457
* MSIsensor-pro container and updated msisensor to version 1.3.0  https://github.com/Clinical-Genomics/BALSAMIC/pull/1486
* Somalier container and updated somalier to version 0.2.19 https://github.com/Clinical-Genomics/BALSAMIC/pull/1487
* Vardict memory and tmpdir allocation https://github.com/Clinical-Genomics/BALSAMIC/pull/1492
* Vardict tumor only allocates dynamic number of cores https://github.com/Clinical-Genomics/BALSAMIC/pull/1495

[15.0.1]
--------

Added:
^^^^^^
* CLI option for the minimum raw reads supporting each UMI group filter

[15.0.0]
--------

Added:
^^^^^^
* high_normal_tumor_af_frac filter in bcftools for TNscope T+N filtering out more than 30% TINC https://github.com/Clinical-Genomics/BALSAMIC/pull/1289
* New option for exome samples `--exome` with modified bcftools filters compared to standard targeted workflow https://github.com/Clinical-Genomics/BALSAMIC/pull/1414
* Custom samtools script for the detection of IGH::DUX4 rearrangements https://github.com/Clinical-Genomics/BALSAMIC/pull/1397

Changed:
^^^^^^^^
* Reduced stringency of minimum MQ for all TGA to 30 from 40 https://github.com/Clinical-Genomics/BALSAMIC/pull/1414
* Removed -u flag from VarDict T+N and T only rules to remove calling only in reverse reads of overlapping mates https://github.com/Clinical-Genomics/BALSAMIC/pull/1414
* Removed -U flag to VarDict T+N rule to start calling SVs https://github.com/Clinical-Genomics/BALSAMIC/pull/1414

Removed:
^^^^^^^^
* alt_allele_in_normal filter from TNscope T+N workflows https://github.com/Clinical-Genomics/BALSAMIC/pull/1289

Fixed:
^^^^^^
* initial filter keeping only PASS or triallelic-site from T+N bcftools quality filter rule has been removed https://github.com/Clinical-Genomics/BALSAMIC/pull/1424

[14.0.1]
--------

Fixed:
^^^^^^
* PureCN fail due to bash strict mode https://github.com/Clinical-Genomics/BALSAMIC/pull/1406
* Corrected name of CNVkit container in the CNVkit PON creation workflow https://github.com/Clinical-Genomics/BALSAMIC/pull/1412

[14.0.0]
--------

Added:
^^^^^^
* bcftools filters for `PR:SR` evidence in Manta calls https://github.com/Clinical-Genomics/BALSAMIC/pull/1371
* `--exome` argument to Manta runs in TGA cases https://github.com/Clinical-Genomics/BALSAMIC/pull/1371
* MultiQC intermediate files to deliverables https://github.com/Clinical-Genomics/BALSAMIC/pull/1388

Removed:
^^^^^^^^
* Extra bcftools filters that allows MaxDepth filtered variants in the final SV VCF https://github.com/Clinical-Genomics/BALSAMIC/pull/1371
* Unused arguments from `delivery.py` https://github.com/Clinical-Genomics/BALSAMIC/pull/1388

Fixed:
^^^^^^
* ASCAT-Ngs container https://github.com/Clinical-Genomics/BALSAMIC/pull/1395
* bcftools in manta_tumor_normal uses correct column for tumor read filtering https://github.com/Clinical-Genomics/BALSAMIC/pull/1400

[13.0.1]
--------

Added:
^^^^^^
* Sleep rule before start to fix key_error https://github.com/Clinical-Genomics/BALSAMIC/pull/1311

Fixed:
^^^^^^
* Missing `__init__.py` in `snakemake_rules` folders https://github.com/Clinical-Genomics/BALSAMIC/pull/1383

[13.0.0]
--------

Added:
^^^^^^
* Fastq concatenation https://github.com/Clinical-Genomics/BALSAMIC/pull/1069
* `CADD` SNV references https://github.com/Clinical-Genomics/BALSAMIC/pull/1126
* `CADD` SNV annotation https://github.com/Clinical-Genomics/BALSAMIC/pull/1150
* Samtools `stats`, `flagstat`, `idxstat` to WGS workflow https://github.com/Clinical-Genomics/BALSAMIC/pull/1176
* Functionality for dynamically assigning fastq-info to sample dict in config from input fastq-dir https://github.com/Clinical-Genomics/BALSAMIC/pull/1176
* Annotate SNVs with cancer germline SNV observations from Loqusdb https://github.com/Clinical-Genomics/BALSAMIC/pull/1178
* Annotate SNVs with somatic SNV observations from Loqusdb https://github.com/Clinical-Genomics/BALSAMIC/pull/1187
* Tests for Annotation with Cancer germline, somatic and clinical observations, and swegen frequencies https://github/Clinical-Genomics/BALSAMIC/pull/1190
* Annotate SVs with somatic SV observations from Loqusdb https://github.com/Clinical-Genomics/BALSAMIC/pull/1194
* Support singularity bind paths with different destination directories https://github/Clinical-Genomics/BALSAMIC/pull/1211
* Added `--rerun-trigger mtime` option to Snakemake command https://github.com/Clinical-Genomics/BALSAMIC/pull/1217
* `CADD` container https://github.com/Clinical-Genomics/BALSAMIC/pull/1222
* Container ettiquette to ReadtheDocs https://github.com/Clinical-Genomics/BALSAMIC/pull/1232
* `htslib` (samtools, bcftools tabix) container https://github.com/Clinical-Genomics/BALSAMIC/pull/1234
* Release version support for cache generation https://github.com/Clinical-Genomics/BALSAMIC/pull/1231
* `CADD` scores for INDELs https://github.com/Clinical-Genomics/BALSAMIC/pull/1238
* `CADD` reference to tests https://githuc.com/Clinical-Genomics/BALSAMIC/pull/1241
* Add cache version option to config case https://github.com/Clinical-Genomics/BALSAMIC/pull/1244
* `cnvkit` container https://github.com/Clinical-Genomics/BALSAMIC/pull/1252
* `PureCN` container https://github.com/Clinical-Genomics/BALSAMIC/pull/1255
* `GATK` container https://github.com/Clinical-Genomics/BALSAMIC/pull/1266
* Resolved FASTQ paths to sample dictionary (balsamic logging) https://github.com/Clinical-Genomics/BALSAMIC/pull/1275
* Picard HsMetrics and CollectGcBiasMetrics for WGS https://github.com/Clinical-Genomics/BALSAMIC/pull/1288
* `LOH` to TGA workflow https://github.com/Clinical-Genomics/BALSAMIC/pull/1278
* CNVs from PureCN to TGA workflow https://github.com/Clinical-Genomics/BALSAMIC/pull/1278
* Command-line arguments and rules for creation of GENS files https://github.com/Clinical-Genomics/BALSAMIC/pull/1279
* Somatic and germline Loqusdb annotation to ReadtheDocs https://github.com/Clinical-Genomics/BALSAMIC/pull/1317
* Postprocess step before VarDict in TGA https://github.com/Clinical-Genomics/BALSAMIC/pull/1332
* CNV report for TGA workflow https://github.com/Clinical-Genomics/BALSAMIC/pull/1339
* `wkhtmltopdf` to system requirements https://github.com/Clinical-Genomics/BALSAMIC/pull/1339
* Store WGS CNV report plots https://github.com/Clinical-Genomics/BALSAMIC/pull/1347

Changed:
^^^^^^^^
* Changed CN header field in cnvpytor in cnvpytor_tumor_only to be Float instead of Integer https://github.com/Clinical-Genomics/BALSAMIC/pull/1182
* Changed samples in case_config.json from being a dict to a list of dicts  https://github.com/Clinical-Genomics/BALSAMIC/pull/1176
* Updated snakemake version to 7.25.0 https://github.com/Clinical-Genomics/BALSAMIC/pull/1099
* Updated cryptography version to 41.0.1 https://github.com/Clinical-Genomics/BALSAMIC/pull/1173
* Refactor bam and fastq inputs in snakemake to call pydantic model functions https://github.com/Clinical-Genomics/BALSAMIC/pull/1176
* Standardised alignment workflows to WGS-workflow https://github.com/Clinical-Genomics/BALSAMIC/pull/1176
* Implemented parallel trimming and alignment in all workflows per lane https://github.com/Clinical-Genomics/BALSAMIC/pull/1176
* All bam-QC tools take the final dedup.realign bamfile as input https://github.com/Clinical-Genomics/BALSAMIC/pull/1176
* Validation of pydantic models done both during config and run https://github.com/Clinical-Genomics/BALSAMIC/pull/1176
* Refactored fastp rules, and changed order of UMI-trimming and quality trimming https://github.com/Clinical-Genomics/BALSAMIC/pull/1176
* Fix pydantic version (<2.0) https://github.com/Clinical-Genomics/BALSAMIC/pull/1191
* Refactor constants https://github.com/Clinical-Genomics/BALSAMIC/pull/1174
* Move models to their own folder https://github.com/Clinical-Genomics/BALSAMIC/pull/1176
* Balsamic init workflow refactoring https://github.com/Clinical-Genomics/BALSAMIC/pull/1188
* Updated cryptography version to 41.0.2 https://github.com/Clinical-Genomics/BALSAMIC/pull/1205
* Refactor snakemake executable command generation https://github/Clinical-Genomics/BALSAMIC/pull/1211
* Updated Python version to 3.11 and its dependencies https://github.com/Clinical-Genomics/BALSAMIC/pull/1216
* Tools versions in doc https:/github.com/Clinical-Genomics/BALSAMIC/pull/1239
* Reuse common Balsamic CLI options https://github.com/Clinical-Genomics/BALSAMIC/pull/1242
* Update `reference.json` file to use relative paths https://github.com/Clinical-Genomics/BALSAMIC/pull/1251
* Update pydantic to v2 while maintaining support for v1 models https://github.com/Clinical-Genomics/BALSAMIC/pull/1253
* `PCT_PF_READS_IMPROPER_PAIRS` QC threshold lowered to 5% https://github.com/Clinical-Genomics/BALSAMIC/issues/1265
* Migrate Metrics models to pydantic v2 https://github.com/Clinical-Genomics/BALSAMIC/pull/1270
* Migrate Snakemake models to pydantic v2 https://github.com/Clinical-Genomics/BALSAMIC/pull/1268
* Migrate Cache models to pydantic v2 https://github.com/Clinical-Genomics/BALSAMIC/pull/1274
* Made BALSAMIC compatible with multiple PON creation workflows https://github.com/Clinical-Genomics/BALSAMIC/pull/1279
* Use StrEnum from python enum https://github.com/Clinical-Genomics/BALSAMIC/pull/1303
* Renamed final cram bamfile to format `<tumor/normal>.<LIMS_ID>.cram` https://github.com/Clinical-Genomics/BALSAMIC/pull/1307
* Updated snakemake version to 7.32.4 https://github.com/Clinical-Genomics/BALSAMIC/pull/1308
* Migrate analysis models to pydantic v2 https://github.com/Clinical-Genomics/BALSAMIC/pull/1306
* Split analysis model into config and params models https://github.com/Clinical-Genomics/BALSAMIC/pull/1306
* Renamed name in sample column of final clincial vcfs https://github.com/Clinical-Genomics/BALSAMIC/pull/1310
* Update Gens HK tags https://github.com/Clinical-Genomics/BALSAMIC/pull/1319
* Increased memory and threads for VarDict https://github.com/Clinical-Genomics/BALSAMIC/pull/1332
* Updated ReadtheDocs with GENS and structural pipeline changes https://github.com/Clinical-Genomics/BALSAMIC/pull/1327
* Migrate WGS CNV report generation to pypdf & pdfkit https://github.com/Clinical-Genomics/BALSAMIC/pull/1346

Fixed:
^^^^^^
* vcf2cytosure container https://github.com/Clinical-Genomics/BALSAMIC/pull/1159
* Link external fastqs to case folder & create case directory https://github.com/Clinical-Genomics/BALSAMIC/pull/1195
* vcf2cytosure container missing constants https://github.com/Clinical-Genomics/BALSAMIC/pull/1198
* Bash commands in vep_somatic_clinical_snv https://github.com/Clinical-Genomics/BALSAMIC/pull/1200
* Fix SVDB annotation intermediate rule https://github.com/Clinical-Genomics/BALSAMIC/pull/1218
* Broken documentation links https://github.com/Clinical-Genomics/BALSAMIC/pull/1226
* Updated contributors in main README https://github.com/Clinical-Genomics/BALSAMIC/pull/1237
* CNVpytor container https://github.com/Clinical-Genomics/BALSAMIC/pull/1246
* Restored balsamic container in UMI concatenation rule https://github.com/Clinical-Genomics/BALSAMIC/pull/1261
* CNVpytor container, fixing numpy version https://github.com/Clinical-Genomics/BALSAMIC/pull/1273
* QC workflow store https://github.com/Clinical-Genomics/BALSAMIC/pull/1295
* MultiQC rule missing input files https://github.com/Clinical-Genomics/BALSAMIC/pull/1321
* `gens_preprocessing` rule missing python directive https://github.com/Clinical-Genomics/BALSAMIC/pull/1322
* CADD annotations container path and code smells https://github.com/Clinical-Genomics/BALSAMIC/pull/1323
* Sonarcloud reported issues https://github.com/Clinical-Genomics/BALSAMIC/pull/1348
* Loqusdb SV annotation somatic fields https://github.com/Clinical-Genomics/BALSAMIC/pull/1354

Removed:
^^^^^^^^
* Config folder https://github.com/Clinical-Genomics/BALSAMIC/pull/1175
* Quality trimming of fastqs for UMI workflow https://github.com/Clinical-Genomics/BALSAMIC/pull/1176
* Balsamic container https://github.com/Clinical-Genomics/BALSAMIC/pull/1230
* Plugin CLI https://github.com/Clinical-Genomics/BALSAMIC/pull/1245
* Realignment step for TGA workflow https://github.com/Clinical-Genomics/BALSAMIC/pull/1272
* Archived/outdated workflows and scripts https://github.com/Clinical-Genomics/BALSAMIC/pull/1296
* Sed command to convert CNVpytor integer to float, deprecated by updated CNVpytor version https://github.com/Clinical-Genomics/BALSAMIC/pull/1310
* Removed max AF 1 filter from bcftools https://github.com/Clinical-Genomics/BALSAMIC/pull/1338
* Extra samtools sort command from WGS cases https://github.com/Clinical-Genomics/BALSAMIC/pull/1334

[12.0.2]
--------

Fixed:
^^^^^^
* Missing `Number` in VCF header for SVs https://github.com/Clinical-Genomics/BALSAMIC/pull/1203

Changed:
^^^^^^^^
* Fix cyvcf2 to version 0.30.22 https://github.com/Clinical-Genomics/BALSAMIC/pull/1206
* Fix pydantic version (<2.0) https://github.com/Clinical-Genomics/BALSAMIC/pull/1206
* Update varcall-cnvkit container versions https://github.com/Clinical-Genomics/BALSAMIC/pull/1207

[12.0.1]
--------

Added:
^^^^^^
* WGS QC criteria for `PCT_PF_READS_IMPROPER_PAIRS` (condition: <= 0.1) https://github.com/Clinical-Genomics/BALSAMIC/pull/1164

Fixed:
^^^^^^
* Logged version of Delly (changing it to v1.0.3)  https://github.com/Clinical-Genomics/BALSAMIC/pull/1170

[12.0.0]
--------

Added:
^^^^^^
* PIP specific missing tools to config https://github.com/Clinical-Genomics/BALSAMIC/pull/1096
* Filtering script to remove normal variants from TIDDIT https://github.com/Clinical-Genomics/BALSAMIC/pull/1120
* Store TMB files in HK https://github.com/Clinical-Genomics/BALSAMIC/pull/1144

Changed:
^^^^^^^^
* Fixed all conda container dependencies https://github.com/Clinical-Genomics/BALSAMIC/pull/1096
* Changed --max_sv_size in VEP params to the size of chr1 for hg19 https://github.com/Clinical-Genomics/BALSAMIC/pull/1124
* Increased time-limit for sambamba_exon_depth and picard_markduplicates to 6 hours https://github.com/Clinical-Genomics/BALSAMIC/pull/1143
* Update cosmicdb to v97 https://github.com/Clinical-Genomics/BALSAMIC/pull/1147
* Updated read the docs with the changes relevant to mention https://github.com/Clinical-Genomics/BALSAMIC/pull/1153

Fixed:
^^^^^^
* Update cryptography version (39.0.1) due to security alert https://github.com/Clinical-Genomics/BALSAMIC/pull/1087
* Bump cryptography to v40.0.2 and gsutil to v5.23 https://github.com/Clinical-Genomics/BALSAMIC/pull/1154
* Pytest file saved in balsamic directory https://github.com/Clinical-Genomics/BALSAMIC/pull/1093
* Fix varcall_py3 container bcftools dependency error https://github.com/Clinical-Genomics/BALSAMIC/pull/1097
* AscatNgs container https://github.com/Clinical-Genomics/BALSAMIC/pull/1155

[11.2.0]
--------

Fixed:
^^^^^^
* Number of variants are increased with triallelic_site https://github.com/Clinical-Genomics/BALSAMIC/pull/1089

[11.1.0]
--------

Added:
^^^^^^
* Added somalier integration and relatedness check: https://github.com/Clinical-Genomics/BALSAMIC/pull/1017
* Cluster resources for CNVPytor tumor only https://github.com/Clinical-Genomics/BALSAMIC/pull/1083

Changed:
^^^^^^^^
* Parallelize download of reference files https://github.com/Clinical-Genomics/BALSAMIC/pull/1065
* Parallelize download of container images https://github.com/Clinical-Genomics/BALSAMIC/pull/1068

Fixed:
^^^^^^
* triallelic_site in quality filter for SNV https://github.com/Clinical-Genomics/BALSAMIC/pull/1052
* Compression of SNV, research and clinical, VCF files https://github.com/Clinical-Genomics/BALSAMIC/pull/1060
* `test_write_json` failing locally https://github.com/Clinical-Genomics/BALSAMIC/pull/1063
* Container build and push via github actions by setting buildx `provenance` flag to false https://github.com/Clinical-Genomics/BALSAMIC/pull/1071
* Added buildx to the submodule workflow https://github.com/Clinical-Genomics/BALSAMIC/pull/1072
* Change user in somalier container to defaultuser https://github.com/Clinical-Genomics/BALSAMIC/pull/1080
* Reference files for hg38 https://github.com/Clinical-Genomics/BALSAMIC/pull/1081

[11.0.2]
--------

Changed:
^^^^^^^^
* Code owners https://github.com/Clinical-Genomics/BALSAMIC/pull/1050

Fixed:
^^^^^^
* MaxDepth in quality filter for SV https://github.com/Clinical-Genomics/BALSAMIC/pull/1051

[11.0.1]
--------

Fixed:
^^^^^^
* Incorrect raw `TNscope` VCF delivered https://github.com/Clinical-Genomics/BALSAMIC/pull/1042

[11.0.0]
--------

Added:
^^^^^^
* Use of PON reference, if exists for CNVkit tumor-normal analysis https://github.com/Clinical-Genomics/BALSAMIC/pull/982
* Added PON version to CLI and config.json https://github.com/Clinical-Genomics/BALSAMIC/pull/983
* `cnvpytor` to varcallpy3 container https://github.com/Clinical-Genomics/BALSAMIC/pull/991
* `cnvpytor` for tumor only workflow https://github.com/Clinical-Genomics/BALSAMIC/pull/994
* R packages to cnvkit container https://github.com/Clinical-Genomics/BALSAMIC/pull/996
* Missing R packages to cnvkit container https://github.com/Clinical-Genomics/BALSAMIC/pull/997
* add rlang to cnvkit container https://github.com/Clinical-Genomics/BALSAMIC/pull/998
* AnnotSV and bedtools to annotate container https://github.com/Clinical-Genomics/BALSAMIC/pull/1005
* cosmicdb to TNscope for tumor only and tumor normal workflows https://github.com/Clinical-Genomics/BALSAMIC/pull/1006
* `loqusDB` dump files to the config through the balsamic config case CLI https://github.com/Clinical-Genomics/BALSAMIC/pull/992
* Pre-annotation quality filters for SNVs annd added `research` to output files https://github.com/Clinical-Genomics/BALSAMIC/pull/1007
* Annotation of snv_clinical_observations for somatic snv https://github.com/Clinical-Genomics/BALSAMIC/pull/1012
* Annotation of sv_clinical_observations  for somatic sv and SV CNV filter rules https://github.com/Clinical-Genomics/BALSAMIC/pull/1013
* Swegen SNV and SV frequency database for WGS https://github.com/Clinical-Genomics/BALSAMIC/pull/1014
* triallelic_sites and variants with MaxDepth to the VCFs https://github.com/Clinical-Genomics/BALSAMIC/pull/1021
* Clinical VCF for TGA workflow https://github.com/Clinical-Genomics/BALSAMIC/pull/1024
* CNVpytor plots into the CNV PDF report https://github.com/Clinical-Genomics/BALSAMIC/pull/1023
* Research and clinical housekeeper tags https://github.com/Clinical-Genomics/BALSAMIC/pull/1023
* Cluster configuration for rules https://github.com/Clinical-Genomics/BALSAMIC/pull/1028
* Variant filteration using loqusDB and Swegen annotations https://github.com/Clinical-Genomics/BALSAMIC/pull/1029
* Annotation resources to readsthedocs https://github.com/Clinical-Genomics/BALSAMIC/pull/1031
* Delly CNV rules for TGA workflow https://github.com/Clinical-Genomics/BALSAMIC/pull/103
* cnvpytor container and removed cnvpytor from varcallpy3 https://github.com/Clinical-Genomics/BALSAMIC/pull/1037

Changed:
^^^^^^^^
* Added version number to the PON reference filename (`.cnn`) https://github.com/Clinical-Genomics/BALSAMIC/pull/982
* Update `TIDDIT` to v3.3.0, `SVDB` to v2.6.4, `delly` to v1.1.3, `vcf2cytosure` to v0.8 https://github.com/Clinical-Genomics/BALSAMIC/pull/987
* toml config file for vcfanno https://github.com/Clinical-Genomics/BALSAMIC/pull/1012
* Split `vep_germline` rule into `tumor` and `normal` https://github.com/Clinical-Genomics/BALSAMIC/pull/1018
* Extract number of variants from clinical files https://github.com/Clinical-Genomics/BALSAMIC/pull/1022

Fixed:
^^^^^^
* Reverted `pandas` version (from `1.3.5` to `1.1.5`) https://github.com/Clinical-Genomics/BALSAMIC/pull/1018
* Mate in realigned bam file https://github.com/Clinical-Genomics/BALSAMIC/pull/1019
* samtools command in merge bam and names in toml for vcfanno https://github.com/Clinical-Genomics/BALSAMIC/pull/1020
* If statement in `vep_somatic_clinical_snv` rule https://github.com/Clinical-Genomics/BALSAMIC/pull/1022
* Invalid flag second of pair validation error https://github.com/Clinical-Genomics/BALSAMIC/pull/1025
* Invalid flag second of pair validation error using picardtools https://github.com/Clinical-Genomics/BALSAMIC/pull/1027
* Samtools command for mergetype tumor https://github.com/Clinical-Genomics/BALSAMIC/pull/1030
* `varcall_py3` container building https://github.com/Clinical-Genomics/BALSAMIC/pull/1036
* Picard and fastp commands params and cluster config for umi workflow https://github.com/Clinical-Genomics/BALSAMIC/pull/1032
* Set channels in `varcall_py3` container https://github.com/Clinical-Genomics/BALSAMIC/pull/1035
* Delly command for tumor-normal analysis https://github.com/Clinical-Genomics/BALSAMIC/pull/1039
* tabix command in bcftools_quality_filter_TNscope_umi_tumor_only rule https://github.com/Clinical-Genomics/BALSAMIC/pull/1040

Removed:
^^^^^^^^
* case ID from the PON `.cnn` output file https://github.com/Clinical-Genomics/BALSAMIC/pull/983
* `TNhaplotyper` for paired WGS analysis https://github.com/Clinical-Genomics/BALSAMIC/pull/988
* `TNhaplotyper` for tumor only WGS analysis https://github.com/Clinical-Genomics/BALSAMIC/pull/1006
* `TNhaplotyper` for TGS https://github.com/Clinical-Genomics/BALSAMIC/pull/1022

[10.0.5]
--------

Changed:
^^^^^^^^
* Update `vcf2cytosure` version to v0.8 https://github.com/Clinical-Genomics/BALSAMIC/pull/1010
* Update GitHub action images to `ubuntu-20.04` https://github.com/Clinical-Genomics/BALSAMIC/pull/1010
* Update GitHub actions to their latest versions https://github.com/Clinical-Genomics/BALSAMIC/pull/1010

[10.0.4]
---------

Fixed:
^^^^^^
* Increase `sambamba_exon_depth` rule run time https://github.com/Clinical-Genomics/BALSAMIC/pull/1001

[10.0.3]
---------
Fixed:
^^^^^^

* Input VCF files for cnvkit rules, cnvkit command and container https://github.com/Clinical-Genomics/BALSAMIC/pull/995

[10.0.2]
---------

Fixed:
^^^^^^

* TIDDIT delivery rule names (undo rule name changes made in Balsamic 10.0.1) https://github.com/Clinical-Genomics/BALSAMIC/pull/977
* BALSAMIC readthedocs CLI documentation generation  https://github.com/Clinical-Genomics/BALSAMIC/issues/965

[10.0.1]
---------

Fixed:
^^^^^^

* Command and condition for TIDDIT and fixed ReadtheDocs https://github.com/Clinical-Genomics/BALSAMIC/pull/973
* ReadtheDocs and updated the header https://github.com/Clinical-Genomics/BALSAMIC/pull/973


Changed:
^^^^^^^^

* Time allocation in cluster configuration for SV rules https://github.com/Clinical-Genomics/BALSAMIC/pull/973



[10.0.0]
---------

Added:
^^^^^^

* New option `analysis-workflow` to balsamic config case CLI https://github.com/Clinical-Genomics/BALSAMIC/pull/932
* New python script to edit INFO tags in `vardict` and `tnscope_umi` VCF files https://github.com/Clinical-Genomics/BALSAMIC/pull/948
* Added `cyvcf2` and `click` tools to the `varcallpy3` container https://github.com/Clinical-Genomics/BALSAMIC/pull/948
* Delly TIDDIT and vcf2cytosure for WGS https://github.com/Clinical-Genomics/BALSAMIC/pull/947
* `Delly` `TIDDIT` `vcf2cytosure` and method to process SVs and CNVs for WGS https://github.com/Clinical-Genomics/BALSAMIC/pull/947
* SV and CNV analysis and `TIDDIT` to balsamic ReadtheDocs https://github.com/Clinical-Genomics/BALSAMIC/pull/951
* Gender to `config.json` https://github.com/Clinical-Genomics/BALSAMIC/pull/955
* Provided gender as input for `vcf2cyosure` https://github.com/Clinical-Genomics/BALSAMIC/pull/955
* SV CNV doc to balsamic READTHEDOCS https://github.com/Clinical-Genomics/BALSAMIC/pull/960
* Germline normal SNV VCF file header renaming to be compatible with genotype uploads https://github.com/Clinical-Genomics/BALSAMIC/issues/882
* Add tabix and gzip to vcf2cytosure container https://github.com/Clinical-Genomics/BALSAMIC/pull/969

Changed:
^^^^^^^^

* UMI-workflow for panel cases to be run only with `balsamic-umi` flag https://github.com/Clinical-Genomics/BALSAMIC/issues/896
* Update `codecov` action version to @v2 https://github.com/Clinical-Genomics/BALSAMIC/pull/941
* QC-workflow for panel cases to be run only with `balsamic-qc` https://github.com/Clinical-Genomics/BALSAMIC/pull/942
* `get_snakefile` function takes the argument `analysis_workflow` to trigger the QC workflow when necessary https://github.com/Clinical-Genomics/BALSAMIC/pull/942
* `bcftools_counts` input depending on `analysis_workflow` https://github.com/Clinical-Genomics/BALSAMIC/pull/942
* UMI output filename `TNscope_umi` is changed to `tnscope_umi` https://github.com/Clinical-Genomics/BALSAMIC/pull/948
* Update `delly` to v1.0.3 https://github.com/Clinical-Genomics/BALSAMIC/pull/950
* Update versions of `delly` in ReadtheDocs https://github.com/Clinical-Genomics/BALSAMIC/pull/951
* Provided gender as input for `ascat` and `cnvkit` https://github.com/Clinical-Genomics/BALSAMIC/pull/955
* Update QC criteria for panel and wgs analysis according to https://github.com/Clinical-Genomics/project-planning/issues/338#issuecomment-1132643330. https://github.com/Clinical-Genomics/BALSAMIC/pull/952
* For uploads to scout, increasing the number of variants failing threshold from 10000 to 50000 https://github.com/Clinical-Genomics/BALSAMIC/pull/952

Fixed:
^^^^^^

* GENOME_VERSION set to the different genome_version options and replaced with config["reference"]["genome_version"] https://github.com/Clinical-Genomics/BALSAMIC/pull/942
* `run_validate.sh` script https://github.com/Clinical-Genomics/BALSAMIC/pull/952
* Somatic SV tumor normal rules https://github.com/Clinical-Genomics/BALSAMIC/pull/959
* Missing `genderChr` flag for `ascat_tumor_normal` rule https://github.com/Clinical-Genomics/BALSAMIC/pull/963
* Command in vcf2cytosure rule and updated ReadtheDocs https://github.com/Clinical-Genomics/BALSAMIC/pull/966
* Missing name `analysis_dir` in QC.smk https://github.com/Clinical-Genomics/BALSAMIC/pull/970
* Remove `sample_type` wildcard from the `vcfheader_rename_germline` rule and change genotype file name https://github.com/Clinical-Genomics/BALSAMIC/pull/971

Removed
^^^^^^^

* Removed `qc_panel` config in favor of standard config https://github.com/Clinical-Genomics/BALSAMIC/pull/942
* Removed cli `--analysis_type` for `balsamic report deliver` command and `balsamic run analysis` https://github.com/Clinical-Genomics/BALSAMIC/pull/942
* Removed `analysis_type`: `qc_panel` and replace the trigger for QC workflow by `analysis_workflow`: `balsamic-qc` https://github.com/Clinical-Genomics/BALSAMIC/pull/942
* Outdated balsamic report files (`balsamic_report.html` & `balsamic_report.md`) https://github.com/Clinical-Genomics/BALSAMIC/pull/952

[9.0.1]
-------

Fixed:
^^^^^^

* Revert `csvkit` tool in align_qc container https://github.com/Clinical-Genomics/BALSAMIC/pull/928
* Automatic version update for balsamic methods https://github.com/Clinical-Genomics/BALSAMIC/pull/930

[9.0.0]
--------

Added:
^^^^^^

* Snakemake workflow to create canfam3 reference https://github.com/Clinical-Genomics/BALSAMIC/pull/843
* Call umi variants using TNscope in bed defined regions https://github.com/Clinical-Genomics/BALSAMIC/issues/821
* UMI duplication metrics to report in multiqc_picard_dups.json https://github.com/Clinical-Genomics/BALSAMIC/issues/844
* Option to use PON reference in cnv calling for TGA tumor-only cases https://github.com/Clinical-Genomics/BALSAMIC/pull/851
* QC default validation conditions (for not defined capture kits) https://github.com/Clinical-Genomics/BALSAMIC/pull/855
* SVdb to the varcall_py36 container https://github.com/Clinical-Genomics/BALSAMIC/pull/872
* SVdb to WGS workflow https://github.com/Clinical-Genomics/BALSAMIC/pull/873
* Docker container for vcf2cytosure https://github.com/Clinical-Genomics/BALSAMIC/pull/869
* Snakemake rule for creating `.cgh` files from `CNVkit` outputs https://github.com/Clinical-Genomics/BALSAMIC/pull/880
* SVdb to TGA workflow https://github.com/Clinical-Genomics/BALSAMIC/pull/879
* SVdb merge SV and CNV https://github.com/Clinical-Genomics/BALSAMIC/pull/886
* Readthedocs for BALSAMIC method descriptions https://github.com/Clinical-Genomics/BALSAMIC/pull/906
* Readthedocs for BALSAMIC variant filters for WGS somatic callers https://github.com/Clinical-Genomics/BALSAMIC/pull/906
* bcftools counts to varcall filter rules https://github.com/Clinical-Genomics/BALSAMIC/pull/899
* Additional WGS metrics to be stored in ``<case>_metrics_deliverables.yaml`` https://github.com/Clinical-Genomics/BALSAMIC/pull/907
* ascatNGS copynumber file https://github.com/Clinical-Genomics/BALSAMIC/pull/914
* ReadtheDocs for BALSAMIC annotation resources https://github.com/Clinical-Genomics/BALSAMIC/pull/916
* Delly CNV for tumor only workflow https://github.com/Clinical-Genomics/BALSAMIC/pull/923
* Delly CNV Read-depth profiles for tumor only workflows https://github.com/Clinical-Genomics/BALSAMIC/pull/924
* New metric to be extracted and validated: ``NUMBER_OF_SITES`` (``bcftools`` counts) https://github.com/Clinical-Genomics/BALSAMIC/pull/925

Changed:
^^^^^^^^

* Merge QC metric extraction workflows https://github.com/Clinical-Genomics/BALSAMIC/pull/833
* Changed the base-image for balsamic container to 4.10.3-alpine https://github.com/Clinical-Genomics/BALSAMIC/pull/869
* Updated SVdb to 2.6.0 https://github.com/Clinical-Genomics/BALSAMIC/pull/901
* Upgrade black to 22.3.0
* For UMI workflow, post filter `gnomad_pop_freq` value is changed from `0.005` to `0.02` https://github.com/Clinical-Genomics/BALSAMIC/pull/919
* updated delly to 0.9.1 https://github.com/Clinical-Genomics/BALSAMIC/pull/920
* container base_image (align_qc, annotate, coverage_qc, varcall_cnvkit, varcall_py36) to 4.10.3-alpine https://github.com/Clinical-Genomics/BALSAMIC/pull/921
* update container (align_qc, annotate, coverage_qc, varcall_cnvkit,varcall_py36) bioinfo tool versions  https://github.com/Clinical-Genomics/BALSAMIC/pull/921
* update tool versions (align_qc, annotate, coverage_qc, varcall_cnvkit) in methods and softwares docs https://github.com/Clinical-Genomics/BALSAMIC/pull/921
* Updated the list of files to be stored and delivered https://github.com/Clinical-Genomics/BALSAMIC/pull/915
* Moved ``collect_custom_qc_metrics`` rule from ``multiqc.rule`` https://github.com/Clinical-Genomics/BALSAMIC/pull/925

Fixed:
^^^^^^
* Automate balsamic version for readthedocs install page https://github.com/Clinical-Genomics/BALSAMIC/pull/888
* ``collect_qc_metrics.py`` failing for WGS cases with empty ``capture_kit`` argument https://github.com/Clinical-Genomics/BALSAMIC/pull/850
* QC metric validation for different panel bed version https://github.com/Clinical-Genomics/BALSAMIC/pull/855
* Fixed development version of ``fpdf2`` to ``2.4.6`` https://github.com/Clinical-Genomics/BALSAMIC/issues/878
* Added missing svdb index file https://github.com/Clinical-Genomics/BALSAMIC/issues/848

Removed
^^^^^^^

* ``--qc-metrics/--no-qc-metrics`` flag from the ``balsamic report deliver`` command https://github.com/Clinical-Genomics/BALSAMIC/pull/833
* Unused pon option for SNV calling with TNhaplotyper tumor-only https://github.com/Clinical-Genomics/BALSAMIC/pull/851
* SV and CNV callers from annotation and filtering https://github.com/Clinical-Genomics/BALSAMIC/pull/889
* vcfanno and COSMIC from SV annotation https://github.com/Clinical-Genomics/BALSAMIC/pull/891
* Removed `MSK_impact` and `MSK_impact_noStrelka` json files from config https://github.com/Clinical-Genomics/BALSAMIC/pull/903
* Cleanup of `strelka`, `pindel` , `mutect2` variables from BALSAMIC https://github.com/Clinical-Genomics/BALSAMIC/pull/903
* bcftools_stats from vep https://github.com/Clinical-Genomics/BALSAMIC/issues/898
* QC delivery report workflow (generating the ``<case>_qc_report.html`` file) https://github.com/Clinical-Genomics/BALSAMIC/issues/878
* ``--sample-id-map`` and ``--case-id-map`` flags from the ``balsamic report deliver`` command https://github.com/Clinical-Genomics/BALSAMIC/issues/878
* Removed `gatk_haplotypecaller` for reporting panel germline variants https://github.com/Clinical-Genomics/BALSAMIC/issues/918

[8.2.10]
--------

Added:
^^^^^^
* `libopenblas=0.3.20` dependency to annotate container for fixing bcftools #909

Fixes:
^^^^^^

* bcftools version locked at `1.10` #909

Changed:
^^^^^^^^
* base image of balsamic container to `4.10.3-alphine` #909
* Replaced annotate container tests with new code #909

Removed:
^^^^^^^^
* Removed failed `vcf2cytosure` installation from annotate container #909

[8.2.9]
-------

Added:
^^^^^^

* Added slurm qos tag `express` #885
* Included more text about UMI-workflow variant calling settings to the readthedocs #888
* Extend QCModel to include `n_base_limit` which outputs in config json `QC` dict

Fixes:
^^^^^^
* Automate balsamic version for readthedocs install page #888

Changed:
^^^^^^^^
* Upgrade black to 22.3.0
* fastp default setting of `n_base_limit` is changed to `50` from `5`

[8.2.8]
--------

Added:
^^^^^^
* Added the readthedocs page for BALSAMIC variant-calling filters #867
* Project requirements (setup.py) to build the docs #874
* Generate cram from umi-consensus called bam files #865

Changed:
^^^^^^^^
* Updated the bioinfo tools version numbers in BALSAMIC readthedocs #867
* Sphinx version fixed to <0.18 #874
* Sphinx GitHub action triggers only on master branch PRs
* VAF filter for reporting somatic variants (Vardict) is minimised to 0.7% from 1% #876

Fixes:
^^^^^^
* cyvcf2 mock import for READTHEDOCS environment #874

[8.2.7]
-------
Fixes:
^^^^^^
* Fixes fastqc timeout issues for wgs cases #861
* Fix cluster configuration for vep and vcfanno #857

[8.2.6]
-------

Fixes:
^^^^^^

* Set right qos in scheduler command #856

[8.2.5]
-------

* balsamic.sif container installation during cache generation #841

Fixed:
^^^^^^

* Execution of `create_pdf` python script inside the balsamic container #841

[8.2.4]
-------

Added:
^^^^^^

* ``--hgvsg`` annotation to VEP #830
* ``ascatNgs`` PDF delivery (plots & statistics) #828

[8.2.3]
-------
Fixed:
^^^^^^

* Add default for gender if ``purecn`` captures dual gender values #824

Changed:
^^^^^^^^
* Updated ``purecn`` and its dependencies to latest versions

[8.2.2]
-------
Added:
^^^^^^

* ``ascatNGS`` tumor normal delivery #810

Changed:
^^^^^^^^
* QC metrics delivery tag #820
* Refactor tmb rule that contains redundant line #817

[8.2.1]
-------

Fixed:
^^^^^^

* ``cnvkit`` gender comparison operator bug #819

[8.2.0]
-------

Added:
^^^^^^

* Added various basic filters to all variant callers irregardless of their delivery status #750
* BALSAMIC container #728
* BALSAMIC reference generation via cluster submission for both reference and container #686
* Container specific tests #770
* BALSAMIC quality control metrics extraction and validation #754
* Delly is added as a submodule and removed from rest of the conda environments #787
* Store research VCFs for all filtered and annotated VCF files
* Added `.,PASS` to all structural variant filter rules to resolve the issues with missing calls in filtered file
* Handling of QC metrics validation errors #783
* Github Action workflow that builds the docs using Sphinx #809
* Zenodo integration to create citable link #813
* Panel BED specific QC conditions #800
* Metric extraction to a YAML file for Vogue #802

Changed:
^^^^^^^^

* refactored main workflow with more readible organization #614
* refactored conda envs within container to be on base and container definition is uncoupled #759
* renamed umi output file names to fix issue with picard HSmetrics #804
* locked requirements for graphviz io 0.16 #811
* QC metric validation is performed across all metrics of each of the samples #800

Removed:
^^^^^^^^

* The option of running umiworkflow independently with balsamic command-line option "-a umi"
* Removed source activate from reference and pon workflows #764

Fixed:
^^^^^^

* Pip installation failure inside balsamic container #758
* Fixed issue #768 with missing ``vep_install`` command in container
* Fixed issue #765 with correct input bam files for SV rules
* Continuation of CNVkit even if ``PURECN`` fails and fix ``PureCN`` conda paths #774 #775
* Locked version for ``cryptography`` package
* Bumped version for ``bcftools`` in cnvkit container
* Fixed issues #776 and #777 with correct install paths for gatk and manta
* Fixed issue #782 for missing AF in the vcf INFO field
* Fixed issues #748 #749 with correct sample names
* Fixed issue #767 for ascatngs hardcoded values
* Fixed missing output option in bcftools filters for tnhaplotyper #793
* Fixed issue #795 with increasing resources for vep and filter SV prior to vep
* Building ``wheel`` for ``cryptography`` bug inside BALSAMIC container #801
* Fixed badget for docker container master and develop status
* ReadtheDocs building failure due to dependencies, fixed by locking versions #773
* Dev requirements installation for Sphinx docs (Github Action) #812
* Changed path for main Dockerfile version in ``.bumpversion.cfg``

[8.1.0]
-------

Added:
^^^^^^

* Workflow to check PR tiltes to make easier to tell PR intents #724
* ``bcftools stats``  to calculate Ti/Tv for all post annotate germline and somatic calls #93
* Added reference download date to ``reference.json`` #726
* ``ascatngs`` hg38 references to constants #683
* Added ClinVar as a source to download and to be annotated with VCFAnno #737

Changed:
^^^^^^^^

* Updated docs for git FAQs #731
* Rename panel of normal filename Clinical-Genomics/cgp-cancer-cnvcall#10


Fixed:
^^^^^^

* Fixed bug with using varcall_py36 container with VarDict #739
* Fixed a bug with VEP module in MultiQC by excluding #746
* Fixed a bug with ``bcftools stats`` results failing in MultiQC #744

[8.0.2]
-------

Fixed:
^^^^^^

* Fixed breaking shell command for VEP annotation rules #734

[8.0.1]
-------

Fixed:
^^^^^^

* Fixed context for Dockerfile for release content #720

[8.0.0]
-------

Added:
^^^^^^

* ``samtools`` flagstats and stats to workflow and MultiQC
* ``delly v0.8.7`` somatic SV caller #644
* ``delly`` containter #644
* ``bcftools v1.12`` to ``delly`` container #644
* ``tabix v0.2.6`` to ``delly`` container #644
* Passed SV calls from Manta to clinical delivery
* An extra filter to VarDict tumor-normal to remove variants with STATUS=Germline, all other will still be around
* Added ``vcf2cytosure`` to annotate container
* ``git`` to the container definition
* prepare_delly_exclusion rule
* Installation of ``PureCN`` rpackage in ``cnvkit`` container
* Calculate tumor-purity and ploidy using ``PureCN`` for ``cnvkit`` call
* ``ascatngs`` as a submodule #672
* GitHub action to build and test ``ascatngs`` container
* Reference section to ``docs/FAQ.rst``
* ``ascatngs`` download references from reference_file repository #672
* ``delly`` tumor only rule #644
* ``ascatngs`` download container #672
* Documentation update on setting sentieon env variables in ``bashrc``
* ``ascatngs`` tumor normal rule for wgs cases #672
* Individual rules (i.e. ngs filters) for cnv and sv callers. Only Manta will be delivered and added to the list of output files. #708
* Added "targeted" and "wgs" tags to variant callers to provide another layer of separation. #708
* ``manta`` convert inversion #709
* Sentieon version to bioinformatic tool version parsing #685
* added ``CITATION.cff`` to cite BALSAMIC


Changed:
^^^^^^^^

* Upgrade to latest sentieon version 202010.02
* New name ``MarkDuplicates`` to ``picard_markduplicates`` in ``bwa_mem`` rule and ``cluster.json``
* New name rule ``GATK_contest`` to ``gatk_contest``
* Avoid running pytest github actions workflow on ``docs/**`` and ``CHANGELOG.rst`` changes
* Updated ``snakemake`` to ``v6.5.3`` #501
* Update ``GNOMAD`` URL
* Split Tumor-only ``cnvkit batch`` into individual commands
* Improved TMB calculation issue #51
* Generalized ascat, delly, and manta result in workflow. #708
* Generalized workflow to eliminate duplicate entries and code. #708
* Split Tumor-Normal ``cnvkit batch`` into individual commands
* Moved params that are used in multiple rules to constants #711
* Changed the way conda and non-conda bioinfo tools version are parsed
* Python code formatter changed from Black to YAPF #619


Fixed:
^^^^^^

* post-processing of the umi consensus in handling BI tags
* vcf-filtered-clinical tag files will have all variants including PASS
* Refactor snakemake ``annotate`` rules according to snakemake etiquette #636
* Refactor snakemake ``align`` rules according to snakemake etiquette #636
* Refactor snakemake ``fastqc`` ``vep`` contest and ``mosdepth`` rules according to ``snakemake`` etiquette #636
* Order of columns in QC and coverage report issue #601
* ``delly`` not showing in workflow at runtime #644
* ``ascatngs`` documentation links in ``FAQs`` #672
* ``varcall_py36`` container build and push #703
* Wrong spacing in reference json issue #704
* Refactor snakemake ``quality control`` rules according to snakemake etiquette #636

Removed:
^^^^^^^^

* Cleaned up unused container definitions and conda environment files
* Remove cnvkit calling for WGS cases
* Removed the install.sh script

[7.2.5]
-------

Changed:
^^^^^^^^

* Updated COSMIC path to use version 94

[7.2.5]
-------

Changed:
^^^^^^^^

* Updated path for gnomad and 1000genomes to a working path from Google Storage

[7.2.4]
-------

Changed:
^^^^^^^^

* Updated sentieon util sort in umi to use Sentieon 20201002 version

[7.2.3]
-------

Fixed:
^^^^^^

* Fixed memory issue with vcfanno in vep_somatic rule fixes #661

[7.2.2]
-------

Fixed:
^^^^^^

* An error with Sentieon for better management of memory fixes #621

[7.2.1]
-------

Changed:
^^^^^^^^

* Rename Github actions to reflect their content

[7.2.0]
-------

Added:
^^^^^^

* Changelog reminder workflow to Github
* Snakemake workflow for created PON reference
* Balsamic cli config command(pon) for creating json for PON analysis
* tumor lod option for passing tnscope-umi final variants
* Git guide to make balsamic release in FAQ docs

Changed:
^^^^^^^^

* Expanded multiqc result search dir to whole analysis dir
* Simple test for docker container

Fixed:
^^^^^^

* Correctly version bump for Dockerfile

Removed:
^^^^^^^^

* Removed unused Dockerfile releases
* Removed redundant genome version from ``reference.json``

[7.1.10]
--------

Fixed:
^^^^^^

* Bug in ``ngs_filter`` rule set for tumor-only WGS
* Missing delivery of tumor only WGS filter

[7.1.9]
-------


Changed:
^^^^^^^^

* only pass variants are not part of delivery anymore
* delivery tag file ids are properly matched with sample_name
* tabix updated to 0.2.6
* fastp updated to 0.20.1
* samtools updated to 1.12
* bedtools updated to 2.30.0

Removed:
^^^^^^^^

* sentieon-dedup rule from delivery
* Removed all pre filter pass from delivery


[7.1.8]
-------

Fixed:
^^^^^^

* Target coverage (Picard HsMetrics) for UMI files is now correctly calculated.

Changed:
^^^^^^^^


* TNscope calculated AF values are fetched and written to AFtable.txt.

[7.1.7]
-------

Added:
^^^^^^

* ngs_filter_tnscope is also part of deliveries now

Changed:
^^^^^^^^

* rankscore is now a research tag instead of clinical
* Some typo and fixes in the coverage and constant metrics
* Delivery process is more verbose

Fixed:
^^^^^^

* CNVKit output is now properly imported in the deliveries and workflow

[7.1.6]
-------

Fixed:
^^^^^^

* CSS style for qc coverage report is changed to landscape

[7.1.5]
-------

Changed:
^^^^^^^^

* update download url for 1000genome WGS sites from ftp to http

[7.1.4]
-------

Changed:
^^^^^^^^

* bump picard to version 2.25.0

[7.1.3]
-------

Fixed:
^^^^^^

* ``assets`` path is now added to bind path

[7.1.2]
-------

Fixed:
^^^^^^

* umi_workflow config json is set as true for panel and wgs as false.
* Rename umiconsensus bam file headers from {samplenames} to TUMOR/NORMAL.
* Documentation autobuild on RTFD


[7.1.1]
-------

Fixed:
^^^^^^

* Moved all requirements to setup.py, and added all package_data there. Clean up unused files.

[7.1.0]
-------

Removed
^^^^^^^

* ``tnsnv`` removed from WGS analysis, both tumor-only and tumor-normal
* GATK-BaseRecalibrator is removed from all workflows

Fixed
^^^^^

* Fixed issue 577 with missing ``tumor.merged.bam`` and ``normal.merged.bam``
* Issue 448 with lingering tmp_dir. It is not deleted after analysis is properly finished.

Changed
^^^^^^^

* All variant calling rules use proper ``tumor.merged.bam`` or ``normal.merged.bam`` as inputs

[7.0.2]
-------

Added
^^^^^

* Updated docs with FAQ for UMI workflow

Fixed
^^^^^

* fix job scheduling bug for benchmarking
* rankscore's output is now a proper vcf.gz file
* Manta rules now properly make a sample_name file


[7.0.1]
-------

Added
^^^^^

* github action workflow to autobuild release containers


[7.0.0]
-------

Added
^^^^^

* ``balsamic init`` to download reference and related containers done in PRs #464 #538
* ``balsamic config case`` now only take a cache path instead of container and reference #538
* UMI workflow added to main workflow in series of PRs #469 #477 #483 #498 #503 #514 #517
* DRAGEN for WGS applications in PR #488
* A framework for QC check PR #401
* ``--quiet``` option for ``run analysis`` PR #491
* Benchmark SLURM jobs after the analysis is finished PR #534
* One container per conda environment (i.e. decouple containers) PR #511 #525 #522
* ``--disable-variant-caller`` command for ``report deliver`` PR #439
* Added genmod and rankscore in series of two PRs #531 and #533
* Variant filtering to Tumor-Normal in PR #534
* Split SNV/InDels and SVs from TNScope variant caller PR #540
* WGS Tumor only variant filters added in PR #548

Changed
^^^^^^^

* Update Manta to 1.6.0 PR #470
* Update FastQC to 0.11.9 PR #532
* Update BCFTools to 1.11 PR #537
* Update Samtools to 1.11 PR #537
* Increase resources and runtime for various workflows in PRs #482
* Python package dependenicies versions fixed in PR #480
* QoL changes to workflow in series of PR #471
* Series of documentation updates in PRs #489 #553
* QoL changes to scheduler script PR #491
* QoL changes to how temporary directories are handlded PR #516
* TNScope model apply rule merged with TNScope variant calling for tumor-normal in WGS #540
* Decoupled ``fastp`` rule into two rules to make it possible to use it for UMI runs #570


Fixed
^^^^^

* A bug in Manta variant calling rules that didn't name samples properly to TUMOR/NORMAL in the VCF file #572


[6.1.2]
-------

Changed
^^^^^^^
* Changed hk delivery tag for coverage-qc-report


[6.1.1]
-------

Fixed
^^^^^

* No UMI trimming for WGS applications #486
* Fixed a bug where BALSAMIC was checking for sacct/jobid file in local mode PR #497
* ``readlink`` command in ``vep_germline``, ``vep_somatic``, ``split_bed``, and ``GATK_popVCF`` #533
* Fix various bugs for memory handling of Picardtools and its executable in PR #534
* Fixed various issues with ``gsutils`` in PR #550

Removed
^^^^^^^

* ``gatk-register`` command removed from installing GATK PR #496

[6.1.1]
-------

* Fixed a bug with missing QC templates after ``pip install``


[6.1.0]
-------

Added
^^^^^
* CLI option to expand report generation for TGA and WES runs. Please see ``balsamic report deliver --help``
* BALSAMIC now generates a custom HTML report for TGA and WES cases.


[6.0.4]
-------

Changed
^^^^^^^

* Reduces MQ cutoff from 50 to 40 to only remove obvious artifacts PR #535
* Reduces AF cutoff from 0.02 to 0.01 PR #535

[6.0.3]
-------

Added
^^^^^

* ``config case`` subcommand now has ``--tumor-sample-name`` and ``--normal-sample-name``

Fixed
^^^^^

* Manta resource allocation is now properly set PR #523
* VarDict resource allocation in cluster.json increased (both core and time allocation) PR #523
* minimum memory request for GATK mutect2 and haplotypecaller is removed and max memory increased PR #523

[6.0.2]
-------

Added
^^^^^

* Document for Snakemake rule grammar PR #489


Fixed
^^^^^

* removed ``gatk3-register`` command from Dockerfile(s) PR #508


[6.0.1]
-------

Added
^^^^^
* A secondary path for latest jobids submitted to cluster (slurm and qsub) PR #465

[6.0.0]
-------

Added
^^^^^
* UMI workflow using Sentieon tools. Analysis run available via `balsamic run analysis --help` command. PR #359
* VCFutils to create VCF from flat text file. This is for internal purpose to generate validation VCF. PR #349
* Download option for hg38 (not validated) PR #407
* Option to disable variant callers for WES runs. PR #417

Fixed
^^^^^
* Missing cyvcf2 dependency, and changed conda environment for base environment PR #413
* Missing numpy dependency PR #426

Changed
^^^^^^^
* COSMIC db for hg19 updated to v90 PR #407
* Fastp trimming is now a two-pass trimming and adapter trimming is always enabled. This might affect coverage slightly PR #422
* All containers start with a clean environment #425
* All Sentieon environment variables are now added to config when workflow executes #425
* Branching model will be changed to gitflow

[5.1.0]
-------

Fixed
^^^^^
* Vardict-java version fixed. This is due to bad dependency and releases available on conda. Anaconda is not yet update with vardict 1.8, but vardict-java 1.8 is there. This causes various random breaks with Vardict's TSV output. #403

Changed
^^^^^^^
* Refactored Docker files a bit, preparation for decoupling #403

Removed
^^^^^^^
* In preparation for GATK4, IndelRealigner is removed #404


[5.0.1]
-------

Added
^^^^^
* Temp directory for various rules and workflow wide temp directory #396

Changed
^^^^^^^
* Refactored tags for housekeeper delivery to make them unique #395
* Increased core requirements for mutect2 #396
* GATK3.8 related utils run via jar file instead of gatk3 #396


[5.0.0]
-------

Added
^^^^^
* Config.json and DAG draph included in Housekeeper report #372
* New output names added to cnvkit_single and cnvkit_paired #372
* New output names added to vep.rule #372
* Delivery option to CLI and what to delivery with delivery params in rules that are needed to be delivered #376
* Reference data model with validation #371
* Added container path to install script #388

Changed
^^^^^^^
* Delivery file format simplified #376
* VEP rules have "all" and "pass" as output #376
* Downloaded reference structure changed #371
* genome/refseq.flat renamed to genome/refGene.flat #371
* reverted CNVKit to version 0.9.4 #390

Fixed
^^^^^
* Missing pygments to requirements.txt to fix travis CI #364
* Wildcard resolve for deliveries of vep_germline #374
* Missing index file from deliverables #383
* Ambiguous deliveries in vep_somatic and ngs_filters #387
* Updated documentation to match with installation #391

Removed
^^^^^^^
* Temp files removed from list of outputs in vep.rule #372
* samtools.rule and merged it with bwa_mem #375


[4.5.0]
-------

Added
^^^^^
* Models to build config case JSON. The models and descriptions of their contents can now be found
  in BALSAMIC/utils/models.py
* Added analysis_type to `report deliver` command
* Added report and delivery capability to Alignment workflow
* run_validate.sh now has -d to handle path to analysis_dir (for internal use only) #361

Changed
^^^^^^^

* Fastq files are no longer being copied as part of creation of the case config file.
  A symlink is now created at the destination path instead
* Config structure is no longer contained in a collestion of JSON files.
  The config models are now built using Pydantic and are contained in BALSAMIC/utils/models.py

Removed
^^^^^^^

* Removed command line option "--fastq-prefix" from config case command
* Removed command line option "--config-path" from config case command.
  The config is now always saved with default name "case_id.json"
* Removed command line option "--overwrite-config" from config-case command
  The command is now always executed with "--overwrite-config True" behavior

Refactored
^^^^^^^^^^

* Refactored BALSAMIC/commands/config/case.py:
  Utility functions are moved to BALSAMIC/utils/cli.py
  Models for config fields can be found at BALSAMIC/utils/models.py
  Context aborts and logging now contained in pilot function
  Tests created to support new architecture
* Reduce analysis directory's storage

Fixed
^^^^^
* Report generation warnings supressed by adding workdirectory
* Missing tag name for germline annotated calls #356
* Bind path is not added as None if analysis type is wgs #357
* Changes vardict to vardict-java #361


[4.4.0]
-------

Added
^^^^^

* pydantic to validate various models namely variant caller filters

Changed
^^^^^^^

* Variant caller filters moved into pydantic
* Install script and setup.py
* refactored install script with more log output and added a conda env suffix option
* refactored docker container and decoupled various parts of the workflow


[4.3.0]
-------


Added
^^^^^

* Added cram files for targeted sequencing runs fixes #286
* Added `mosdepth` to calculate coverage for whole exome and targeted sequencing
* Filter models added for tumor-only mode
* Enabling adapter trim enables pe adapter trim option for fastp
* Annotate germline variant calls
* Baitset name to picard hsmetrics

Deprecated
^^^^^^^^^^

* Sambamba coverage and rules will be deprecated

Fixed
^^^^^

* Fixed latest tag in install script
* Fixed lack of naming final annotated VCF TUMOR/NORMAL


Changed
^^^^^^^

* Increased run time for various slurm jobs fixes #314
* Enabled SV calls for VarDict tumor-only
* Updated `ensembl-vep` to v100.2

[4.2.4]
-------


Fixed
^^^^^

* Fixed sort issue with bedfiles after 100 slop


[4.2.3]
-------

Added
^^^^^


* Added Docker container definition for release and bumpversion

Changed
^^^^^^^


* Quality of life change to rtfd docs

Fixed
^^^^^


* Fix Docker container with faulty git checkout

[4.2.2]
-------

Added
^^^^^


* Add "SENTIEON_TMPDIR" to wgs workflow

[4.2.1]
-------

Changed
^^^^^^^


* Add docker container pull for correct version of install script

[4.2.0]
-------

Added
^^^^^


* CNV output as VCF
* Vep output for PASSed variants
* Report command with status and delivery subcommands

Changed
^^^^^^^


* Bed files are slopped 100bp for variant calling fix #262
* Disable vcfmerge
* Picard markduplicate output moved from log to output
* Vep upgraded to 99.1
* Removed SVs from vardict
* Refactored delivery plugins to produce a file with list of output files from workflow
* Updated snakemake to 5.13

Fixed
^^^^^


* Fixed a bug where threads were not sent properly to rules

Removed
^^^^^^^


* Removed coverage annotation from mutect2
* Removed source deactivate from rules to suppress conda warning
* Removed ``plugins delivery`` subcommand
* Removed annotation for germline caller results

[4.1.0]
-------

Added
^^^^^


* VEP now also produces a tab delimited file
* CNVkit rules output genemetrics and gene break file
* Added reference genome to be able to calculate AT/CG dropouts by Picard
* coverage plot plugin part of issue #75
* callable regions for CNV calling of tumor-only

Changed
^^^^^^^


* Increased time for indel realigner and base recalib rules
* decoupled vep stat from vep main rule
* changed qsub command to match UGE
* scout plugin updated

Fixed
^^^^^


* WGS qc rules - updated with correct options
  (picard - CollectMultipleMetrics, sentieon - CoverageMetrics)
* Log warning if WES workflow cannot find SENTIEON* env variables
* Fixes issue with cnvkit and WGS samples #268
* Fix #267 coverage issue with long deletions in vardict

[4.0.1] - 2019-11-08
--------------------

Added
^^^^^


* dependencies for workflow report
* sentieon variant callers germline and somatic for wes cases

Changed
^^^^^^^


* housekeeper file path changed from basename to absolute
* scout template for sample location changed from delivery_report to scout
* rule names added to benchmark files

[4.0.0] - 2019-11-04
--------------------

SGE qsub support release

Added
^^^^^


* ``install.sh`` now also downloads latest container
* Docker image for balsamic as part of ci
* Support for qsub alongside with slurm on ``run analysis --profile``

Changed
^^^^^^^


* Documentation updated
* Test fastq data and test panel bed file with real but dummy data

[3.3.1] - 2019-10-28
--------------------

Fixed
^^^^^


* Various links for reference genome is updated with working URL
* Config reference command now print correct output file

[3.3.0] - 2019-10-24
--------------------

somatic vcfmerge release

Added
^^^^^


* QC metrics for WGS workflow
* refGene.txt download to reference.json and reference workflow
* A new conda environment within container
* A new base container built via Docker (centos7:miniconda3_4_6_14)
* VCFmerge package as VCF merge rule (https://github.com/hassanfa/VCFmerge)
* A container for develop branch
* Benchmark rules to variant callers

Changed
^^^^^^^


* SLURM resource allocation for various variancalling rules optimized
* mergetype rule updated and only accepts one single tumor instead of multiple

[3.2.3] - 2019-10-24
--------------------

Fixed
^^^^^


* Removed unused output files from cnvkit which caused to fail on targetted analysis

[3.2.2] - 2019-10-23
--------------------

Fixed
^^^^^


* Removed target file from cnvkit batch

[3.2.1] - 2019-10-23
--------------------

Fixed
^^^^^


* CNVkit single missing reference file added

[3.2.0] - 2019-10-11
--------------------

Adds:
^^^^^


* CNVkit to WGS workflow
* get_thread for runs

Changed:
^^^^^^^^


* Optimized resources for SLURM jobs

Removed:
^^^^^^^^


* Removed hsmetrics for non-mark duplicate bam files

[3.1.4] - 2019-10-08
--------------------

Fixed
^^^^^


* Fixes a bug where missing capture kit bed file error for WGS cases

[3.1.3] - 2019-10-07
--------------------

Fixed
^^^^^


* benchmark path bug issue #221

[3.1.2] - 2019-10-07
--------------------

Fixed
^^^^^


* libreadline.so.6 symlinking and proper centos version for container

[3.1.1] - 2019-10-03
--------------------

Fixed
^^^^^


* Proper tag retrieval for release
  ### Changed
* BALSAMIC container change to latest and version added to help line

[3.1.0] - 2019-10-03
--------------------

TL;DR:


* QoL changes to WGS workflow
* Simplified installation by moving all tools to a container

Added
^^^^^


* Benchmarking using psutil
* ML variant calling for WGS
* ``--singularity`` option to ``config case`` and ``config reference``

Fixed
^^^^^


* Fixed a bug with boolean values in analysis.json

Changed
^^^^^^^


* ``install.sh`` simplified and will be depricated
* Singularity container updated
* Common somatic and germline variant callers are put in single file
* Variant calling workflow and analysis config files merged together

Removed
^^^^^^^


* ``balsamic install`` is removed
* Conda environments for py36 and py27 are removed

[3.0.1] - 2019-09-11
--------------------

Fixed
^^^^^


* Permissions on ``analysis/qc`` dir are 777 now

[3.0.0] - 2019-09-05
--------------------

This is major release.
TL;DR:


* Major changes to CLI. See documentation for updates.
* New additions to reference generation and reference config file generation and complete overhaul
* Major changes to reposityory structure, conda environments.

Added
^^^^^


* Creating and downloading reference files: ``balsamic config reference`` and ``balsamic run reference``
* Container definitions for install and running BALSAMIC
* Bunch of tests, setup coveralls and travis.
* Added Mutliqc, fastp to rule utilities
* Create Housekeeper and Scout files after analysis completes
* Added Sentieon tumor-normal and tumor only workflows
* Added trimming option while creating workflow
* Added multiple tumor sample QC analysis
* Added pindle for indel variant calling
* Added Analysis finish file in the analysis directory

Fixed
^^^^^


* Multiple fixes to snakemake rules

Changed
^^^^^^^


* Running analysis through: ``balsamic run analysis``
* Cluster account and email info added to ``balsamic run analysis``
* ``umi`` workflow through ``--umi`` tag. [workflow still in evaluation]
* ``sample-id`` replaced by ``case-id``
* Plan to remove FastQC as well

Removed
^^^^^^^


* ``balsamic config report`` and ``balsamic report``
* ``sample.config`` and ``reference.json`` from config directory
* Removed cutadapt from workflows

[2.9.8] - 2019-01-01
--------------------

Fixed
^^^^^


* picard hsmetrics now has 50000 cov max
* cnvkit single wildcard resolve bug fixed

[2.9.7] - 2019-02-28
--------------------

Fixed
^^^^^


* Various fixes to umi_single mode
* analysis_finish file does not block reruns anymore
* Added missing single_umi to analysis workflow cli

Changed
^^^^^^^


* vardict in single mode has lower AF threshold filter (0.005 -> 0.001)

[2.9.6] - 2019-02-25
--------------------

Fixed
^^^^^


* Reference to issue #141, fix for 3 other workflows
* CNVkit rule update for refflat file

[2.9.5] - 2019-02-25
--------------------

Added
^^^^^


* An analysis finish file is generated with date and time inside (%Y-%M-%d T%T %:z)

[2.9.4] - 2019-02-13
--------------------

Fixed
^^^^^


* picard version update to 2.18.11 github.com/hassanfa/picard

[2.9.3] - 2019-02-12
--------------------

Fixed
^^^^^


* Mutect single mode table generation fix
* Vardict single mode MVL annotation fix

[2.9.2] - 2019-02-04
--------------------

Added
^^^^^


* CNVkit single sample mode now in workflow
* MVL list from cheng et al. 2015 moved to assets

[2.9.1] - 2019-01-22
--------------------

Added
^^^^^


* Simple table for somatic variant callers for single sample mode added

Fixed
^^^^^


* Fixes an issue with conda that unset variables threw an error issue #141

[2.9.0] - 2019-01-04
--------------------

Changed
^^^^^^^


* Readme structure and example
* Mutect2's single sample output is similar to paired now
* cli path structure update

Added
^^^^^


* test data and sample inputs
* A dag PDF will be generated when config is made
* umi specific variant calling

[2.8.1] - 2018-11-28
--------------------

Fixed
^^^^^


* VEP's perl module errors
* CoverageRep.R now properly takes protein_coding transcatipts only

[2.8.0] - 2018-11-23
--------------------

UMI single sample align and QC

Added
^^^^^


* Added rules and workflows for UMI analysis: QC and alignment

[2.7.4] - 2018-11-23
--------------------

Germline single sample

Added
^^^^^


* Germline single sample addition
  ### Changed
* Minor fixes to some rules to make them compatible with tumor mode

[2.7.3] - 2018-11-20
--------------------

Fixed
^^^^^


* Various bugs with DAG to keep popvcf and splitbed depending on merge bam file
* install script script fixed and help added

[2.7.2] - 2018-11-15
--------------------

Changed
^^^^^^^


* Vardict, Strelka, and Manta separated from GATK best practice pipeline

[2.7.1] - 2018-11-13
--------------------

Fixed
^^^^^


* minro bugs with strelka_germline and freebayes merge
  ### Changed
* removed ERC from haplotypecaller

[2.7.0] - 2018-11-08
--------------------

Germline patch

Added
^^^^^


* Germline caller tested and added to the paired analysis workflow: Freebayes, HaplotypeCaller, Strelka, Manta

Changed
^^^^^^^


* Analysis config files updated
* Output directory structure changed
* vep rule is now a single rule
* Bunch of rule names updated and shortened, specifically in Picard and GATK
* Variant caller rules are all updated and changed
* output vcf file names are now more sensible: {SNV,SV}.{somatic,germline}.sampleId.variantCaller.vcf.gz
* Job limit increased to 300

Removed
^^^^^^^


* removed bcftools.rule for var id annotation

Changed
^^^^^^^

Fixed
^^^^^

[2.6.3] - 2018-11-01
--------------------

Changed
^^^^^^^


* Ugly and godforsaken ``runSbatch.py`` is now dumping sacct files with job IDs. Yikes!

[2.6.2] - 2018-10-31
--------------------

Fixed
^^^^^


* added ``--fastq-prefix`` option for ``config sample`` to set fastq prefix name. Linking is not changed.

[2.6.1] - 2018-10-29
--------------------

Fixed
^^^^^


* patched a bug for copying results for strelka and manta which was introduced in ``2.5.0``

[2.5.0] - 2018-10-22
--------------------

Changed
^^^^^^^


* ``variant_panel`` changed to ``capture_kit``
* sample config file takes balsamic version
* bioinfo tool config moved bioinfotool to cli_utils from ``config report``

Added
^^^^^


* bioinfo tool versions is now added to analysis config file

[2.4.0] - 2018-10-22
--------------------

Changed
^^^^^^^


* ``balsamic run`` has 3 stop points: paired variant calling, single mode variant calling, and QC/Alignment mode.
* ``balsamic run [OPTIONS] -S ...`` is depricated, but it supersedes ``analysis_type`` mode if provided.

[2.3.3] - 2018-10-22
--------------------

Added
^^^^^


* CSV output for variants in each variant caller based on variant filters
* DAG image of workflow
  ### Changed
* Input for variant filter has a default value
* ``delivery_report`` is no created during config generation
* Variant reporter R script cmd updated in ``balsamic report``

[2.3.2] - 2018-10-19
--------------------

Changed
^^^^^^^


* Fastq files are now always linked to ``fastq`` directory within the analysis directory

Added
^^^^^


* ``balsamic config sample`` now accepts individual files and paths. See README for usage.

[2.3.1] - 2018-09-25
--------------------

Added
^^^^^


* CollectHSmetric now run twice for before and after markduplicate

[2.3.0] - 2018-09-25
--------------------

Changed
^^^^^^^


* Sample config file now includes a list of chromosomes in the panel bed file

Fixed
^^^^^


* Non-matching chrom won't break the splitbed rule anymore
* collectqc rules now properly parse tab delimited metric files

[2.2.0] - 2018-09-11
--------------------

Added
^^^^^


* Coverage plot to report
* target coverage file to report json
* post-cutadapt fastqc to collectqc
* A header to report pdf
* list of bioinfo tools used in the analysis added to report
  ### Changed
* VariantRep.R now accepts multiple inputs for each parameter (see help)
* AF values for MSKIMPACT config
  ### Fixed
* Output figure for coverageplot is now fully square :-)

[2.1.0] - 2018-09-11
--------------------

Added
^^^^^


* normalized coverage plot script
* fastq file IO check for config creation
* added qos option to ``balsamic run``
  ### Fixed
* Sambamba depth coverage parameters
* bug with picard markduplicate flag

[2.0.2] - 2018-09-11
--------------------

Added
^^^^^


* Added qos option for setting qos to run jobs with a default value of low

[2.0.1] - 2018-09-10
--------------------

Fixed
^^^^^


* Fixed package dependencies with vep and installation

[2.0.0] - 2018-09-05
--------------------

Variant reporter patch and cli update

Added
^^^^^


* Added ``balsamic config sample`` and ``balsamic config report`` to generate run analysis and reporting config
* Added ``VariantRep.R`` script to information from merged variant table: variant summry, TMB, and much more
* Added a workflow for single sample mode alignment and QC only
* Added QC skimming script to qccollect to generate nicely formatted information from picard
  ### Changed
* Change to CLI for running and creating config
* Major overhaul to coverage report script. It's now simpler and more readable!
  ### Fixed
* Fixed sambamba depth to include mapping quality
* Markduplicate now is now by default on marking mode, and will NOT remove duplicates
* Minor formatting and script beautification happened

[1.13.1] - 2018-08-17
---------------------

Fixed
^^^^^


* fixed a typo in MSKMVL config
* fixed a bug in strelka_simple for correct column orders

[1.13.0] - 2018-08-10
---------------------

Added
^^^^^


* rule for all three variant callers for paired analysis now generate a simple VCF file
* rule for all three variant callers for paired analysis to convert VCF into table format
* MVL config file and MVL annotation to VCF calls for SNV/INDEL callers
* CALLER annotation added to SNV/INDEL callers
* exome specific option for strelka paired
* create_config subcommand is now more granular, it accepts all enteries from sample.json as commandline arguments
* Added tabQuery to the assets as a tool to query the tabulated output of summarized VCF
* Added MQ annotation field to Mutect2 output see #67
  ### Changed
* Leaner VCF output from mutect2 with coverage and MQ annotation according to #64
* variant ids are now updated from simple VCF file
  ### Fixed
* Fixed a bug with sambamba depth coverage reporting wrong exon and panel coverage see #68
* The json output is now properly formatted using yapf
* Strelka rule doesn't filter out PASS variants anymore fixes issue #63

[1.12.0] - 2018-07-06
---------------------

Coverage report patch

Added
^^^^^


* Added a new script to retrieve coverage report for a list of gene(s) and transcripts(s)
* Added sambamba exon depth rule for coverage report
* Added a new entry in reference json for exon bed file, this file generated using: https://github.com/hassanfa/GFFtoolkit
  ### Changed
* sambamba_depth rule changed to sambama_panel_depth
* sambamba depth now has fix-mate-overlaps parameter enabled
* sambamba string filter changed to ``unmapped or mate\_is\_unmapped) and not duplicate and not failed\_quality\_control``.
* sambamba depth for both panel and exon work on picard flag (rmdup or mrkdup).
  ### Fixed
* Fixed sambamba panel depth rule for redundant coverage parameter

[1.11.0] - 2018-07-05
---------------------

create config patch for single and paired mode

Changed
^^^^^^^


* create_config is now accepting a paired|single mode instead of analysis json template (see help for changes). It is
  not backward compatible
  ### Added
* analysis_{paired single}.json for creating config. Analysis.json is now obsolete.
  ### Fixed
* A bug with writing output for analysis config, and creating the path if it doesn't exist.
* A bug with manta rule to correctly set output files in config.
* A bug that strelka was still included in sample analysis.

[1.10.0] - 2018-06-07
---------------------

Added
^^^^^


* Markduplicate flag to analysis config

[1.9.0] - 2018-06-04
--------------------

Added
^^^^^


* Single mode for vardict, manta, and mutect.
* merge type for tumor only
  ### Changed
* Single mode variant calling now has all variant calling rules
  ### Fixed
* run_analaysis now accepts workflows for testing pyrposes

[1.8.0] - 2018-06-01
--------------------

Changed
^^^^^^^


* picard create bed interval rule moved into collect hsmetric
* split bed is dependent on bam merge rule
* vardict env now has specific build rather than URL download (conda doesn't support URLs anymore)
  ### Fixed
* new logs and scripts dirs are not re-created if they are empty

[1.7.0] - 2018-05-31
--------------------

Added
^^^^^


* A source altered picard to generated more quality metrics output is added to installation and rules

[1.6.0] - 2018-05-30
--------------------

Added
^^^^^


* report subcommand for generating a pdf report from a json input file
* Added fastqc after removing adapter
  ### Changed
* Markduplicate now has both REMOVE and MARK (rmdup vs mrkdup)
* CollectHSMetrics now has more steps on PCT_TARGET_BASES

[1.5.0] - 2018-05-28
--------------------

Changed
^^^^^^^


* New log and script directories are now created for each re-run
  ### Fixed
* Picardtools' memory issue addressed for large samples

[1.4.0] - 2018-05-18
--------------------

Added
^^^^^


* single sample analysis mode
* alignment and insert size metrics are added to the workflow
  ### Changed
* collectqc and contest have their own rule for paired (tumor vs normal) and single (tumor only) sample.

[1.3.0] - 2018-05-13
--------------------

Added
^^^^^


* bed file for panel analysis is now mandatory to create analaysis config

[1.2.3] - 2018-05-13
--------------------

Changed
^^^^^^^


* vep execution path
* working directory for snakemake

[1.2.2] - 2018-05-04
--------------------

Added
^^^^^


* sbatch submitter and cluster config now has an mail field
  ### Changed
* ``create_config`` now only requires sample and output json. The rest are optional

[1.2.0] - 2018-05-02
--------------------

Added
^^^^^


* snakefile and cluster config in run analysis are now optional with a default value

[1.1.2] - 2018-04-27
--------------------

Fixed
^^^^^


* vardict installation was failing without conda-forge channel
* gatk installation was failing without correct jar file

[1.1.1] - 2018-04-27
--------------------

Fixed
^^^^^


* gatk-register tmp directory

[1.1.0] - 2018-04-26
--------------------

Added
^^^^^


* create config sub command added as a new feature to create input config file
* templates to generate a config file for analysis added
* code style template for YAPF input created. see: https://github.com/google/yapf
* vt conda env added

Changed
^^^^^^^


* install script changed to create an output config
* README updated with usage

Fixed
^^^^^


* fastq location for analysis config is now fixed
* lambda rules removed from cutadapt and fastq

[1.0.3-rc2] - 2018-04-18
------------------------

Added
^^^^^


* Added sbatch submitter to handle it outside snakemake
  ### Changed
* sample config file structure changed
* coding styles updated

[1.0.2-rc2] - 2018-04-17
------------------------

Added
^^^^^


* Added vt environment
  ### Fixed
* conda envs are now have D prefix instead of P (develop vs production)
* install_conda subcommand now accepts a proper conda prefix

[1.0.1-rc2] - 2018-04-16
------------------------

Fixed
^^^^^


* snakemake rules are now externally linked

[1.0.0-rc2] - 2018-04-16
------------------------

Added
^^^^^


* run_analysis subcommand
* Mutational Signature R script with CLI
* unittest to install_conda
* a method to semi-dynamically retrieve suitable conda env for each rule

Fixed
^^^^^


* install.sh updated with gatk and proper log output
* conda environments updated
* vardict now has its own environment and it should not raise anymore errors

[1.0.0-rc1] - 2018-04-05
------------------------

Added
^^^^^


* install.sh to install balsamic
* balsamic barebone cli
* subcommand to install required environments
* README.md updated with basic installation instructions

Fixed
^^^^^


* conda environment yaml files<|MERGE_RESOLUTION|>--- conflicted
+++ resolved
@@ -1,18 +1,5 @@
 [X.X.X]
-<<<<<<< HEAD
--------
-
-Added:
-^^^^^^
-
-Changed:
-^^^^^^^^
-* --pcr_indel_model changed to hostile for TGA tumor only https://github.com/Clinical-Genomics/BALSAMIC/pull/1523
-
-Removed:
-^^^^^^^^
-=======
---------
+-------
 
 Added:
 ^^^^^^
@@ -28,21 +15,15 @@
 * Merging SNVs into MNVs in TNscope TGA https://github.com/Clinical-Genomics/BALSAMIC/pull/1524
 * Change raw delivery SNV file for TGA to before any post-processing https://github.com/Clinical-Genomics/BALSAMIC/pull/1524
 * Changed VarDict and TNscope VCF merged method to custom script https://github.com/Clinical-Genomics/BALSAMIC/pull/1499
-
+* --pcr_indel_model changed to hostile for TGA tumor only https://github.com/Clinical-Genomics/BALSAMIC/pull/1523
 
 Removed:
 ^^^^^^^^
 * Remove WGS-level GC-bias metric from TGA workflow https://github.com/Clinical-Genomics/BALSAMIC/pull/1521
->>>>>>> 87522b0b
-
-
-Fixed:
-^^^^^^
-<<<<<<< HEAD
-
-=======
+
+Fixed:
+^^^^^^
 * Merged VarDict and TNscope variants now correctly show both callers in FOUND_IN info field https://github.com/Clinical-Genomics/BALSAMIC/pull/1499
->>>>>>> 87522b0b
 
 [16.0.0]
 --------
