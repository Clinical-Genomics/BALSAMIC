[13.0.1]
-------

Added:
^^^^^^
* Sleep rule before start to fix key_error https://github.com/Clinical-Genomics/BALSAMIC/pull/1311

<<<<<<< HEAD
=======
Fixed:
^^^^^^
* Missing `__init__.py` in `snakemake_rules` folders https://github.com/Clinical-Genomics/BALSAMIC/pull/1383
>>>>>>> 413189ee

[13.0.0]
-------

Added:
^^^^^^
* Fastq concatenation https://github.com/Clinical-Genomics/BALSAMIC/pull/1069
* `CADD` SNV references https://github.com/Clinical-Genomics/BALSAMIC/pull/1126
* `CADD` SNV annotation https://github.com/Clinical-Genomics/BALSAMIC/pull/1150
* Samtools `stats`, `flagstat`, `idxstat` to WGS workflow https://github.com/Clinical-Genomics/BALSAMIC/pull/1176
* Functionality for dynamically assigning fastq-info to sample dict in config from input fastq-dir https://github.com/Clinical-Genomics/BALSAMIC/pull/1176
* Annotate SNVs with cancer germline SNV observations from Loqusdb https://github.com/Clinical-Genomics/BALSAMIC/pull/1178
* Annotate SNVs with somatic SNV observations from Loqusdb https://github.com/Clinical-Genomics/BALSAMIC/pull/1187
* Tests for Annotation with Cancer germline, somatic and clinical observations, and swegen frequencies https://github/Clinical-Genomics/BALSAMIC/pull/1190
* Annotate SVs with somatic SV observations from Loqusdb https://github.com/Clinical-Genomics/BALSAMIC/pull/1194
* Support singularity bind paths with different destination directories https://github/Clinical-Genomics/BALSAMIC/pull/1211
* Added `--rerun-trigger mtime` option to Snakemake command https://github.com/Clinical-Genomics/BALSAMIC/pull/1217
* `CADD` container https://github.com/Clinical-Genomics/BALSAMIC/pull/1222
* Container ettiquette to ReadtheDocs https://github.com/Clinical-Genomics/BALSAMIC/pull/1232
* `htslib` (samtools, bcftools tabix) container https://github.com/Clinical-Genomics/BALSAMIC/pull/1234
* Release version support for cache generation https://github.com/Clinical-Genomics/BALSAMIC/pull/1231
* `CADD` scores for INDELs https://github.com/Clinical-Genomics/BALSAMIC/pull/1238
* `CADD` reference to tests https://githuc.com/Clinical-Genomics/BALSAMIC/pull/1241
* Add cache version option to config case https://github.com/Clinical-Genomics/BALSAMIC/pull/1244
* `cnvkit` container https://github.com/Clinical-Genomics/BALSAMIC/pull/1252
* `PureCN` container https://github.com/Clinical-Genomics/BALSAMIC/pull/1255
* `GATK` container https://github.com/Clinical-Genomics/BALSAMIC/pull/1266
* Resolved FASTQ paths to sample dictionary (balsamic logging) https://github.com/Clinical-Genomics/BALSAMIC/pull/1275
* Picard HsMetrics and CollectGcBiasMetrics for WGS https://github.com/Clinical-Genomics/BALSAMIC/pull/1288
* `LOH` to TGA workflow https://github.com/Clinical-Genomics/BALSAMIC/pull/1278
* CNVs from PureCN to TGA workflow https://github.com/Clinical-Genomics/BALSAMIC/pull/1278
* Command-line arguments and rules for creation of GENS files https://github.com/Clinical-Genomics/BALSAMIC/pull/1279
* Somatic and germline Loqusdb annotation to ReadtheDocs https://github.com/Clinical-Genomics/BALSAMIC/pull/1317
* Postprocess step before VarDict in TGA https://github.com/Clinical-Genomics/BALSAMIC/pull/1332
* CNV report for TGA workflow https://github.com/Clinical-Genomics/BALSAMIC/pull/1339
* `wkhtmltopdf` to system requirements https://github.com/Clinical-Genomics/BALSAMIC/pull/1339
* Store WGS CNV report plots https://github.com/Clinical-Genomics/BALSAMIC/pull/1347


Changed:
^^^^^^^^
* Changed CN header field in cnvpytor in cnvpytor_tumor_only to be Float instead of Integer https://github.com/Clinical-Genomics/BALSAMIC/pull/1182
* Changed samples in case_config.json from being a dict to a list of dicts  https://github.com/Clinical-Genomics/BALSAMIC/pull/1176
* Updated snakemake version to 7.25.0 https://github.com/Clinical-Genomics/BALSAMIC/pull/1099
* Updated cryptography version to 41.0.1 https://github.com/Clinical-Genomics/BALSAMIC/pull/1173
* Refactor bam and fastq inputs in snakemake to call pydantic model functions https://github.com/Clinical-Genomics/BALSAMIC/pull/1176
* Standardised alignment workflows to WGS-workflow https://github.com/Clinical-Genomics/BALSAMIC/pull/1176
* Implemented parallel trimming and alignment in all workflows per lane https://github.com/Clinical-Genomics/BALSAMIC/pull/1176
* All bam-QC tools take the final dedup.realign bamfile as input https://github.com/Clinical-Genomics/BALSAMIC/pull/1176
* Validation of pydantic models done both during config and run https://github.com/Clinical-Genomics/BALSAMIC/pull/1176
* Refactored fastp rules, and changed order of UMI-trimming and quality trimming https://github.com/Clinical-Genomics/BALSAMIC/pull/1176
* Fix pydantic version (<2.0) https://github.com/Clinical-Genomics/BALSAMIC/pull/1191
* Refactor constants https://github.com/Clinical-Genomics/BALSAMIC/pull/1174
* Move models to their own folder https://github.com/Clinical-Genomics/BALSAMIC/pull/1176
* Balsamic init workflow refactoring https://github.com/Clinical-Genomics/BALSAMIC/pull/1188
* Updated cryptography version to 41.0.2 https://github.com/Clinical-Genomics/BALSAMIC/pull/1205
* Refactor snakemake executable command generation https://github/Clinical-Genomics/BALSAMIC/pull/1211
* Updated Python version to 3.11 and its dependencies https://github.com/Clinical-Genomics/BALSAMIC/pull/1216
* Tools versions in doc https:/github.com/Clinical-Genomics/BALSAMIC/pull/1239
* Reuse common Balsamic CLI options https://github.com/Clinical-Genomics/BALSAMIC/pull/1242
* Update `reference.json` file to use relative paths https://github.com/Clinical-Genomics/BALSAMIC/pull/1251
* Update pydantic to v2 while maintaining support for v1 models https://github.com/Clinical-Genomics/BALSAMIC/pull/1253
* `PCT_PF_READS_IMPROPER_PAIRS` QC threshold lowered to 5% https://github.com/Clinical-Genomics/BALSAMIC/issues/1265
* Migrate Metrics models to pydantic v2 https://github.com/Clinical-Genomics/BALSAMIC/pull/1270
* Migrate Snakemake models to pydantic v2 https://github.com/Clinical-Genomics/BALSAMIC/pull/1268
* Migrate Cache models to pydantic v2 https://github.com/Clinical-Genomics/BALSAMIC/pull/1274
* Made BALSAMIC compatible with multiple PON creation workflows https://github.com/Clinical-Genomics/BALSAMIC/pull/1279
* Use StrEnum from python enum https://github.com/Clinical-Genomics/BALSAMIC/pull/1303
* Renamed final cram bamfile to format `<tumor/normal>.<LIMS_ID>.cram` https://github.com/Clinical-Genomics/BALSAMIC/pull/1307
* Updated snakemake version to 7.32.4 https://github.com/Clinical-Genomics/BALSAMIC/pull/1308
* Migrate analysis models to pydantic v2 https://github.com/Clinical-Genomics/BALSAMIC/pull/1306
* Split analysis model into config and params models https://github.com/Clinical-Genomics/BALSAMIC/pull/1306
* Renamed name in sample column of final clincial vcfs https://github.com/Clinical-Genomics/BALSAMIC/pull/1310
* Update Gens HK tags https://github.com/Clinical-Genomics/BALSAMIC/pull/1319
* Increased memory and threads for VarDict https://github.com/Clinical-Genomics/BALSAMIC/pull/1332
* Updated ReadtheDocs with GENS and structural pipeline changes https://github.com/Clinical-Genomics/BALSAMIC/pull/1327
* Migrate WGS CNV report generation to pypdf & pdfkit https://github.com/Clinical-Genomics/BALSAMIC/pull/1346

Fixed:
^^^^^^
* vcf2cytosure container https://github.com/Clinical-Genomics/BALSAMIC/pull/1159
* Link external fastqs to case folder & create case directory https://github.com/Clinical-Genomics/BALSAMIC/pull/1195
* vcf2cytosure container missing constants https://github.com/Clinical-Genomics/BALSAMIC/pull/1198
* Bash commands in vep_somatic_clinical_snv https://github.com/Clinical-Genomics/BALSAMIC/pull/1200
* Fix SVDB annotation intermediate rule https://github.com/Clinical-Genomics/BALSAMIC/pull/1218
* Broken documentation links https://github.com/Clinical-Genomics/BALSAMIC/pull/1226
* Updated contributors in main README https://github.com/Clinical-Genomics/BALSAMIC/pull/1237
* CNVpytor container https://github.com/Clinical-Genomics/BALSAMIC/pull/1246
* Restored balsamic container in UMI concatenation rule https://github.com/Clinical-Genomics/BALSAMIC/pull/1261
* CNVpytor container, fixing numpy version https://github.com/Clinical-Genomics/BALSAMIC/pull/1273
* QC workflow store https://github.com/Clinical-Genomics/BALSAMIC/pull/1295
* MultiQC rule missing input files https://github.com/Clinical-Genomics/BALSAMIC/pull/1321
* `gens_preprocessing` rule missing python directive https://github.com/Clinical-Genomics/BALSAMIC/pull/1322
* CADD annotations container path and code smells https://github.com/Clinical-Genomics/BALSAMIC/pull/1323
* Sonarcloud reported issues https://github.com/Clinical-Genomics/BALSAMIC/pull/1348
* Loqusdb SV annotation somatic fields https://github.com/Clinical-Genomics/BALSAMIC/pull/1354

Removed:
^^^^^^^^
* Config folder https://github.com/Clinical-Genomics/BALSAMIC/pull/1175
* Quality trimming of fastqs for UMI workflow https://github.com/Clinical-Genomics/BALSAMIC/pull/1176
* Balsamic container https://github.com/Clinical-Genomics/BALSAMIC/pull/1230
* Plugin CLI https://github.com/Clinical-Genomics/BALSAMIC/pull/1245
* Realignment step for TGA workflow https://github.com/Clinical-Genomics/BALSAMIC/pull/1272
* Archived/outdated workflows and scripts https://github.com/Clinical-Genomics/BALSAMIC/pull/1296
* Sed command to convert CNVpytor integer to float, deprecated by updated CNVpytor version https://github.com/Clinical-Genomics/BALSAMIC/pull/1310
* Removed max AF 1 filter from bcftools https://github.com/Clinical-Genomics/BALSAMIC/pull/1338
* Extra samtools sort command from WGS cases https://github.com/Clinical-Genomics/BALSAMIC/pull/1334

[12.0.2]
--------

Fixed:
^^^^^^
* Missing `Number` in VCF header for SVs https://github.com/Clinical-Genomics/BALSAMIC/pull/1203

Changed:
^^^^^^^^
* Fix cyvcf2 to version 0.30.22 https://github.com/Clinical-Genomics/BALSAMIC/pull/1206
* Fix pydantic version (<2.0) https://github.com/Clinical-Genomics/BALSAMIC/pull/1206
* Update varcall-cnvkit container versions https://github.com/Clinical-Genomics/BALSAMIC/pull/1207

[12.0.1]
--------

Added:
^^^^^^
* WGS QC criteria for `PCT_PF_READS_IMPROPER_PAIRS` (condition: <= 0.1) https://github.com/Clinical-Genomics/BALSAMIC/pull/1164

Fixed:
^^^^^^
* Logged version of Delly (changing it to v1.0.3)  https://github.com/Clinical-Genomics/BALSAMIC/pull/1170

[12.0.0]
--------

Added:
^^^^^^
* PIP specific missing tools to config https://github.com/Clinical-Genomics/BALSAMIC/pull/1096
* Filtering script to remove normal variants from TIDDIT https://github.com/Clinical-Genomics/BALSAMIC/pull/1120
* Store TMB files in HK https://github.com/Clinical-Genomics/BALSAMIC/pull/1144

Changed:
^^^^^^^^
* Fixed all conda container dependencies https://github.com/Clinical-Genomics/BALSAMIC/pull/1096
* Changed --max_sv_size in VEP params to the size of chr1 for hg19 https://github.com/Clinical-Genomics/BALSAMIC/pull/1124
* Increased time-limit for sambamba_exon_depth and picard_markduplicates to 6 hours https://github.com/Clinical-Genomics/BALSAMIC/pull/1143
* Update cosmicdb to v97 https://github.com/Clinical-Genomics/BALSAMIC/pull/1147
* Updated read the docs with the changes relevant to mention https://github.com/Clinical-Genomics/BALSAMIC/pull/1153

Fixed:
^^^^^^
* Update cryptography version (39.0.1) due to security alert https://github.com/Clinical-Genomics/BALSAMIC/pull/1087
* Bump cryptography to v40.0.2 and gsutil to v5.23 https://github.com/Clinical-Genomics/BALSAMIC/pull/1154
* Pytest file saved in balsamic directory https://github.com/Clinical-Genomics/BALSAMIC/pull/1093
* Fix varcall_py3 container bcftools dependency error https://github.com/Clinical-Genomics/BALSAMIC/pull/1097
* AscatNgs container https://github.com/Clinical-Genomics/BALSAMIC/pull/1155

[11.2.0]
--------

Fixed:
^^^^^^
* Number of variants are increased with triallelic_site https://github.com/Clinical-Genomics/BALSAMIC/pull/1089

[11.1.0]
--------

Added:
^^^^^^
* Added somalier integration and relatedness check: https://github.com/Clinical-Genomics/BALSAMIC/pull/1017
* Cluster resources for CNVPytor tumor only https://github.com/Clinical-Genomics/BALSAMIC/pull/1083

Changed:
^^^^^^^^
* Parallelize download of reference files https://github.com/Clinical-Genomics/BALSAMIC/pull/1065
* Parallelize download of container images https://github.com/Clinical-Genomics/BALSAMIC/pull/1068

Fixed:
^^^^^^
* triallelic_site in quality filter for SNV https://github.com/Clinical-Genomics/BALSAMIC/pull/1052
* Compression of SNV, research and clinical, VCF files https://github.com/Clinical-Genomics/BALSAMIC/pull/1060
* `test_write_json` failing locally https://github.com/Clinical-Genomics/BALSAMIC/pull/1063
* Container build and push via github actions by setting buildx `provenance` flag to false https://github.com/Clinical-Genomics/BALSAMIC/pull/1071
* Added buildx to the submodule workflow https://github.com/Clinical-Genomics/BALSAMIC/pull/1072
* Change user in somalier container to defaultuser https://github.com/Clinical-Genomics/BALSAMIC/pull/1080
* Reference files for hg38 https://github.com/Clinical-Genomics/BALSAMIC/pull/1081

[11.0.2]
--------

Changed:
^^^^^^^^
* Code owners https://github.com/Clinical-Genomics/BALSAMIC/pull/1050

Fixed:
^^^^^^
* MaxDepth in quality filter for SV https://github.com/Clinical-Genomics/BALSAMIC/pull/1051

[11.0.1]
--------

Fixed:
^^^^^^
* Incorrect raw `TNscope` VCF delivered https://github.com/Clinical-Genomics/BALSAMIC/pull/1042

[11.0.0]
--------

Added:
^^^^^^
* Use of PON reference, if exists for CNVkit tumor-normal analysis https://github.com/Clinical-Genomics/BALSAMIC/pull/982
* Added PON version to CLI and config.json https://github.com/Clinical-Genomics/BALSAMIC/pull/983
* `cnvpytor` to varcallpy3 container https://github.com/Clinical-Genomics/BALSAMIC/pull/991
* `cnvpytor` for tumor only workflow https://github.com/Clinical-Genomics/BALSAMIC/pull/994
* R packages to cnvkit container https://github.com/Clinical-Genomics/BALSAMIC/pull/996
* Missing R packages to cnvkit container https://github.com/Clinical-Genomics/BALSAMIC/pull/997
* add rlang to cnvkit container https://github.com/Clinical-Genomics/BALSAMIC/pull/998
* AnnotSV and bedtools to annotate container https://github.com/Clinical-Genomics/BALSAMIC/pull/1005
* cosmicdb to TNscope for tumor only and tumor normal workflows https://github.com/Clinical-Genomics/BALSAMIC/pull/1006
* `loqusDB` dump files to the config through the balsamic config case CLI https://github.com/Clinical-Genomics/BALSAMIC/pull/992
* Pre-annotation quality filters for SNVs annd added `research` to output files https://github.com/Clinical-Genomics/BALSAMIC/pull/1007
* Annotation of snv_clinical_observations for somatic snv https://github.com/Clinical-Genomics/BALSAMIC/pull/1012
* Annotation of sv_clinical_observations  for somatic sv and SV CNV filter rules https://github.com/Clinical-Genomics/BALSAMIC/pull/1013
* Swegen SNV and SV frequency database for WGS https://github.com/Clinical-Genomics/BALSAMIC/pull/1014
* triallelic_sites and variants with MaxDepth to the VCFs https://github.com/Clinical-Genomics/BALSAMIC/pull/1021
* Clinical VCF for TGA workflow https://github.com/Clinical-Genomics/BALSAMIC/pull/1024
* CNVpytor plots into the CNV PDF report https://github.com/Clinical-Genomics/BALSAMIC/pull/1023
* Research and clinical housekeeper tags https://github.com/Clinical-Genomics/BALSAMIC/pull/1023
* Cluster configuration for rules https://github.com/Clinical-Genomics/BALSAMIC/pull/1028
* Variant filteration using loqusDB and Swegen annotations https://github.com/Clinical-Genomics/BALSAMIC/pull/1029
* Annotation resources to readsthedocs https://github.com/Clinical-Genomics/BALSAMIC/pull/1031
* Delly CNV rules for TGA workflow https://github.com/Clinical-Genomics/BALSAMIC/pull/103
* cnvpytor container and removed cnvpytor from varcallpy3 https://github.com/Clinical-Genomics/BALSAMIC/pull/1037

Changed:
^^^^^^^^
* Added version number to the PON reference filename (`.cnn`) https://github.com/Clinical-Genomics/BALSAMIC/pull/982
* Update `TIDDIT` to v3.3.0, `SVDB` to v2.6.4, `delly` to v1.1.3, `vcf2cytosure` to v0.8 https://github.com/Clinical-Genomics/BALSAMIC/pull/987
* toml config file for vcfanno https://github.com/Clinical-Genomics/BALSAMIC/pull/1012
* Split `vep_germline` rule into `tumor` and `normal` https://github.com/Clinical-Genomics/BALSAMIC/pull/1018
* Extract number of variants from clinical files https://github.com/Clinical-Genomics/BALSAMIC/pull/1022

Fixed:
^^^^^^
* Reverted `pandas` version (from `1.3.5` to `1.1.5`) https://github.com/Clinical-Genomics/BALSAMIC/pull/1018
* Mate in realigned bam file https://github.com/Clinical-Genomics/BALSAMIC/pull/1019
* samtools command in merge bam and names in toml for vcfanno https://github.com/Clinical-Genomics/BALSAMIC/pull/1020
* If statement in `vep_somatic_clinical_snv` rule https://github.com/Clinical-Genomics/BALSAMIC/pull/1022
* Invalid flag second of pair validation error https://github.com/Clinical-Genomics/BALSAMIC/pull/1025
* Invalid flag second of pair validation error using picardtools https://github.com/Clinical-Genomics/BALSAMIC/pull/1027
* Samtools command for mergetype tumor https://github.com/Clinical-Genomics/BALSAMIC/pull/1030
* `varcall_py3` container building https://github.com/Clinical-Genomics/BALSAMIC/pull/1036
* Picard and fastp commands params and cluster config for umi workflow https://github.com/Clinical-Genomics/BALSAMIC/pull/1032
* Set channels in `varcall_py3` container https://github.com/Clinical-Genomics/BALSAMIC/pull/1035
* Delly command for tumor-normal analysis https://github.com/Clinical-Genomics/BALSAMIC/pull/1039
* tabix command in bcftools_quality_filter_TNscope_umi_tumor_only rule https://github.com/Clinical-Genomics/BALSAMIC/pull/1040

Removed:
^^^^^^^^
* case ID from the PON `.cnn` output file https://github.com/Clinical-Genomics/BALSAMIC/pull/983
* `TNhaplotyper` for paired WGS analysis https://github.com/Clinical-Genomics/BALSAMIC/pull/988
* `TNhaplotyper` for tumor only WGS analysis https://github.com/Clinical-Genomics/BALSAMIC/pull/1006
* `TNhaplotyper` for TGS https://github.com/Clinical-Genomics/BALSAMIC/pull/1022

[10.0.5]
--------

Changed:
^^^^^^^^
* Update `vcf2cytosure` version to v0.8 https://github.com/Clinical-Genomics/BALSAMIC/pull/1010
* Update GitHub action images to `ubuntu-20.04` https://github.com/Clinical-Genomics/BALSAMIC/pull/1010
* Update GitHub actions to their latest versions https://github.com/Clinical-Genomics/BALSAMIC/pull/1010

[10.0.4]
---------

Fixed:
^^^^^^
* Increase `sambamba_exon_depth` rule run time https://github.com/Clinical-Genomics/BALSAMIC/pull/1001

[10.0.3]
---------
Fixed:
^^^^^^

* Input VCF files for cnvkit rules, cnvkit command and container https://github.com/Clinical-Genomics/BALSAMIC/pull/995

[10.0.2]
---------

Fixed:
^^^^^^

* TIDDIT delivery rule names (undo rule name changes made in Balsamic 10.0.1) https://github.com/Clinical-Genomics/BALSAMIC/pull/977
* BALSAMIC readthedocs CLI documentation generation  https://github.com/Clinical-Genomics/BALSAMIC/issues/965

[10.0.1]
---------

Fixed:
^^^^^^

* Command and condition for TIDDIT and fixed ReadtheDocs https://github.com/Clinical-Genomics/BALSAMIC/pull/973
* ReadtheDocs and updated the header https://github.com/Clinical-Genomics/BALSAMIC/pull/973


Changed:
^^^^^^^^

* Time allocation in cluster configuration for SV rules https://github.com/Clinical-Genomics/BALSAMIC/pull/973



[10.0.0]
---------

Added:
^^^^^^

* New option `analysis-workflow` to balsamic config case CLI https://github.com/Clinical-Genomics/BALSAMIC/pull/932
* New python script to edit INFO tags in `vardict` and `tnscope_umi` VCF files https://github.com/Clinical-Genomics/BALSAMIC/pull/948
* Added `cyvcf2` and `click` tools to the `varcallpy3` container https://github.com/Clinical-Genomics/BALSAMIC/pull/948
* Delly TIDDIT and vcf2cytosure for WGS https://github.com/Clinical-Genomics/BALSAMIC/pull/947
* `Delly` `TIDDIT` `vcf2cytosure` and method to process SVs and CNVs for WGS https://github.com/Clinical-Genomics/BALSAMIC/pull/947
* SV and CNV analysis and `TIDDIT` to balsamic ReadtheDocs https://github.com/Clinical-Genomics/BALSAMIC/pull/951
* Gender to `config.json` https://github.com/Clinical-Genomics/BALSAMIC/pull/955
* Provided gender as input for `vcf2cyosure` https://github.com/Clinical-Genomics/BALSAMIC/pull/955
* SV CNV doc to balsamic READTHEDOCS https://github.com/Clinical-Genomics/BALSAMIC/pull/960
* Germline normal SNV VCF file header renaming to be compatible with genotype uploads https://github.com/Clinical-Genomics/BALSAMIC/issues/882
* Add tabix and gzip to vcf2cytosure container https://github.com/Clinical-Genomics/BALSAMIC/pull/969

Changed:
^^^^^^^^

* UMI-workflow for panel cases to be run only with `balsamic-umi` flag https://github.com/Clinical-Genomics/BALSAMIC/issues/896
* Update `codecov` action version to @v2 https://github.com/Clinical-Genomics/BALSAMIC/pull/941
* QC-workflow for panel cases to be run only with `balsamic-qc` https://github.com/Clinical-Genomics/BALSAMIC/pull/942
* `get_snakefile` function takes the argument `analysis_workflow` to trigger the QC workflow when necessary https://github.com/Clinical-Genomics/BALSAMIC/pull/942
* `bcftools_counts` input depending on `analysis_workflow` https://github.com/Clinical-Genomics/BALSAMIC/pull/942
* UMI output filename `TNscope_umi` is changed to `tnscope_umi` https://github.com/Clinical-Genomics/BALSAMIC/pull/948
* Update `delly` to v1.0.3 https://github.com/Clinical-Genomics/BALSAMIC/pull/950
* Update versions of `delly` in ReadtheDocs https://github.com/Clinical-Genomics/BALSAMIC/pull/951
* Provided gender as input for `ascat` and `cnvkit` https://github.com/Clinical-Genomics/BALSAMIC/pull/955
* Update QC criteria for panel and wgs analysis according to https://github.com/Clinical-Genomics/project-planning/issues/338#issuecomment-1132643330. https://github.com/Clinical-Genomics/BALSAMIC/pull/952
* For uploads to scout, increasing the number of variants failing threshold from 10000 to 50000 https://github.com/Clinical-Genomics/BALSAMIC/pull/952

Fixed:
^^^^^^

* GENOME_VERSION set to the different genome_version options and replaced with config["reference"]["genome_version"] https://github.com/Clinical-Genomics/BALSAMIC/pull/942
* `run_validate.sh` script https://github.com/Clinical-Genomics/BALSAMIC/pull/952
* Somatic SV tumor normal rules https://github.com/Clinical-Genomics/BALSAMIC/pull/959
* Missing `genderChr` flag for `ascat_tumor_normal` rule https://github.com/Clinical-Genomics/BALSAMIC/pull/963
* Command in vcf2cytosure rule and updated ReadtheDocs https://github.com/Clinical-Genomics/BALSAMIC/pull/966
* Missing name `analysis_dir` in QC.smk https://github.com/Clinical-Genomics/BALSAMIC/pull/970
* Remove `sample_type` wildcard from the `vcfheader_rename_germline` rule and change genotype file name https://github.com/Clinical-Genomics/BALSAMIC/pull/971

Removed
^^^^^^^

* Removed `qc_panel` config in favor of standard config https://github.com/Clinical-Genomics/BALSAMIC/pull/942
* Removed cli `--analysis_type` for `balsamic report deliver` command and `balsamic run analysis` https://github.com/Clinical-Genomics/BALSAMIC/pull/942
* Removed `analysis_type`: `qc_panel` and replace the trigger for QC workflow by `analysis_workflow`: `balsamic-qc` https://github.com/Clinical-Genomics/BALSAMIC/pull/942
* Outdated balsamic report files (`balsamic_report.html` & `balsamic_report.md`) https://github.com/Clinical-Genomics/BALSAMIC/pull/952

[9.0.1]
-------

Fixed:
^^^^^^

* Revert `csvkit` tool in align_qc container https://github.com/Clinical-Genomics/BALSAMIC/pull/928
* Automatic version update for balsamic methods https://github.com/Clinical-Genomics/BALSAMIC/pull/930

[9.0.0]
--------

Added:
^^^^^^

* Snakemake workflow to create canfam3 reference https://github.com/Clinical-Genomics/BALSAMIC/pull/843
* Call umi variants using TNscope in bed defined regions https://github.com/Clinical-Genomics/BALSAMIC/issues/821
* UMI duplication metrics to report in multiqc_picard_dups.json https://github.com/Clinical-Genomics/BALSAMIC/issues/844
* Option to use PON reference in cnv calling for TGA tumor-only cases https://github.com/Clinical-Genomics/BALSAMIC/pull/851
* QC default validation conditions (for not defined capture kits) https://github.com/Clinical-Genomics/BALSAMIC/pull/855
* SVdb to the varcall_py36 container https://github.com/Clinical-Genomics/BALSAMIC/pull/872
* SVdb to WGS workflow https://github.com/Clinical-Genomics/BALSAMIC/pull/873
* Docker container for vcf2cytosure https://github.com/Clinical-Genomics/BALSAMIC/pull/869
* Snakemake rule for creating `.cgh` files from `CNVkit` outputs https://github.com/Clinical-Genomics/BALSAMIC/pull/880
* SVdb to TGA workflow https://github.com/Clinical-Genomics/BALSAMIC/pull/879
* SVdb merge SV and CNV https://github.com/Clinical-Genomics/BALSAMIC/pull/886
* Readthedocs for BALSAMIC method descriptions https://github.com/Clinical-Genomics/BALSAMIC/pull/906
* Readthedocs for BALSAMIC variant filters for WGS somatic callers https://github.com/Clinical-Genomics/BALSAMIC/pull/906
* bcftools counts to varcall filter rules https://github.com/Clinical-Genomics/BALSAMIC/pull/899
* Additional WGS metrics to be stored in ``<case>_metrics_deliverables.yaml`` https://github.com/Clinical-Genomics/BALSAMIC/pull/907
* ascatNGS copynumber file https://github.com/Clinical-Genomics/BALSAMIC/pull/914
* ReadtheDocs for BALSAMIC annotation resources https://github.com/Clinical-Genomics/BALSAMIC/pull/916
* Delly CNV for tumor only workflow https://github.com/Clinical-Genomics/BALSAMIC/pull/923
* Delly CNV Read-depth profiles for tumor only workflows https://github.com/Clinical-Genomics/BALSAMIC/pull/924
* New metric to be extracted and validated: ``NUMBER_OF_SITES`` (``bcftools`` counts) https://github.com/Clinical-Genomics/BALSAMIC/pull/925

Changed:
^^^^^^^^

* Merge QC metric extraction workflows https://github.com/Clinical-Genomics/BALSAMIC/pull/833
* Changed the base-image for balsamic container to 4.10.3-alpine https://github.com/Clinical-Genomics/BALSAMIC/pull/869
* Updated SVdb to 2.6.0 https://github.com/Clinical-Genomics/BALSAMIC/pull/901
* Upgrade black to 22.3.0
* For UMI workflow, post filter `gnomad_pop_freq` value is changed from `0.005` to `0.02` https://github.com/Clinical-Genomics/BALSAMIC/pull/919
* updated delly to 0.9.1 https://github.com/Clinical-Genomics/BALSAMIC/pull/920
* container base_image (align_qc, annotate, coverage_qc, varcall_cnvkit, varcall_py36) to 4.10.3-alpine https://github.com/Clinical-Genomics/BALSAMIC/pull/921
* update container (align_qc, annotate, coverage_qc, varcall_cnvkit,varcall_py36) bioinfo tool versions  https://github.com/Clinical-Genomics/BALSAMIC/pull/921
* update tool versions (align_qc, annotate, coverage_qc, varcall_cnvkit) in methods and softwares docs https://github.com/Clinical-Genomics/BALSAMIC/pull/921
* Updated the list of files to be stored and delivered https://github.com/Clinical-Genomics/BALSAMIC/pull/915
* Moved ``collect_custom_qc_metrics`` rule from ``multiqc.rule`` https://github.com/Clinical-Genomics/BALSAMIC/pull/925

Fixed:
^^^^^^
* Automate balsamic version for readthedocs install page https://github.com/Clinical-Genomics/BALSAMIC/pull/888
* ``collect_qc_metrics.py`` failing for WGS cases with empty ``capture_kit`` argument https://github.com/Clinical-Genomics/BALSAMIC/pull/850
* QC metric validation for different panel bed version https://github.com/Clinical-Genomics/BALSAMIC/pull/855
* Fixed development version of ``fpdf2`` to ``2.4.6`` https://github.com/Clinical-Genomics/BALSAMIC/issues/878
* Added missing svdb index file https://github.com/Clinical-Genomics/BALSAMIC/issues/848

Removed
^^^^^^^

* ``--qc-metrics/--no-qc-metrics`` flag from the ``balsamic report deliver`` command https://github.com/Clinical-Genomics/BALSAMIC/pull/833
* Unused pon option for SNV calling with TNhaplotyper tumor-only https://github.com/Clinical-Genomics/BALSAMIC/pull/851
* SV and CNV callers from annotation and filtering https://github.com/Clinical-Genomics/BALSAMIC/pull/889
* vcfanno and COSMIC from SV annotation https://github.com/Clinical-Genomics/BALSAMIC/pull/891
* Removed `MSK_impact` and `MSK_impact_noStrelka` json files from config https://github.com/Clinical-Genomics/BALSAMIC/pull/903
* Cleanup of `strelka`, `pindel` , `mutect2` variables from BALSAMIC https://github.com/Clinical-Genomics/BALSAMIC/pull/903
* bcftools_stats from vep https://github.com/Clinical-Genomics/BALSAMIC/issues/898
* QC delivery report workflow (generating the ``<case>_qc_report.html`` file) https://github.com/Clinical-Genomics/BALSAMIC/issues/878
* ``--sample-id-map`` and ``--case-id-map`` flags from the ``balsamic report deliver`` command https://github.com/Clinical-Genomics/BALSAMIC/issues/878
* Removed `gatk_haplotypecaller` for reporting panel germline variants https://github.com/Clinical-Genomics/BALSAMIC/issues/918

[8.2.10]
--------

Added:
^^^^^^
* `libopenblas=0.3.20` dependency to annotate container for fixing bcftools #909

Fixes:
^^^^^^

* bcftools version locked at `1.10` #909

Changed:
^^^^^^^^
* base image of balsamic container to `4.10.3-alphine` #909
* Replaced annotate container tests with new code #909

Removed:
^^^^^^^^
* Removed failed `vcf2cytosure` installation from annotate container #909

[8.2.9]
-------

Added:
^^^^^^

* Added slurm qos tag `express` #885
* Included more text about UMI-workflow variant calling settings to the readthedocs #888
* Extend QCModel to include `n_base_limit` which outputs in config json `QC` dict

Fixes:
^^^^^^
* Automate balsamic version for readthedocs install page #888

Changed:
^^^^^^^^
* Upgrade black to 22.3.0
* fastp default setting of `n_base_limit` is changed to `50` from `5`

[8.2.8]
--------

Added:
^^^^^^
* Added the readthedocs page for BALSAMIC variant-calling filters #867
* Project requirements (setup.py) to build the docs #874
* Generate cram from umi-consensus called bam files #865

Changed:
^^^^^^^^
* Updated the bioinfo tools version numbers in BALSAMIC readthedocs #867
* Sphinx version fixed to <0.18 #874
* Sphinx GitHub action triggers only on master branch PRs
* VAF filter for reporting somatic variants (Vardict) is minimised to 0.7% from 1% #876

Fixes:
^^^^^^
* cyvcf2 mock import for READTHEDOCS environment #874

[8.2.7]
-------
Fixes:
^^^^^^
* Fixes fastqc timeout issues for wgs cases #861
* Fix cluster configuration for vep and vcfanno #857

[8.2.6]
-------

Fixes:
^^^^^^

* Set right qos in scheduler command #856

[8.2.5]
-------

* balsamic.sif container installation during cache generation #841

Fixed:
^^^^^^

* Execution of `create_pdf` python script inside the balsamic container #841

[8.2.4]
-------

Added:
^^^^^^

* ``--hgvsg`` annotation to VEP #830
* ``ascatNgs`` PDF delivery (plots & statistics) #828

[8.2.3]
-------
Fixed:
^^^^^^

* Add default for gender if ``purecn`` captures dual gender values #824

Changed:
^^^^^^^^
* Updated ``purecn`` and its dependencies to latest versions

[8.2.2]
-------
Added:
^^^^^^

* ``ascatNGS`` tumor normal delivery #810

Changed:
^^^^^^^^
* QC metrics delivery tag #820
* Refactor tmb rule that contains redundant line #817

[8.2.1]
-------

Fixed:
^^^^^^

* ``cnvkit`` gender comparison operator bug #819

[8.2.0]
-------

Added:
^^^^^^

* Added various basic filters to all variant callers irregardless of their delivery status #750
* BALSAMIC container #728
* BALSAMIC reference generation via cluster submission for both reference and container #686
* Container specific tests #770
* BALSAMIC quality control metrics extraction and validation #754
* Delly is added as a submodule and removed from rest of the conda environments #787
* Store research VCFs for all filtered and annotated VCF files
* Added `.,PASS` to all structural variant filter rules to resolve the issues with missing calls in filtered file
* Handling of QC metrics validation errors #783
* Github Action workflow that builds the docs using Sphinx #809
* Zenodo integration to create citable link #813
* Panel BED specific QC conditions #800
* Metric extraction to a YAML file for Vogue #802

Changed:
^^^^^^^^

* refactored main workflow with more readible organization #614
* refactored conda envs within container to be on base and container definition is uncoupled #759
* renamed umi output file names to fix issue with picard HSmetrics #804
* locked requirements for graphviz io 0.16 #811
* QC metric validation is performed across all metrics of each of the samples #800

Removed:
^^^^^^^^

* The option of running umiworkflow independently with balsamic command-line option "-a umi"
* Removed source activate from reference and pon workflows #764

Fixed:
^^^^^^

* Pip installation failure inside balsamic container #758
* Fixed issue #768 with missing ``vep_install`` command in container
* Fixed issue #765 with correct input bam files for SV rules
* Continuation of CNVkit even if ``PURECN`` fails and fix ``PureCN`` conda paths #774 #775
* Locked version for ``cryptography`` package
* Bumped version for ``bcftools`` in cnvkit container
* Fixed issues #776 and #777 with correct install paths for gatk and manta
* Fixed issue #782 for missing AF in the vcf INFO field
* Fixed issues #748 #749 with correct sample names
* Fixed issue #767 for ascatngs hardcoded values
* Fixed missing output option in bcftools filters for tnhaplotyper #793
* Fixed issue #795 with increasing resources for vep and filter SV prior to vep
* Building ``wheel`` for ``cryptography`` bug inside BALSAMIC container #801
* Fixed badget for docker container master and develop status
* ReadtheDocs building failure due to dependencies, fixed by locking versions #773
* Dev requirements installation for Sphinx docs (Github Action) #812
* Changed path for main Dockerfile version in ``.bumpversion.cfg``

[8.1.0]
-------

Added:
^^^^^^

* Workflow to check PR tiltes to make easier to tell PR intents #724
* ``bcftools stats``  to calculate Ti/Tv for all post annotate germline and somatic calls #93
* Added reference download date to ``reference.json`` #726
* ``ascatngs`` hg38 references to constants #683
* Added ClinVar as a source to download and to be annotated with VCFAnno #737

Changed:
^^^^^^^^

* Updated docs for git FAQs #731
* Rename panel of normal filename Clinical-Genomics/cgp-cancer-cnvcall#10


Fixed:
^^^^^^

* Fixed bug with using varcall_py36 container with VarDict #739
* Fixed a bug with VEP module in MultiQC by excluding #746
* Fixed a bug with ``bcftools stats`` results failing in MultiQC #744

[8.0.2]
-------

Fixed:
^^^^^^

* Fixed breaking shell command for VEP annotation rules #734

[8.0.1]
-------

Fixed:
^^^^^^

* Fixed context for Dockerfile for release content #720

[8.0.0]
-------

Added:
^^^^^^

* ``samtools`` flagstats and stats to workflow and MultiQC
* ``delly v0.8.7`` somatic SV caller #644
* ``delly`` containter #644
* ``bcftools v1.12`` to ``delly`` container #644
* ``tabix v0.2.6`` to ``delly`` container #644
* Passed SV calls from Manta to clinical delivery
* An extra filter to VarDict tumor-normal to remove variants with STATUS=Germline, all other will still be around
* Added ``vcf2cytosure`` to annotate container
* ``git`` to the container definition
* prepare_delly_exclusion rule
* Installation of ``PureCN`` rpackage in ``cnvkit`` container
* Calculate tumor-purity and ploidy using ``PureCN`` for ``cnvkit`` call
* ``ascatngs`` as a submodule #672
* GitHub action to build and test ``ascatngs`` container
* Reference section to ``docs/FAQ.rst``
* ``ascatngs`` download references from reference_file repository #672
* ``delly`` tumor only rule #644
* ``ascatngs`` download container #672
* Documentation update on setting sentieon env variables in ``bashrc``
* ``ascatngs`` tumor normal rule for wgs cases #672
* Individual rules (i.e. ngs filters) for cnv and sv callers. Only Manta will be delivered and added to the list of output files. #708
* Added "targeted" and "wgs" tags to variant callers to provide another layer of separation. #708
* ``manta`` convert inversion #709
* Sentieon version to bioinformatic tool version parsing #685
* added ``CITATION.cff`` to cite BALSAMIC


Changed:
^^^^^^^^

* Upgrade to latest sentieon version 202010.02
* New name ``MarkDuplicates`` to ``picard_markduplicates`` in ``bwa_mem`` rule and ``cluster.json``
* New name rule ``GATK_contest`` to ``gatk_contest``
* Avoid running pytest github actions workflow on ``docs/**`` and ``CHANGELOG.rst`` changes
* Updated ``snakemake`` to ``v6.5.3`` #501
* Update ``GNOMAD`` URL
* Split Tumor-only ``cnvkit batch`` into individual commands
* Improved TMB calculation issue #51
* Generalized ascat, delly, and manta result in workflow. #708
* Generalized workflow to eliminate duplicate entries and code. #708
* Split Tumor-Normal ``cnvkit batch`` into individual commands
* Moved params that are used in multiple rules to constants #711
* Changed the way conda and non-conda bioinfo tools version are parsed
* Python code formatter changed from Black to YAPF #619


Fixed:
^^^^^^

* post-processing of the umi consensus in handling BI tags
* vcf-filtered-clinical tag files will have all variants including PASS
* Refactor snakemake ``annotate`` rules according to snakemake etiquette #636
* Refactor snakemake ``align`` rules according to snakemake etiquette #636
* Refactor snakemake ``fastqc`` ``vep`` contest and ``mosdepth`` rules according to ``snakemake`` etiquette #636
* Order of columns in QC and coverage report issue #601
* ``delly`` not showing in workflow at runtime #644
* ``ascatngs`` documentation links in ``FAQs`` #672
* ``varcall_py36`` container build and push #703
* Wrong spacing in reference json issue #704
* Refactor snakemake ``quality control`` rules according to snakemake etiquette #636

Removed:
^^^^^^^^

* Cleaned up unused container definitions and conda environment files
* Remove cnvkit calling for WGS cases
* Removed the install.sh script

[7.2.5]
-------

Changed:
^^^^^^^^

* Updated COSMIC path to use version 94

[7.2.5]
-------

Changed:
^^^^^^^^

* Updated path for gnomad and 1000genomes to a working path from Google Storage

[7.2.4]
-------

Changed:
^^^^^^^^

* Updated sentieon util sort in umi to use Sentieon 20201002 version

[7.2.3]
-------

Fixed:
^^^^^^

* Fixed memory issue with vcfanno in vep_somatic rule fixes #661

[7.2.2]
-------

Fixed:
^^^^^^

* An error with Sentieon for better management of memory fixes #621

[7.2.1]
-------

Changed:
^^^^^^^^

* Rename Github actions to reflect their content

[7.2.0]
-------

Added:
^^^^^^

* Changelog reminder workflow to Github
* Snakemake workflow for created PON reference
* Balsamic cli config command(pon) for creating json for PON analysis
* tumor lod option for passing tnscope-umi final variants
* Git guide to make balsamic release in FAQ docs

Changed:
^^^^^^^^

* Expanded multiqc result search dir to whole analysis dir
* Simple test for docker container

Fixed:
^^^^^^

* Correctly version bump for Dockerfile

Removed:
^^^^^^^^

* Removed unused Dockerfile releases
* Removed redundant genome version from ``reference.json``

[7.1.10]
--------

Fixed:
^^^^^^

* Bug in ``ngs_filter`` rule set for tumor-only WGS
* Missing delivery of tumor only WGS filter

[7.1.9]
-------


Changed:
^^^^^^^^

* only pass variants are not part of delivery anymore
* delivery tag file ids are properly matched with sample_name
* tabix updated to 0.2.6
* fastp updated to 0.20.1
* samtools updated to 1.12
* bedtools updated to 2.30.0

Removed:
^^^^^^^^

* sentieon-dedup rule from delivery
* Removed all pre filter pass from delivery


[7.1.8]
-------

Fixed:
^^^^^^

* Target coverage (Picard HsMetrics) for UMI files is now correctly calculated.

Changed:
^^^^^^^^


* TNscope calculated AF values are fetched and written to AFtable.txt.

[7.1.7]
-------

Added:
^^^^^^

* ngs_filter_tnscope is also part of deliveries now

Changed:
^^^^^^^^

* rankscore is now a research tag instead of clinical
* Some typo and fixes in the coverage and constant metrics
* Delivery process is more verbose

Fixed:
^^^^^^

* CNVKit output is now properly imported in the deliveries and workflow

[7.1.6]
-------

Fixed:
^^^^^^

* CSS style for qc coverage report is changed to landscape

[7.1.5]
-------

Changed:
^^^^^^^^

* update download url for 1000genome WGS sites from ftp to http

[7.1.4]
-------

Changed:
^^^^^^^^

* bump picard to version 2.25.0

[7.1.3]
-------

Fixed:
^^^^^^

* ``assets`` path is now added to bind path

[7.1.2]
-------

Fixed:
^^^^^^

* umi_workflow config json is set as true for panel and wgs as false.
* Rename umiconsensus bam file headers from {samplenames} to TUMOR/NORMAL.
* Documentation autobuild on RTFD


[7.1.1]
-------

Fixed:
^^^^^^

* Moved all requirements to setup.py, and added all package_data there. Clean up unused files.

[7.1.0]
-------

Removed
^^^^^^^

* ``tnsnv`` removed from WGS analysis, both tumor-only and tumor-normal
* GATK-BaseRecalibrator is removed from all workflows

Fixed
^^^^^

* Fixed issue 577 with missing ``tumor.merged.bam`` and ``normal.merged.bam``
* Issue 448 with lingering tmp_dir. It is not deleted after analysis is properly finished.

Changed
^^^^^^^

* All variant calling rules use proper ``tumor.merged.bam`` or ``normal.merged.bam`` as inputs

[7.0.2]
-------

Added
^^^^^

* Updated docs with FAQ for UMI workflow

Fixed
^^^^^

* fix job scheduling bug for benchmarking
* rankscore's output is now a proper vcf.gz file
* Manta rules now properly make a sample_name file


[7.0.1]
-------

Added
^^^^^

* github action workflow to autobuild release containers


[7.0.0]
-------

Added
^^^^^

* ``balsamic init`` to download reference and related containers done in PRs #464 #538
* ``balsamic config case`` now only take a cache path instead of container and reference #538
* UMI workflow added to main workflow in series of PRs #469 #477 #483 #498 #503 #514 #517
* DRAGEN for WGS applications in PR #488
* A framework for QC check PR #401
* ``--quiet``` option for ``run analysis`` PR #491
* Benchmark SLURM jobs after the analysis is finished PR #534
* One container per conda environment (i.e. decouple containers) PR #511 #525 #522
* ``--disable-variant-caller`` command for ``report deliver`` PR #439
* Added genmod and rankscore in series of two PRs #531 and #533
* Variant filtering to Tumor-Normal in PR #534
* Split SNV/InDels and SVs from TNScope variant caller PR #540
* WGS Tumor only variant filters added in PR #548

Changed
^^^^^^^

* Update Manta to 1.6.0 PR #470
* Update FastQC to 0.11.9 PR #532
* Update BCFTools to 1.11 PR #537
* Update Samtools to 1.11 PR #537
* Increase resources and runtime for various workflows in PRs #482
* Python package dependenicies versions fixed in PR #480
* QoL changes to workflow in series of PR #471
* Series of documentation updates in PRs #489 #553
* QoL changes to scheduler script PR #491
* QoL changes to how temporary directories are handlded PR #516
* TNScope model apply rule merged with TNScope variant calling for tumor-normal in WGS #540
* Decoupled ``fastp`` rule into two rules to make it possible to use it for UMI runs #570


Fixed
^^^^^

* A bug in Manta variant calling rules that didn't name samples properly to TUMOR/NORMAL in the VCF file #572


[6.1.2]
-------

Changed
^^^^^^^
* Changed hk delivery tag for coverage-qc-report


[6.1.1]
-------

Fixed
^^^^^

* No UMI trimming for WGS applications #486
* Fixed a bug where BALSAMIC was checking for sacct/jobid file in local mode PR #497
* ``readlink`` command in ``vep_germline``, ``vep_somatic``, ``split_bed``, and ``GATK_popVCF`` #533
* Fix various bugs for memory handling of Picardtools and its executable in PR #534
* Fixed various issues with ``gsutils`` in PR #550

Removed
^^^^^^^

* ``gatk-register`` command removed from installing GATK PR #496

[6.1.1]
-------

* Fixed a bug with missing QC templates after ``pip install``


[6.1.0]
-------

Added
^^^^^
* CLI option to expand report generation for TGA and WES runs. Please see ``balsamic report deliver --help``
* BALSAMIC now generates a custom HTML report for TGA and WES cases.


[6.0.4]
-------

Changed
^^^^^^^

* Reduces MQ cutoff from 50 to 40 to only remove obvious artifacts PR #535
* Reduces AF cutoff from 0.02 to 0.01 PR #535

[6.0.3]
-------

Added
^^^^^

* ``config case`` subcommand now has ``--tumor-sample-name`` and ``--normal-sample-name``

Fixed
^^^^^

* Manta resource allocation is now properly set PR #523
* VarDict resource allocation in cluster.json increased (both core and time allocation) PR #523
* minimum memory request for GATK mutect2 and haplotypecaller is removed and max memory increased PR #523

[6.0.2]
-------

Added
^^^^^

* Document for Snakemake rule grammar PR #489


Fixed
^^^^^

* removed ``gatk3-register`` command from Dockerfile(s) PR #508


[6.0.1]
-------

Added
^^^^^
* A secondary path for latest jobids submitted to cluster (slurm and qsub) PR #465

[6.0.0]
-------

Added
^^^^^
* UMI workflow using Sentieon tools. Analysis run available via `balsamic run analysis --help` command. PR #359
* VCFutils to create VCF from flat text file. This is for internal purpose to generate validation VCF. PR #349
* Download option for hg38 (not validated) PR #407
* Option to disable variant callers for WES runs. PR #417

Fixed
^^^^^
* Missing cyvcf2 dependency, and changed conda environment for base environment PR #413
* Missing numpy dependency PR #426

Changed
^^^^^^^
* COSMIC db for hg19 updated to v90 PR #407
* Fastp trimming is now a two-pass trimming and adapter trimming is always enabled. This might affect coverage slightly PR #422
* All containers start with a clean environment #425
* All Sentieon environment variables are now added to config when workflow executes #425
* Branching model will be changed to gitflow

[5.1.0]
-------

Fixed
^^^^^
* Vardict-java version fixed. This is due to bad dependency and releases available on conda. Anaconda is not yet update with vardict 1.8, but vardict-java 1.8 is there. This causes various random breaks with Vardict's TSV output. #403

Changed
^^^^^^^
* Refactored Docker files a bit, preparation for decoupling #403

Removed
^^^^^^^
* In preparation for GATK4, IndelRealigner is removed #404


[5.0.1]
-------

Added
^^^^^
* Temp directory for various rules and workflow wide temp directory #396

Changed
^^^^^^^
* Refactored tags for housekeeper delivery to make them unique #395
* Increased core requirements for mutect2 #396
* GATK3.8 related utils run via jar file instead of gatk3 #396


[5.0.0]
-------

Added
^^^^^
* Config.json and DAG draph included in Housekeeper report #372
* New output names added to cnvkit_single and cnvkit_paired #372
* New output names added to vep.rule #372
* Delivery option to CLI and what to delivery with delivery params in rules that are needed to be delivered #376
* Reference data model with validation #371
* Added container path to install script #388

Changed
^^^^^^^
* Delivery file format simplified #376
* VEP rules have "all" and "pass" as output #376
* Downloaded reference structure changed #371
* genome/refseq.flat renamed to genome/refGene.flat #371
* reverted CNVKit to version 0.9.4 #390

Fixed
^^^^^
* Missing pygments to requirements.txt to fix travis CI #364
* Wildcard resolve for deliveries of vep_germline #374
* Missing index file from deliverables #383
* Ambiguous deliveries in vep_somatic and ngs_filters #387
* Updated documentation to match with installation #391

Removed
^^^^^^^
* Temp files removed from list of outputs in vep.rule #372
* samtools.rule and merged it with bwa_mem #375


[4.5.0]
-------

Added
^^^^^
* Models to build config case JSON. The models and descriptions of their contents can now be found
  in BALSAMIC/utils/models.py
* Added analysis_type to `report deliver` command
* Added report and delivery capability to Alignment workflow
* run_validate.sh now has -d to handle path to analysis_dir (for internal use only) #361

Changed
^^^^^^^

* Fastq files are no longer being copied as part of creation of the case config file.
  A symlink is now created at the destination path instead
* Config structure is no longer contained in a collestion of JSON files.
  The config models are now built using Pydantic and are contained in BALSAMIC/utils/models.py

Removed
^^^^^^^

* Removed command line option "--fastq-prefix" from config case command
* Removed command line option "--config-path" from config case command.
  The config is now always saved with default name "case_id.json"
* Removed command line option "--overwrite-config" from config-case command
  The command is now always executed with "--overwrite-config True" behavior

Refactored
^^^^^^^^^^

* Refactored BALSAMIC/commands/config/case.py:
  Utility functions are moved to BALSAMIC/utils/cli.py
  Models for config fields can be found at BALSAMIC/utils/models.py
  Context aborts and logging now contained in pilot function
  Tests created to support new architecture
* Reduce analysis directory's storage

Fixed
^^^^^
* Report generation warnings supressed by adding workdirectory
* Missing tag name for germline annotated calls #356
* Bind path is not added as None if analysis type is wgs #357
* Changes vardict to vardict-java #361


[4.4.0]
-------

Added
^^^^^

* pydantic to validate various models namely variant caller filters

Changed
^^^^^^^

* Variant caller filters moved into pydantic
* Install script and setup.py
* refactored install script with more log output and added a conda env suffix option
* refactored docker container and decoupled various parts of the workflow


[4.3.0]
-------


Added
^^^^^

* Added cram files for targeted sequencing runs fixes #286
* Added `mosdepth` to calculate coverage for whole exome and targeted sequencing
* Filter models added for tumor-only mode
* Enabling adapter trim enables pe adapter trim option for fastp
* Annotate germline variant calls
* Baitset name to picard hsmetrics

Deprecated
^^^^^^^^^^

* Sambamba coverage and rules will be deprecated

Fixed
^^^^^

* Fixed latest tag in install script
* Fixed lack of naming final annotated VCF TUMOR/NORMAL


Changed
^^^^^^^

* Increased run time for various slurm jobs fixes #314
* Enabled SV calls for VarDict tumor-only
* Updated `ensembl-vep` to v100.2

[4.2.4]
-------


Fixed
^^^^^

* Fixed sort issue with bedfiles after 100 slop


[4.2.3]
-------

Added
^^^^^


* Added Docker container definition for release and bumpversion

Changed
^^^^^^^


* Quality of life change to rtfd docs

Fixed
^^^^^


* Fix Docker container with faulty git checkout

[4.2.2]
-------

Added
^^^^^


* Add "SENTIEON_TMPDIR" to wgs workflow

[4.2.1]
-------

Changed
^^^^^^^


* Add docker container pull for correct version of install script

[4.2.0]
-------

Added
^^^^^


* CNV output as VCF
* Vep output for PASSed variants
* Report command with status and delivery subcommands

Changed
^^^^^^^


* Bed files are slopped 100bp for variant calling fix #262
* Disable vcfmerge
* Picard markduplicate output moved from log to output
* Vep upgraded to 99.1
* Removed SVs from vardict
* Refactored delivery plugins to produce a file with list of output files from workflow
* Updated snakemake to 5.13

Fixed
^^^^^


* Fixed a bug where threads were not sent properly to rules

Removed
^^^^^^^


* Removed coverage annotation from mutect2
* Removed source deactivate from rules to suppress conda warning
* Removed ``plugins delivery`` subcommand
* Removed annotation for germline caller results

[4.1.0]
-------

Added
^^^^^


* VEP now also produces a tab delimited file
* CNVkit rules output genemetrics and gene break file
* Added reference genome to be able to calculate AT/CG dropouts by Picard
* coverage plot plugin part of issue #75
* callable regions for CNV calling of tumor-only

Changed
^^^^^^^


* Increased time for indel realigner and base recalib rules
* decoupled vep stat from vep main rule
* changed qsub command to match UGE
* scout plugin updated

Fixed
^^^^^


* WGS qc rules - updated with correct options
  (picard - CollectMultipleMetrics, sentieon - CoverageMetrics)
* Log warning if WES workflow cannot find SENTIEON* env variables
* Fixes issue with cnvkit and WGS samples #268
* Fix #267 coverage issue with long deletions in vardict

[4.0.1] - 2019-11-08
--------------------

Added
^^^^^


* dependencies for workflow report
* sentieon variant callers germline and somatic for wes cases

Changed
^^^^^^^


* housekeeper file path changed from basename to absolute
* scout template for sample location changed from delivery_report to scout
* rule names added to benchmark files

[4.0.0] - 2019-11-04
--------------------

SGE qsub support release

Added
^^^^^


* ``install.sh`` now also downloads latest container
* Docker image for balsamic as part of ci
* Support for qsub alongside with slurm on ``run analysis --profile``

Changed
^^^^^^^


* Documentation updated
* Test fastq data and test panel bed file with real but dummy data

[3.3.1] - 2019-10-28
--------------------

Fixed
^^^^^


* Various links for reference genome is updated with working URL
* Config reference command now print correct output file

[3.3.0] - 2019-10-24
--------------------

somatic vcfmerge release

Added
^^^^^


* QC metrics for WGS workflow
* refGene.txt download to reference.json and reference workflow
* A new conda environment within container
* A new base container built via Docker (centos7:miniconda3_4_6_14)
* VCFmerge package as VCF merge rule (https://github.com/hassanfa/VCFmerge)
* A container for develop branch
* Benchmark rules to variant callers

Changed
^^^^^^^


* SLURM resource allocation for various variancalling rules optimized
* mergetype rule updated and only accepts one single tumor instead of multiple

[3.2.3] - 2019-10-24
--------------------

Fixed
^^^^^


* Removed unused output files from cnvkit which caused to fail on targetted analysis

[3.2.2] - 2019-10-23
--------------------

Fixed
^^^^^


* Removed target file from cnvkit batch

[3.2.1] - 2019-10-23
--------------------

Fixed
^^^^^


* CNVkit single missing reference file added

[3.2.0] - 2019-10-11
--------------------

Adds:
^^^^^


* CNVkit to WGS workflow
* get_thread for runs

Changed:
^^^^^^^^


* Optimized resources for SLURM jobs

Removed:
^^^^^^^^


* Removed hsmetrics for non-mark duplicate bam files

[3.1.4] - 2019-10-08
--------------------

Fixed
^^^^^


* Fixes a bug where missing capture kit bed file error for WGS cases

[3.1.3] - 2019-10-07
--------------------

Fixed
^^^^^


* benchmark path bug issue #221

[3.1.2] - 2019-10-07
--------------------

Fixed
^^^^^


* libreadline.so.6 symlinking and proper centos version for container

[3.1.1] - 2019-10-03
--------------------

Fixed
^^^^^


* Proper tag retrieval for release
  ### Changed
* BALSAMIC container change to latest and version added to help line

[3.1.0] - 2019-10-03
--------------------

TL;DR:


* QoL changes to WGS workflow
* Simplified installation by moving all tools to a container

Added
^^^^^


* Benchmarking using psutil
* ML variant calling for WGS
* ``--singularity`` option to ``config case`` and ``config reference``

Fixed
^^^^^


* Fixed a bug with boolean values in analysis.json

Changed
^^^^^^^


* ``install.sh`` simplified and will be depricated
* Singularity container updated
* Common somatic and germline variant callers are put in single file
* Variant calling workflow and analysis config files merged together

Removed
^^^^^^^


* ``balsamic install`` is removed
* Conda environments for py36 and py27 are removed

[3.0.1] - 2019-09-11
--------------------

Fixed
^^^^^


* Permissions on ``analysis/qc`` dir are 777 now

[3.0.0] - 2019-09-05
--------------------

This is major release.
TL;DR:


* Major changes to CLI. See documentation for updates.
* New additions to reference generation and reference config file generation and complete overhaul
* Major changes to reposityory structure, conda environments.

Added
^^^^^


* Creating and downloading reference files: ``balsamic config reference`` and ``balsamic run reference``
* Container definitions for install and running BALSAMIC
* Bunch of tests, setup coveralls and travis.
* Added Mutliqc, fastp to rule utilities
* Create Housekeeper and Scout files after analysis completes
* Added Sentieon tumor-normal and tumor only workflows
* Added trimming option while creating workflow
* Added multiple tumor sample QC analysis
* Added pindle for indel variant calling
* Added Analysis finish file in the analysis directory

Fixed
^^^^^


* Multiple fixes to snakemake rules

Changed
^^^^^^^


* Running analysis through: ``balsamic run analysis``
* Cluster account and email info added to ``balsamic run analysis``
* ``umi`` workflow through ``--umi`` tag. [workflow still in evaluation]
* ``sample-id`` replaced by ``case-id``
* Plan to remove FastQC as well

Removed
^^^^^^^


* ``balsamic config report`` and ``balsamic report``
* ``sample.config`` and ``reference.json`` from config directory
* Removed cutadapt from workflows

[2.9.8] - 2019-01-01
--------------------

Fixed
^^^^^


* picard hsmetrics now has 50000 cov max
* cnvkit single wildcard resolve bug fixed

[2.9.7] - 2019-02-28
--------------------

Fixed
^^^^^


* Various fixes to umi_single mode
* analysis_finish file does not block reruns anymore
* Added missing single_umi to analysis workflow cli

Changed
^^^^^^^


* vardict in single mode has lower AF threshold filter (0.005 -> 0.001)

[2.9.6] - 2019-02-25
--------------------

Fixed
^^^^^


* Reference to issue #141, fix for 3 other workflows
* CNVkit rule update for refflat file

[2.9.5] - 2019-02-25
--------------------

Added
^^^^^


* An analysis finish file is generated with date and time inside (%Y-%M-%d T%T %:z)

[2.9.4] - 2019-02-13
--------------------

Fixed
^^^^^


* picard version update to 2.18.11 github.com/hassanfa/picard

[2.9.3] - 2019-02-12
--------------------

Fixed
^^^^^


* Mutect single mode table generation fix
* Vardict single mode MVL annotation fix

[2.9.2] - 2019-02-04
--------------------

Added
^^^^^


* CNVkit single sample mode now in workflow
* MVL list from cheng et al. 2015 moved to assets

[2.9.1] - 2019-01-22
--------------------

Added
^^^^^


* Simple table for somatic variant callers for single sample mode added

Fixed
^^^^^


* Fixes an issue with conda that unset variables threw an error issue #141

[2.9.0] - 2019-01-04
--------------------

Changed
^^^^^^^


* Readme structure and example
* Mutect2's single sample output is similar to paired now
* cli path structure update

Added
^^^^^


* test data and sample inputs
* A dag PDF will be generated when config is made
* umi specific variant calling

[2.8.1] - 2018-11-28
--------------------

Fixed
^^^^^


* VEP's perl module errors
* CoverageRep.R now properly takes protein_coding transcatipts only

[2.8.0] - 2018-11-23
--------------------

UMI single sample align and QC

Added
^^^^^


* Added rules and workflows for UMI analysis: QC and alignment

[2.7.4] - 2018-11-23
--------------------

Germline single sample

Added
^^^^^


* Germline single sample addition
  ### Changed
* Minor fixes to some rules to make them compatible with tumor mode

[2.7.3] - 2018-11-20
--------------------

Fixed
^^^^^


* Various bugs with DAG to keep popvcf and splitbed depending on merge bam file
* install script script fixed and help added

[2.7.2] - 2018-11-15
--------------------

Changed
^^^^^^^


* Vardict, Strelka, and Manta separated from GATK best practice pipeline

[2.7.1] - 2018-11-13
--------------------

Fixed
^^^^^


* minro bugs with strelka_germline and freebayes merge
  ### Changed
* removed ERC from haplotypecaller

[2.7.0] - 2018-11-08
--------------------

Germline patch

Added
^^^^^


* Germline caller tested and added to the paired analysis workflow: Freebayes, HaplotypeCaller, Strelka, Manta

Changed
^^^^^^^


* Analysis config files updated
* Output directory structure changed
* vep rule is now a single rule
* Bunch of rule names updated and shortened, specifically in Picard and GATK
* Variant caller rules are all updated and changed
* output vcf file names are now more sensible: {SNV,SV}.{somatic,germline}.sampleId.variantCaller.vcf.gz
* Job limit increased to 300

Removed
^^^^^^^


* removed bcftools.rule for var id annotation

Changed
^^^^^^^

Fixed
^^^^^

[2.6.3] - 2018-11-01
--------------------

Changed
^^^^^^^


* Ugly and godforsaken ``runSbatch.py`` is now dumping sacct files with job IDs. Yikes!

[2.6.2] - 2018-10-31
--------------------

Fixed
^^^^^


* added ``--fastq-prefix`` option for ``config sample`` to set fastq prefix name. Linking is not changed.

[2.6.1] - 2018-10-29
--------------------

Fixed
^^^^^


* patched a bug for copying results for strelka and manta which was introduced in ``2.5.0``

[2.5.0] - 2018-10-22
--------------------

Changed
^^^^^^^


* ``variant_panel`` changed to ``capture_kit``
* sample config file takes balsamic version
* bioinfo tool config moved bioinfotool to cli_utils from ``config report``

Added
^^^^^


* bioinfo tool versions is now added to analysis config file

[2.4.0] - 2018-10-22
--------------------

Changed
^^^^^^^


* ``balsamic run`` has 3 stop points: paired variant calling, single mode variant calling, and QC/Alignment mode.
* ``balsamic run [OPTIONS] -S ...`` is depricated, but it supersedes ``analysis_type`` mode if provided.

[2.3.3] - 2018-10-22
--------------------

Added
^^^^^


* CSV output for variants in each variant caller based on variant filters
* DAG image of workflow
  ### Changed
* Input for variant filter has a default value
* ``delivery_report`` is no created during config generation
* Variant reporter R script cmd updated in ``balsamic report``

[2.3.2] - 2018-10-19
--------------------

Changed
^^^^^^^


* Fastq files are now always linked to ``fastq`` directory within the analysis directory

Added
^^^^^


* ``balsamic config sample`` now accepts individual files and paths. See README for usage.

[2.3.1] - 2018-09-25
--------------------

Added
^^^^^


* CollectHSmetric now run twice for before and after markduplicate

[2.3.0] - 2018-09-25
--------------------

Changed
^^^^^^^


* Sample config file now includes a list of chromosomes in the panel bed file

Fixed
^^^^^


* Non-matching chrom won't break the splitbed rule anymore
* collectqc rules now properly parse tab delimited metric files

[2.2.0] - 2018-09-11
--------------------

Added
^^^^^


* Coverage plot to report
* target coverage file to report json
* post-cutadapt fastqc to collectqc
* A header to report pdf
* list of bioinfo tools used in the analysis added to report
  ### Changed
* VariantRep.R now accepts multiple inputs for each parameter (see help)
* AF values for MSKIMPACT config
  ### Fixed
* Output figure for coverageplot is now fully square :-)

[2.1.0] - 2018-09-11
--------------------

Added
^^^^^


* normalized coverage plot script
* fastq file IO check for config creation
* added qos option to ``balsamic run``
  ### Fixed
* Sambamba depth coverage parameters
* bug with picard markduplicate flag

[2.0.2] - 2018-09-11
--------------------

Added
^^^^^


* Added qos option for setting qos to run jobs with a default value of low

[2.0.1] - 2018-09-10
--------------------

Fixed
^^^^^


* Fixed package dependencies with vep and installation

[2.0.0] - 2018-09-05
--------------------

Variant reporter patch and cli update

Added
^^^^^


* Added ``balsamic config sample`` and ``balsamic config report`` to generate run analysis and reporting config
* Added ``VariantRep.R`` script to information from merged variant table: variant summry, TMB, and much more
* Added a workflow for single sample mode alignment and QC only
* Added QC skimming script to qccollect to generate nicely formatted information from picard
  ### Changed
* Change to CLI for running and creating config
* Major overhaul to coverage report script. It's now simpler and more readable!
  ### Fixed
* Fixed sambamba depth to include mapping quality
* Markduplicate now is now by default on marking mode, and will NOT remove duplicates
* Minor formatting and script beautification happened

[1.13.1] - 2018-08-17
---------------------

Fixed
^^^^^


* fixed a typo in MSKMVL config
* fixed a bug in strelka_simple for correct column orders

[1.13.0] - 2018-08-10
---------------------

Added
^^^^^


* rule for all three variant callers for paired analysis now generate a simple VCF file
* rule for all three variant callers for paired analysis to convert VCF into table format
* MVL config file and MVL annotation to VCF calls for SNV/INDEL callers
* CALLER annotation added to SNV/INDEL callers
* exome specific option for strelka paired
* create_config subcommand is now more granular, it accepts all enteries from sample.json as commandline arguments
* Added tabQuery to the assets as a tool to query the tabulated output of summarized VCF
* Added MQ annotation field to Mutect2 output see #67
  ### Changed
* Leaner VCF output from mutect2 with coverage and MQ annotation according to #64
* variant ids are now updated from simple VCF file
  ### Fixed
* Fixed a bug with sambamba depth coverage reporting wrong exon and panel coverage see #68
* The json output is now properly formatted using yapf
* Strelka rule doesn't filter out PASS variants anymore fixes issue #63

[1.12.0] - 2018-07-06
---------------------

Coverage report patch

Added
^^^^^


* Added a new script to retrieve coverage report for a list of gene(s) and transcripts(s)
* Added sambamba exon depth rule for coverage report
* Added a new entry in reference json for exon bed file, this file generated using: https://github.com/hassanfa/GFFtoolkit
  ### Changed
* sambamba_depth rule changed to sambama_panel_depth
* sambamba depth now has fix-mate-overlaps parameter enabled
* sambamba string filter changed to ``unmapped or mate\_is\_unmapped) and not duplicate and not failed\_quality\_control``.
* sambamba depth for both panel and exon work on picard flag (rmdup or mrkdup).
  ### Fixed
* Fixed sambamba panel depth rule for redundant coverage parameter

[1.11.0] - 2018-07-05
---------------------

create config patch for single and paired mode

Changed
^^^^^^^


* create_config is now accepting a paired|single mode instead of analysis json template (see help for changes). It is
  not backward compatible
  ### Added
* analysis_{paired single}.json for creating config. Analysis.json is now obsolete.
  ### Fixed
* A bug with writing output for analysis config, and creating the path if it doesn't exist.
* A bug with manta rule to correctly set output files in config.
* A bug that strelka was still included in sample analysis.

[1.10.0] - 2018-06-07
---------------------

Added
^^^^^


* Markduplicate flag to analysis config

[1.9.0] - 2018-06-04
--------------------

Added
^^^^^


* Single mode for vardict, manta, and mutect.
* merge type for tumor only
  ### Changed
* Single mode variant calling now has all variant calling rules
  ### Fixed
* run_analaysis now accepts workflows for testing pyrposes

[1.8.0] - 2018-06-01
--------------------

Changed
^^^^^^^


* picard create bed interval rule moved into collect hsmetric
* split bed is dependent on bam merge rule
* vardict env now has specific build rather than URL download (conda doesn't support URLs anymore)
  ### Fixed
* new logs and scripts dirs are not re-created if they are empty

[1.7.0] - 2018-05-31
--------------------

Added
^^^^^


* A source altered picard to generated more quality metrics output is added to installation and rules

[1.6.0] - 2018-05-30
--------------------

Added
^^^^^


* report subcommand for generating a pdf report from a json input file
* Added fastqc after removing adapter
  ### Changed
* Markduplicate now has both REMOVE and MARK (rmdup vs mrkdup)
* CollectHSMetrics now has more steps on PCT_TARGET_BASES

[1.5.0] - 2018-05-28
--------------------

Changed
^^^^^^^


* New log and script directories are now created for each re-run
  ### Fixed
* Picardtools' memory issue addressed for large samples

[1.4.0] - 2018-05-18
--------------------

Added
^^^^^


* single sample analysis mode
* alignment and insert size metrics are added to the workflow
  ### Changed
* collectqc and contest have their own rule for paired (tumor vs normal) and single (tumor only) sample.

[1.3.0] - 2018-05-13
--------------------

Added
^^^^^


* bed file for panel analysis is now mandatory to create analaysis config

[1.2.3] - 2018-05-13
--------------------

Changed
^^^^^^^


* vep execution path
* working directory for snakemake

[1.2.2] - 2018-05-04
--------------------

Added
^^^^^


* sbatch submitter and cluster config now has an mail field
  ### Changed
* ``create_config`` now only requires sample and output json. The rest are optional

[1.2.0] - 2018-05-02
--------------------

Added
^^^^^


* snakefile and cluster config in run analysis are now optional with a default value

[1.1.2] - 2018-04-27
--------------------

Fixed
^^^^^


* vardict installation was failing without conda-forge channel
* gatk installation was failing without correct jar file

[1.1.1] - 2018-04-27
--------------------

Fixed
^^^^^


* gatk-register tmp directory

[1.1.0] - 2018-04-26
--------------------

Added
^^^^^


* create config sub command added as a new feature to create input config file
* templates to generate a config file for analysis added
* code style template for YAPF input created. see: https://github.com/google/yapf
* vt conda env added

Changed
^^^^^^^


* install script changed to create an output config
* README updated with usage

Fixed
^^^^^


* fastq location for analysis config is now fixed
* lambda rules removed from cutadapt and fastq

[1.0.3-rc2] - 2018-04-18
------------------------

Added
^^^^^


* Added sbatch submitter to handle it outside snakemake
  ### Changed
* sample config file structure changed
* coding styles updated

[1.0.2-rc2] - 2018-04-17
------------------------

Added
^^^^^


* Added vt environment
  ### Fixed
* conda envs are now have D prefix instead of P (develop vs production)
* install_conda subcommand now accepts a proper conda prefix

[1.0.1-rc2] - 2018-04-16
------------------------

Fixed
^^^^^


* snakemake rules are now externally linked

[1.0.0-rc2] - 2018-04-16
------------------------

Added
^^^^^


* run_analysis subcommand
* Mutational Signature R script with CLI
* unittest to install_conda
* a method to semi-dynamically retrieve suitable conda env for each rule

Fixed
^^^^^


* install.sh updated with gatk and proper log output
* conda environments updated
* vardict now has its own environment and it should not raise anymore errors

[1.0.0-rc1] - 2018-04-05
------------------------

Added
^^^^^


* install.sh to install balsamic
* balsamic barebone cli
* subcommand to install required environments
* README.md updated with basic installation instructions

Fixed
^^^^^


* conda environment yaml files<|MERGE_RESOLUTION|>--- conflicted
+++ resolved
@@ -1,3 +1,15 @@
+[X.X.X]
+-------
+
+Added:
+^^^^^^
+* bcftools filters for PR:SR evidence in Manta calls
+* "--exome" argument to Manta runs in TGA cases
+
+Removed:
+^^^^^^^^
+* Extra bcftools filters that allows MaxDepth filtered variants in the final SV VCF
+
 [13.0.1]
 -------
 
@@ -5,12 +17,9 @@
 ^^^^^^
 * Sleep rule before start to fix key_error https://github.com/Clinical-Genomics/BALSAMIC/pull/1311
 
-<<<<<<< HEAD
-=======
 Fixed:
 ^^^^^^
 * Missing `__init__.py` in `snakemake_rules` folders https://github.com/Clinical-Genomics/BALSAMIC/pull/1383
->>>>>>> 413189ee
 
 [13.0.0]
 -------
