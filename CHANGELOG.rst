[X.X.X]
-------

Added:
^^^^^^

* Changelog reminder workflow to Github
* Snakemake workflow for created PON reference
<<<<<<< HEAD
* Balsamic cli config command(pon) for creating json for PON analysis
=======
* Added tumor lod option for passing tnscope-umi final variants
>>>>>>> 077fc4b0


Changed:
^^^^^^^^

* Expanded multiqc result search dir to whole analysis dir

[7.1.10]
-------

Fixed:
^^^^^^

* Bug in ``ngs_filter`` rule set for tumor-only WGS
* Missing delivery of tumor only WGS filter

[7.1.9]
-------


Changed:
^^^^^^^^

* only pass variants are not part of delivery anymore
* delivery tag file ids are properly matched with sample_name
* tabix updated to 0.2.6
* fastp updated to 0.20.1
* samtools updated to 1.12
* bedtools updated to 2.30.0

Removed:
^^^^^^^^

* sentieon-dedup rule from delivery
* Removed all pre filter pass from delivery


[7.1.8]
-------

Fixed:
^^^^^^

* Target coverage (Picard HsMetrics) for UMI files is now correctly calculated.

Changed:
^^^^^^^^


* TNscope calculated AF values are fetched and written to AFtable.txt.

[7.1.7]
-------

Added:
^^^^^^

* ngs_filter_tnscope is also part of deliveries now

Changed:
^^^^^^^^

* rankscore is now a research tag instead of clinical
* Some typo and fixes in the coverage and constant metrics
* Delivery process is more verbose

Fixed:
^^^^^^

* CNVKit output is now properly imported in the deliveries and workflow

[7.1.6]
-------

Fixed:
^^^^^^

* CSS style for qc coverage report is changed to landscape

[7.1.5]
-------

Changed:
^^^^^^^^

* update download url for 1000genome WGS sites from ftp to http

[7.1.4]
-------

Changed:
^^^^^^^^

* bump picard to version 2.25.0

[7.1.3]
-------

Fixed:
^^^^^

* ``assets`` path is now added to bind path

[7.1.2]
-------

Fixed:
^^^^^

* umi_workflow config json is set as true for panel and wgs as false.
* Rename umiconsensus bam file headers from {samplenames} to TUMOR/NORMAL. 
* Documentation autobuild on RTFD


[7.1.1]
-------

Fixed:
^^^^^

* Moved all requirements to setup.py, and added all package_data there. Clean up unused files.

[7.1.0]
-------

Removed
^^^^^^^

* ``tnsnv`` removed from WGS analysis, both tumor-only and tumor-normal
* GATK-BaseRecalibrator is removed from all workflows

Fixed
^^^^^

* Fixed issue 577 with missing ``tumor.merged.bam`` and ``normal.merged.bam`` 
* Issue 448 with lingering tmp_dir. It is not deleted after analysis is properly finished.

Changed
^^^^^^^

* All variant calling rules use proper ``tumor.merged.bam`` or ``normal.merged.bam`` as inputs

[7.0.2]
-------

Added
^^^^^

* Updated docs with FAQ for UMI workflow

Fixed
^^^^^

* fix job scheduling bug for benchmarking
* rankscore's output is now a proper vcf.gz file
* Manta rules now properly make a sample_name file


[7.0.1]
-------

Added
^^^^^

* github action workflow to autobuild release containers


[7.0.0]
-------

Added
^^^^^

* ``balsamic init`` to download reference and related containers done in PRs #464 #538
* ``balsamic config case`` now only take a cache path instead of container and reference #538
* UMI workflow added to main workflow in series of PRs #469 #477 #483 #498 #503 #514 #517
* DRAGEN for WGS applications in PR #488
* A framework for QC check PR #401
* ``--quiet``` option for ``run analysis`` PR #491
* Benchmark SLURM jobs after the analysis is finished PR #534
* One container per conda environment (i.e. decouple containers) PR #511 #525 #522
* ``--disable-variant-caller`` command for ``report deliver`` PR #439
* Added genmod and rankscore in series of two PRs #531 and #533
* Variant filtering to Tumor-Normal in PR #534
* Split SNV/InDels and SVs from TNScope variant caller PR #540
* WGS Tumor only variant filters added in PR #548

Changed
^^^^^^^

* Update Manta to 1.6.0 PR #470
* Update FastQC to 0.11.9 PR #532
* Update BCFTools to 1.11 PR #537
* Update Samtools to 1.11 PR #537
* Increase resources and runtime for various workflows in PRs #482 
* Python package dependenicies versions fixed in PR #480
* QoL changes to workflow in series of PR #471
* Series of documentation updates in PRs #489 #553
* QoL changes to scheduler script PR #491
* QoL changes to how temporary directories are handlded PR #516
* TNScope model apply rule merged with TNScope variant calling for tumor-normal in WGS #540
* Decoupled ``fastp`` rule into two rules to make it possible to use it for UMI runs #570


Fixed
^^^^^

* A bug in Manta variant calling rules that didn't name samples properly to TUMOR/NORMAL in the VCF file #572


[6.1.2]
-------

Changed
^^^^^^^
* Changed hk delivery tag for coverage-qc-report


[6.1.1]
-------

Fixed
^^^^^

* No UMI trimming for WGS applications #486
* Fixed a bug where BALSAMIC was checking for sacct/jobid file in local mode PR #497
* ``readlink`` command in ``vep_germline``, ``vep_somatic``, ``split_bed``, and ``GATK_popVCF`` #533
* Fix various bugs for memory handling of Picardtools and its executable in PR #534
* Fixed various issues with ``gsutils`` in PR #550

Removed
^^^^^^^

* ``gatk-register`` command removed from installing GATK PR #496

[6.1.1]
-------

* Fixed a bug with missing QC templates after ``pip install``


[6.1.0]
-------

Added
^^^^^
* CLI option to expand report generation for TGA and WES runs. Please see ``balsamic report deliver --help``
* BALSAMIC now generates a custom HTML report for TGA and WES cases.


[6.0.4]
-------

Changed
^^^^^^^

* Reduces MQ cutoff from 50 to 40 to only remove obvious artifacts PR #535
* Reduces AF cutoff from 0.02 to 0.01 PR #535

[6.0.3]
-------

Added
^^^^^

* ``config case`` subcommand now has ``--tumor-sample-name`` and ``--normal-sample-name``

Fixed
^^^^^

* Manta resource allocation is now properly set PR #523
* VarDict resource allocation in cluster.json increased (both core and time allocation) PR #523
* minimum memory request for GATK mutect2 and haplotypecaller is removed and max memory increased PR #523

[6.0.2]
-------

Added
^^^^^

* Document for Snakemake rule grammar PR #489


Fixed
^^^^^

* removed ``gatk3-register`` command from Dockerfile(s) PR #508


[6.0.1]
-------

Added
^^^^^
* A secondary path for latest jobids submitted to cluster (slurm and qsub) PR #465

[6.0.0]
-------

Added
^^^^^
* UMI workflow using Sentieon tools. Analysis run available via `balsamic run analysis --help` command. PR #359
* VCFutils to create VCF from flat text file. This is for internal purpose to generate validation VCF. PR #349
* Download option for hg38 (not validated) PR #407
* Option to disable variant callers for WES runs. PR #417

Fixed
^^^^^
* Missing cyvcf2 dependency, and changed conda environment for base environment PR #413
* Missing numpy dependency PR #426

Changed
^^^^^^^
* COSMIC db for hg19 updated to v90 PR #407
* Fastp trimming is now a two-pass trimming and adapter trimming is always enabled. This might affect coverage slightly PR #422
* All containers start with a clean environment #425
* All Sentieon environment variables are now added to config when workflow executes #425
* Branching model will be changed to gitflow

[5.1.0]
-------

Fixed
^^^^^
* Vardict-java version fixed. This is due to bad dependency and releases available on conda. Anaconda is not yet update with vardict 1.8, but vardict-java 1.8 is there. This causes various random breaks with Vardict's TSV output. #403

Changed
^^^^^^^
* Refactored Docker files a bit, preparation for decoupling #403

Removed
^^^^^^^
* In preparation for GATK4, IndelRealigner is removed #404


[5.0.1]
-------

Added
^^^^^
* Temp directory for various rules and workflow wide temp directory #396

Changed
^^^^^^^
* Refactored tags for housekeeper delivery to make them unique #395
* Increased core requirements for mutect2 #396
* GATK3.8 related utils run via jar file instead of gatk3 #396


[5.0.0]
-------

Added
^^^^^
* Config.json and DAG draph included in Housekeeper report #372
* New output names added to cnvkit_single and cnvkit_paired #372
* New output names added to vep.rule #372
* Delivery option to CLI and what to delivery with delivery params in rules that are needed to be delivered #376
* Reference data model with validation #371
* Added container path to install script #388

Changed
^^^^^^^
* Delivery file format simplified #376
* VEP rules have "all" and "pass" as output #376
* Downloaded reference structure changed #371
* genome/refseq.flat renamed to genome/refGene.flat #371
* reverted CNVKit to version 0.9.4 #390

Fixed
^^^^^
* Missing pygments to requirements.txt to fix travis CI #364
* Wildcard resolve for deliveries of vep_germline #374
* Missing index file from deliverables #383
* Ambiguous deliveries in vep_somatic and ngs_filters #387
* Updated documentation to match with installation #391

Removed
^^^^^^^
* Temp files removed from list of outputs in vep.rule #372
* samtools.rule and merged it with bwa_mem #375


[4.5.0]
-------

Added
^^^^^
* Models to build config case JSON. The models and descriptions of their contents can now be found
  in BALSAMIC/utils/models.py
* Added analysis_type to `report deliver` command
* Added report and delivery capability to Alignment workflow
* run_validate.sh now has -d to handle path to analysis_dir (for internal use only) #361

Changed
^^^^^^^

* Fastq files are no longer being copied as part of creation of the case config file.
  A symlink is now created at the destination path instead
* Config structure is no longer contained in a collestion of JSON files.
  The config models are now built using Pydantic and are contained in BALSAMIC/utils/models.py

Removed
^^^^^^^

* Removed command line option "--fastq-prefix" from config case command
* Removed command line option "--config-path" from config case command.
  The config is now always saved with default name "case_id.json"
* Removed command line option "--overwrite-config" from config-case command
  The command is now always executed with "--overwrite-config True" behavior

Refactored
^^^^^^^^^^

* Refactored BALSAMIC/commands/config/case.py:
  Utility functions are moved to BALSAMIC/utils/cli.py
  Models for config fields can be found at BALSAMIC/utils/models.py
  Context aborts and logging now contained in pilot function
  Tests created to support new architecture
* Reduce analysis directory's storage

Fixed
^^^^^
* Report generation warnings supressed by adding workdirectory
* Missing tag name for germline annotated calls #356
* Bind path is not added as None if analysis type is wgs #357
* Changes vardict to vardict-java #361


[4.4.0]
-------

Added
^^^^^

* pydantic to validate various models namely variant caller filters

Changed
^^^^^^^

* Variant caller filters moved into pydantic
* Install script and setup.py
* refactored install script with more log output and added a conda env suffix option
* refactored docker container and decoupled various parts of the workflow


[4.3.0]
-------


Added
^^^^^

* Added cram files for targeted sequencing runs fixes #286
* Added `mosdepth` to calculate coverage for whole exome and targeted sequencing
* Filter models added for tumor-only mode
* Enabling adapter trim enables pe adapter trim option for fastp
* Annotate germline variant calls
* Baitset name to picard hsmetrics

Deprecated
^^^^^^^^^^

* Sambamba coverage and rules will be deprecated

Fixed
^^^^^

* Fixed latest tag in install script
* Fixed lack of naming final annotated VCF TUMOR/NORMAL


Changed
^^^^^^^

* Increased run time for various slurm jobs fixes #314
* Enabled SV calls for VarDict tumor-only
* Updated `ensembl-vep` to v100.2

[4.2.4]
-------


Fixed
^^^^^

* Fixed sort issue with bedfiles after 100 slop


[4.2.3]
-------

Added
^^^^^


* Added Docker container definition for release and bumpversion

Changed
^^^^^^^


* Quality of life change to rtfd docs

Fixed
^^^^^


* Fix Docker container with faulty git checkout

[4.2.2]
-------

Added
^^^^^


* Add "SENTIEON_TMPDIR" to wgs workflow

[4.2.1]
-------

Changed
^^^^^^^


* Add docker container pull for correct version of install script

[4.2.0]
-------

Added
^^^^^


* CNV output as VCF
* Vep output for PASSed variants
* Report command with status and delivery subcommands

Changed
^^^^^^^


* Bed files are slopped 100bp for variant calling fix #262
* Disable vcfmerge
* Picard markduplicate output moved from log to output
* Vep upgraded to 99.1
* Removed SVs from vardict
* Refactored delivery plugins to produce a file with list of output files from workflow
* Updated snakemake to 5.13

Fixed
^^^^^


* Fixed a bug where threads were not sent properly to rules

Removed
^^^^^^^


* Removed coverage annotation from mutect2
* Removed source deactivate from rules to suppress conda warning
* Removed ``plugins delivery`` subcommand
* Removed annotation for germline caller results

[4.1.0]
-------

Added
^^^^^


* VEP now also produces a tab delimited file
* CNVkit rules output genemetrics and gene break file
* Added reference genome to be able to calculate AT/CG dropouts by Picard
* coverage plot plugin part of issue #75
* callable regions for CNV calling of tumor-only

Changed
^^^^^^^


* Increased time for indel realigner and base recalib rules
* decoupled vep stat from vep main rule
* changed qsub command to match UGE
* scout plugin updated

Fixed
^^^^^


* WGS qc rules - updated with correct options
  (picard - CollectMultipleMetrics, sentieon - CoverageMetrics)
* Log warning if WES workflow cannot find SENTIEON* env variables
* Fixes issue with cnvkit and WGS samples #268
* Fix #267 coverage issue with long deletions in vardict

[4.0.1] - 2019-11-08
--------------------

Added
^^^^^


* dependencies for workflow report
* sentieon variant callers germline and somatic for wes cases

Changed
^^^^^^^


* housekeeper file path changed from basename to absolute
* scout template for sample location changed from delivery_report to scout
* rule names added to benchmark files

[4.0.0] - 2019-11-04
--------------------

SGE qsub support release

Added
^^^^^


* ``install.sh`` now also downloads latest container
* Docker image for balsamic as part of ci
* Support for qsub alongside with slurm on ``run analysis --profile``

Changed
^^^^^^^


* Documentation updated
* Test fastq data and test panel bed file with real but dummy data

[3.3.1] - 2019-10-28
--------------------

Fixed
^^^^^


* Various links for reference genome is updated with working URL
* Config reference command now print correct output file

[3.3.0] - 2019-10-24
--------------------

somatic vcfmerge release

Added
^^^^^


* QC metrics for WGS workflow
* refGene.txt download to reference.json and reference workflow
* A new conda environment within container
* A new base container built via Docker (centos7:miniconda3_4_6_14)
* VCFmerge package as VCF merge rule (https://github.com/hassanfa/VCFmerge)
* A container for develop branch
* Benchmark rules to variant callers

Changed
^^^^^^^


* SLURM resource allocation for various variancalling rules optimized
* mergetype rule updated and only accepts one single tumor instead of multiple

[3.2.3] - 2019-10-24
--------------------

Fixed
^^^^^


* Removed unused output files from cnvkit which caused to fail on targetted analysis

[3.2.2] - 2019-10-23
--------------------

Fixed
^^^^^


* Removed target file from cnvkit batch

[3.2.1] - 2019-10-23
--------------------

Fixed
^^^^^


* CNVkit single missing reference file added

[3.2.0] - 2019-10-11
--------------------

Adds:
^^^^^


* CNVkit to WGS workflow
* get_thread for runs

Changed:
^^^^^^^^


* Optimized resources for SLURM jobs

Removed:
^^^^^^^^


* Removed hsmetrics for non-mark duplicate bam files

[3.1.4] - 2019-10-08
--------------------

Fixed
^^^^^


* Fixes a bug where missing capture kit bed file error for WGS cases

[3.1.3] - 2019-10-07
--------------------

Fixed
^^^^^


* benchmark path bug issue #221

[3.1.2] - 2019-10-07
--------------------

Fixed
^^^^^


* libreadline.so.6 symlinking and proper centos version for container

[3.1.1] - 2019-10-03
--------------------

Fixed
^^^^^


* Proper tag retrieval for release
  ### Changed
* BALSAMIC container change to latest and version added to help line

[3.1.0] - 2019-10-03
--------------------

TL;DR:


* QoL changes to WGS workflow
* Simplified installation by moving all tools to a container

Added
^^^^^


* Benchmarking using psutil
* ML variant calling for WGS
* ``--singularity`` option to ``config case`` and ``config reference``

Fixed
^^^^^


* Fixed a bug with boolean values in analysis.json

Changed
^^^^^^^


* ``install.sh`` simplified and will be depricated
* Singularity container updated
* Common somatic and germline variant callers are put in single file
* Variant calling workflow and analysis config files merged together

Removed
^^^^^^^


* ``balsamic install`` is removed
* Conda environments for py36 and py27 are removed

[3.0.1] - 2019-09-11
--------------------

Fixed
^^^^^


* Permissions on ``analysis/qc`` dir are 777 now

[3.0.0] - 2019-09-05
--------------------

This is major release.
TL;DR:


* Major changes to CLI. See documentation for updates.
* New additions to reference generation and reference config file generation and complete overhaul
* Major changes to reposityory structure, conda environments.

Added
^^^^^


* Creating and downloading reference files: ``balsamic config reference`` and ``balsamic run reference``
* Container definitions for install and running BALSAMIC
* Bunch of tests, setup coveralls and travis.
* Added Mutliqc, fastp to rule utilities
* Create Housekeeper and Scout files after analysis completes
* Added Sentieon tumor-normal and tumor only workflows
* Added trimming option while creating workflow
* Added multiple tumor sample QC analysis
* Added pindle for indel variant calling
* Added Analysis finish file in the analysis directory

Fixed
^^^^^


* Multiple fixes to snakemake rules

Changed
^^^^^^^


* Running analysis through: ``balsamic run analysis``
* Cluster account and email info added to ``balsamic run analysis``
* ``umi`` workflow through ``--umi`` tag. [workflow still in evaluation]
* ``sample-id`` replaced by ``case-id``
* Plan to remove FastQC as well

Removed
^^^^^^^


* ``balsamic config report`` and ``balsamic report``
* ``sample.config`` and ``reference.json`` from config directory
* Removed cutadapt from workflows

[2.9.8] - 2019-01-01
--------------------

Fixed
^^^^^


* picard hsmetrics now has 50000 cov max
* cnvkit single wildcard resolve bug fixed

[2.9.7] - 2019-02-28
--------------------

Fixed
^^^^^


* Various fixes to umi_single mode
* analysis_finish file does not block reruns anymore
* Added missing single_umi to analysis workflow cli

Changed
^^^^^^^


* vardict in single mode has lower AF threshold filter (0.005 -> 0.001)

[2.9.6] - 2019-02-25
--------------------

Fixed
^^^^^


* Reference to issue #141, fix for 3 other workflows
* CNVkit rule update for refflat file

[2.9.5] - 2019-02-25
--------------------

Added
^^^^^


* An analysis finish file is generated with date and time inside (%Y-%M-%d T%T %:z)

[2.9.4] - 2019-02-13
--------------------

Fixed
^^^^^


* picard version update to 2.18.11 github.com/hassanfa/picard

[2.9.3] - 2019-02-12
--------------------

Fixed
^^^^^


* Mutect single mode table generation fix
* Vardict single mode MVL annotation fix

[2.9.2] - 2019-02-04
--------------------

Added
^^^^^


* CNVkit single sample mode now in workflow
* MVL list from cheng et al. 2015 moved to assets

[2.9.1] - 2019-01-22
--------------------

Added
^^^^^


* Simple table for somatic variant callers for single sample mode added

Fixed
^^^^^


* Fixes an issue with conda that unset variables threw an error issue #141

[2.9.0] - 2019-01-04
--------------------

Changed
^^^^^^^


* Readme structure and example
* Mutect2's single sample output is similar to paired now
* cli path structure update

Added
^^^^^


* test data and sample inputs
* A dag PDF will be generated when config is made
* umi specific variant calling

[2.8.1] - 2018-11-28
--------------------

Fixed
^^^^^


* VEP's perl module errors
* CoverageRep.R now properly takes protein_coding transcatipts only

[2.8.0] - 2018-11-23
--------------------

UMI single sample align and QC

Added
^^^^^


* Added rules and workflows for UMI analysis: QC and alignment

[2.7.4] - 2018-11-23
--------------------

Germline single sample

Added
^^^^^


* Germline single sample addition
  ### Changed
* Minor fixes to some rules to make them compatible with tumor mode

[2.7.3] - 2018-11-20
--------------------

Fixed
^^^^^


* Various bugs with DAG to keep popvcf and splitbed depending on merge bam file
* install script script fixed and help added

[2.7.2] - 2018-11-15
--------------------

Changed
^^^^^^^


* Vardict, Strelka, and Manta separated from GATK best practice pipeline

[2.7.1] - 2018-11-13
--------------------

Fixed
^^^^^


* minro bugs with strelka_germline and freebayes merge
  ### Changed
* removed ERC from haplotypecaller

[2.7.0] - 2018-11-08
--------------------

Germline patch

Added
^^^^^


* Germline caller tested and added to the paired analysis workflow: Freebayes, HaplotypeCaller, Strelka, Manta

Changed
^^^^^^^


* Analysis config files updated
* Output directory structure changed
* vep rule is now a single rule
* Bunch of rule names updated and shortened, specifically in Picard and GATK
* Variant caller rules are all updated and changed
* output vcf file names are now more sensible: {SNV,SV}.{somatic,germline}.sampleId.variantCaller.vcf.gz
* Job limit increased to 300

Removed
^^^^^^^


* removed bcftools.rule for var id annotation

Changed
^^^^^^^

Fixed
^^^^^

[2.6.3] - 2018-11-01
--------------------

Changed
^^^^^^^


* Ugly and godforsaken ``runSbatch.py`` is now dumping sacct files with job IDs. Yikes!

[2.6.2] - 2018-10-31
--------------------

Fixed
^^^^^


* added ``--fastq-prefix`` option for ``config sample`` to set fastq prefix name. Linking is not changed.

[2.6.1] - 2018-10-29
--------------------

Fixed
^^^^^


* patched a bug for copying results for strelka and manta which was introduced in ``2.5.0``

[2.5.0] - 2018-10-22
--------------------

Changed
^^^^^^^


* ``variant_panel`` changed to ``capture_kit``
* sample config file takes balsamic version
* bioinfo tool config moved bioinfotool to cli_utils from ``config report``

Added
^^^^^


* bioinfo tool versions is now added to analysis config file

[2.4.0] - 2018-10-22
--------------------

Changed
^^^^^^^


* ``balsamic run`` has 3 stop points: paired variant calling, single mode variant calling, and QC/Alignment mode.
* ``balsamic run [OPTIONS] -S ...`` is depricated, but it supersedes ``analysis_type`` mode if provided.

[2.3.3] - 2018-10-22
--------------------

Added
^^^^^


* CSV output for variants in each variant caller based on variant filters
* DAG image of workflow
  ### Changed
* Input for variant filter has a default value
* ``delivery_report`` is no created during config generation
* Variant reporter R script cmd updated in ``balsamic report``

[2.3.2] - 2018-10-19
--------------------

Changed
^^^^^^^


* Fastq files are now always linked to ``fastq`` directory within the analysis directory

Added
^^^^^


* ``balsamic config sample`` now accepts individual files and paths. See README for usage.

[2.3.1] - 2018-09-25
--------------------

Added
^^^^^


* CollectHSmetric now run twice for before and after markduplicate

[2.3.0] - 2018-09-25
--------------------

Changed
^^^^^^^


* Sample config file now includes a list of chromosomes in the panel bed file

Fixed
^^^^^


* Non-matching chrom won't break the splitbed rule anymore
* collectqc rules now properly parse tab delimited metric files

[2.2.0] - 2018-09-11
--------------------

Added
^^^^^


* Coverage plot to report
* target coverage file to report json
* post-cutadapt fastqc to collectqc
* A header to report pdf
* list of bioinfo tools used in the analysis added to report
  ### Changed
* VariantRep.R now accepts multiple inputs for each parameter (see help)
* AF values for MSKIMPACT config
  ### Fixed
* Output figure for coverageplot is now fully square :-)

[2.1.0] - 2018-09-11
--------------------

Added
^^^^^


* normalized coverage plot script
* fastq file IO check for config creation
* added qos option to ``balsamic run``
  ### Fixed
* Sambamba depth coverage parameters
* bug with picard markduplicate flag

[2.0.2] - 2018-09-11
--------------------

Added
^^^^^


* Added qos option for setting qos to run jobs with a default value of low

[2.0.1] - 2018-09-10
--------------------

Fixed
^^^^^


* Fixed package dependencies with vep and installation

[2.0.0] - 2018-09-05
--------------------

Variant reporter patch and cli update

Added
^^^^^


* Added ``balsamic config sample`` and ``balsamic config report`` to generate run analysis and reporting config
* Added ``VariantRep.R`` script to information from merged variant table: variant summry, TMB, and much more
* Added a workflow for single sample mode alignment and QC only
* Added QC skimming script to qccollect to generate nicely formatted information from picard
  ### Changed
* Change to CLI for running and creating config
* Major overhaul to coverage report script. It's now simpler and more readable!
  ### Fixed
* Fixed sambamba depth to include mapping quality
* Markduplicate now is now by default on marking mode, and will NOT remove duplicates
* Minor formatting and script beautification happened

[1.13.1] - 2018-08-17
---------------------

Fixed
^^^^^


* fixed a typo in MSKMVL config
* fixed a bug in strelka_simple for correct column orders

[1.13.0] - 2018-08-10
---------------------

Added
^^^^^


* rule for all three variant callers for paired analysis now generate a simple VCF file
* rule for all three variant callers for paired analysis to convert VCF into table format
* MVL config file and MVL annotation to VCF calls for SNV/INDEL callers
* CALLER annotation added to SNV/INDEL callers
* exome specific option for strelka paired
* create_config subcommand is now more granular, it accepts all enteries from sample.json as commandline arguments
* Added tabQuery to the assets as a tool to query the tabulated output of summarized VCF
* Added MQ annotation field to Mutect2 output see #67
  ### Changed
* Leaner VCF output from mutect2 with coverage and MQ annotation according to #64
* variant ids are now updated from simple VCF file
  ### Fixed
* Fixed a bug with sambamba depth coverage reporting wrong exon and panel coverage see #68
* The json output is now properly formatted using yapf
* Strelka rule doesn't filter out PASS variants anymore fixes issue #63

[1.12.0] - 2018-07-06
---------------------

Coverage report patch

Added
^^^^^


* Added a new script to retrieve coverage report for a list of gene(s) and transcripts(s)
* Added sambamba exon depth rule for coverage report
* Added a new entry in reference json for exon bed file, this file generated using: https://github.com/hassanfa/GFFtoolkit
  ### Changed
* sambamba_depth rule changed to sambama_panel_depth
* sambamba depth now has fix-mate-overlaps parameter enabled
* sambamba string filter changed to ``unmapped or mate\_is\_unmapped) and not duplicate and not failed\_quality\_control``.
* sambamba depth for both panel and exon work on picard flag (rmdup or mrkdup).
  ### Fixed
* Fixed sambamba panel depth rule for redundant coverage parameter

[1.11.0] - 2018-07-05
---------------------

create config patch for single and paired mode

Changed
^^^^^^^


* create_config is now accepting a paired|single mode instead of analysis json template (see help for changes). It is
  not backward compatible
  ### Added
* analysis_{paired single}.json for creating config. Analysis.json is now obsolete.
  ### Fixed
* A bug with writing output for analysis config, and creating the path if it doesn't exist.
* A bug with manta rule to correctly set output files in config.
* A bug that strelka was still included in sample analysis.

[1.10.0] - 2018-06-07
---------------------

Added
^^^^^


* Markduplicate flag to analysis config

[1.9.0] - 2018-06-04
--------------------

Added
^^^^^


* Single mode for vardict, manta, and mutect.
* merge type for tumor only
  ### Changed
* Single mode variant calling now has all variant calling rules
  ### Fixed
* run_analaysis now accepts workflows for testing pyrposes

[1.8.0] - 2018-06-01
--------------------

Changed
^^^^^^^


* picard create bed interval rule moved into collect hsmetric
* split bed is dependent on bam merge rule
* vardict env now has specific build rather than URL download (conda doesn't support URLs anymore)
  ### Fixed
* new logs and scripts dirs are not re-created if they are empty

[1.7.0] - 2018-05-31
--------------------

Added
^^^^^


* A source altered picard to generated more quality metrics output is added to installation and rules

[1.6.0] - 2018-05-30
--------------------

Added
^^^^^


* report subcommand for generating a pdf report from a json input file
* Added fastqc after removing adapter
  ### Changed
* Markduplicate now has both REMOVE and MARK (rmdup vs mrkdup)
* CollectHSMetrics now has more steps on PCT_TARGET_BASES

[1.5.0] - 2018-05-28
--------------------

Changed
^^^^^^^


* New log and script directories are now created for each re-run
  ### Fixed
* Picardtools' memory issue addressed for large samples

[1.4.0] - 2018-05-18
--------------------

Added
^^^^^


* single sample analysis mode
* alignment and insert size metrics are added to the workflow
  ### Changed
* collectqc and contest have their own rule for paired (tumor vs normal) and single (tumor only) sample.

[1.3.0] - 2018-05-13
--------------------

Added
^^^^^


* bed file for panel analysis is now mandatory to create analaysis config

[1.2.3] - 2018-05-13
--------------------

Changed
^^^^^^^


* vep execution path
* working directory for snakemake

[1.2.2] - 2018-05-04
--------------------

Added
^^^^^


* sbatch submitter and cluster config now has an mail field
  ### Changed
* ``create_config`` now only requires sample and output json. The rest are optional

[1.2.0] - 2018-05-02
--------------------

Added
^^^^^


* snakefile and cluster config in run analysis are now optional with a default value

[1.1.2] - 2018-04-27
--------------------

Fixed
^^^^^


* vardict installation was failing without conda-forge channel
* gatk installation was failing without correct jar file

[1.1.1] - 2018-04-27
--------------------

Fixed
^^^^^


* gatk-register tmp directory

[1.1.0] - 2018-04-26
--------------------

Added
^^^^^


* create config sub command added as a new feature to create input config file
* templates to generate a config file for analysis added
* code style template for YAPF input created. see: https://github.com/google/yapf
* vt conda env added

Changed
^^^^^^^


* install script changed to create an output config
* README updated with usage

Fixed
^^^^^


* fastq location for analysis config is now fixed
* lambda rules removed from cutadapt and fastq

[1.0.3-rc2] - 2018-04-18
------------------------

Added
^^^^^


* Added sbatch submitter to handle it outside snakemake
  ### Changed
* sample config file structure changed
* coding styles updated

[1.0.2-rc2] - 2018-04-17
------------------------

Added
^^^^^


* Added vt environment
  ### Fixed
* conda envs are now have D prefix instead of P (develop vs production)
* install_conda subcommand now accepts a proper conda prefix

[1.0.1-rc2] - 2018-04-16
------------------------

Fixed
^^^^^


* snakemake rules are now externally linked

[1.0.0-rc2] - 2018-04-16
------------------------

Added
^^^^^


* run_analysis subcommand
* Mutational Signature R script with CLI
* unittest to install_conda
* a method to semi-dynamically retrieve suitable conda env for each rule

Fixed
^^^^^


* install.sh updated with gatk and proper log output
* conda environments updated
* vardict now has its own environment and it should not raise anymore errors

[1.0.0-rc1] - 2018-04-05
------------------------

Added
^^^^^


* install.sh to install balsamic
* balsamic barebone cli
* subcommand to install required environments
* README.md updated with basic installation instructions

Fixed
^^^^^


* conda environment yaml files<|MERGE_RESOLUTION|>--- conflicted
+++ resolved
@@ -6,11 +6,8 @@
 
 * Changelog reminder workflow to Github
 * Snakemake workflow for created PON reference
-<<<<<<< HEAD
 * Balsamic cli config command(pon) for creating json for PON analysis
-=======
 * Added tumor lod option for passing tnscope-umi final variants
->>>>>>> 077fc4b0
 
 
 Changed:
