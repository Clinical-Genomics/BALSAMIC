--- conflicted
+++ resolved
@@ -1,4 +1,3 @@
-<<<<<<< HEAD
 [14.0.1]
 -------
 
@@ -6,13 +5,7 @@
 ^^^^^^
 * PureCN fail due to bash strict mode https://github.com/Clinical-Genomics/BALSAMIC/pull/1406
 
-14.0.0]
-=======
-
-
-
 [14.0.0]
->>>>>>> 5414f6ea
 -------
 
 Added:
