--- conflicted
+++ resolved
@@ -19,12 +19,8 @@
 * New name ``MarkDuplicates`` to ``picard_markduplicates`` in ``bwa_mem`` rule and ``cluster.json``
 * New name rule ``GATK_contest`` to ``gatk_contest`` 
 * Avoid running pytest github actions workflow on ``docs/**`` and ``CHANGELOG.rst`` changes
-<<<<<<< HEAD
 * Update GNOMAD URL
-
-=======
 * Split tumor-only ``cnvkit batch`` into individual commands
->>>>>>> dae4f7a9
 
 Fixed:
 ^^^^^^
