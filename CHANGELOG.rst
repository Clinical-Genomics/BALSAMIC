[X.X.X]
-------

Added:
^^^^^^

* Added various basic filters to all variant callers irregardless of their delivery status #750
* BALSAMIC container #728
* BALSAMIC reference generation via cluster submission for both reference and container #686 
* Container specific tests #770
<<<<<<< HEAD
=======
* BALSAMIC quality control metrics extraction and validation #754
* Delly is added as a submodule and removed from rest of the conda environments #787
* Added `.,PASS` to all structural variant filter rules to resolve the issues with missing calls in filtered file
* Handling of QC metrics validation errors #783
>>>>>>> 34738a42

Changed:
^^^^^^^^

* refactored main workflow with more readible organization #614
* refactored conda envs within container to be on base and container definition is uncoupled #759

Removed:
^^^^^^^^

* The option of running umiworkflow independently with balsamic command-line option "-a umi"
* Removed source activate from reference and pon workflows #764

Fixed:
^^^^^^

* Pip installation failure inside balsamic container #758
* Fixed issue #768 with missing ``vep_install`` command in container
* Fixed issue #765 with correct input bam files for SV rules
* Continuation of CNVkit even if ``PURECN`` fails and fix ``PureCN`` conda paths #774 #775
* Locked version for ``cryptography`` package
* Bumped version for ``bcftools`` in cnvkit container
* Fixed issues #776 and #777 with correct install paths for gatk and manta
* Fixed issue #782 for missing AF in the vcf INFO field
* Fixed issues #748 #749 with correct sample names 
* Fixed issue #767 for ascatngs hardcoded values
* Fixed missing output option in bcftools filters for tnhaplotyper #793 
* Building ``wheel`` for ``cryptography`` bug inside BALSAMIC container #801

[8.1.0]
-------

Added:
^^^^^^

* Workflow to check PR tiltes to make easier to tell PR intents #724
* ``bcftools stats``  to calculate Ti/Tv for all post annotate germline and somatic calls #93
* Added reference download date to ``reference.json`` #726
* ``ascatngs`` hg38 references to constants #683 
* Added ClinVar as a source to download and to be annotated with VCFAnno #737

Changed:
^^^^^^^^

* Updated docs for git FAQs #731
* Rename panel of normal filename Clinical-Genomics/cgp-cancer-cnvcall#10 


Fixed:
^^^^^^

* Fixed bug with using varcall_py36 container with VarDict #739
* Fixed a bug with VEP module in MultiQC by excluding #746
* Fixed a bug with ``bcftools stats`` results failing in MultiQC #744

[8.0.2]
-------

Fixed:
^^^^^^

* Fixed breaking shell command for VEP annotation rules #734

[8.0.1]
-------

Fixed:
^^^^^^

* Fixed context for Dockerfile for release content #720

[8.0.0]
-------

Added:
^^^^^^

* ``samtools`` flagstats and stats to workflow and MultiQC
* ``delly v0.8.7`` somatic SV caller #644
* ``delly`` containter #644
* ``bcftools v1.12`` to ``delly`` container #644
* ``tabix v0.2.6`` to ``delly`` container #644
* Passed SV calls from Manta to clinical delivery
* An extra filter to VarDict tumor-normal to remove variants with STATUS=Germline, all other will still be around
* Added ``vcf2cytosure`` to annotate container
* ``git`` to the container definition
* prepare_delly_exclusion rule
* Installation of ``PureCN`` rpackage in ``cnvkit`` container
* Calculate tumor-purity and ploidy using ``PureCN`` for ``cnvkit`` call
* ``ascatngs`` as a submodule #672
* GitHub action to build and test ``ascatngs`` container
* Reference section to ``docs/FAQ.rst``
* ``ascatngs`` download references from reference_file repository #672
* ``delly`` tumor only rule #644
* ``ascatngs`` download container #672
* Documentation update on setting sentieon env variables in ``bashrc``
* ``ascatngs`` tumor normal rule for wgs cases #672
* Individual rules (i.e. ngs filters) for cnv and sv callers. Only Manta will be delivered and added to the list of output files. #708
* Added "targeted" and "wgs" tags to variant callers to provide another layer of separation. #708
* ``manta`` convert inversion #709
* Sentieon version to bioinformatic tool version parsing #685 
* added ``CITATION.cff`` to cite BALSAMIC


Changed:
^^^^^^^^

* Upgrade to latest sentieon version 202010.02
* New name ``MarkDuplicates`` to ``picard_markduplicates`` in ``bwa_mem`` rule and ``cluster.json``
* New name rule ``GATK_contest`` to ``gatk_contest`` 
* Avoid running pytest github actions workflow on ``docs/**`` and ``CHANGELOG.rst`` changes
* Updated ``snakemake`` to ``v6.5.3`` #501 
* Update ``GNOMAD`` URL
* Split Tumor-only ``cnvkit batch`` into individual commands
* Improved TMB calculation issue #51
* Generalized ascat, delly, and manta result in workflow. #708
* Generalized workflow to eliminate duplicate entries and code. #708
* Split Tumor-Normal ``cnvkit batch`` into individual commands
* Moved params that are used in multiple rules to constants #711
* Changed the way conda and non-conda bioinfo tools version are parsed
* Python code formatter changed from Black to YAPF #619


Fixed:
^^^^^^

* post-processing of the umi consensus in handling BI tags
* vcf-filtered-clinical tag files will have all variants including PASS
* Refactor snakemake ``annotate`` rules according to snakemake etiquette #636
* Refactor snakemake ``align`` rules according to snakemake etiquette #636 
* Refactor snakemake ``fastqc`` ``vep`` contest and ``mosdepth`` rules according to ``snakemake`` etiquette #636
* Order of columns in QC and coverage report issue #601
* ``delly`` not showing in workflow at runtime #644
* ``ascatngs`` documentation links in ``FAQs`` #672
* ``varcall_py36`` container build and push #703
* Wrong spacing in reference json issue #704
* Refactor snakemake ``quality control`` rules according to snakemake etiquette #636

Removed:
^^^^^^^^

* Cleaned up unused container definitions and conda environment files
* Remove cnvkit calling for WGS cases
* Removed the install.sh script

[7.2.5]
-------

Changed:
^^^^^^^^

* Updated COSMIC path to use version 94

[7.2.5]
-------

Changed:
^^^^^^^^

* Updated path for gnomad and 1000genomes to a working path from Google Storage

[7.2.4]
-------

Changed:
^^^^^^^^

* Updated sentieon util sort in umi to use Sentieon 20201002 version

[7.2.3]
-------

Fixed:
^^^^^^

* Fixed memory issue with vcfanno in vep_somatic rule fixes #661

[7.2.2]
-------

Fixed:
^^^^^^

* An error with Sentieon for better management of memory fixes #621

[7.2.1]
-------

Changed:
^^^^^^^^

* Rename Github actions to reflect their content

[7.2.0]
-------

Added:
^^^^^^

* Changelog reminder workflow to Github
* Snakemake workflow for created PON reference
* Balsamic cli config command(pon) for creating json for PON analysis
* tumor lod option for passing tnscope-umi final variants
* Git guide to make balsamic release in FAQ docs

Changed:
^^^^^^^^

* Expanded multiqc result search dir to whole analysis dir
* Simple test for docker container

Fixed:
^^^^^^

* Correctly version bump for Dockerfile

Removed:
^^^^^^^^

* Removed unused Dockerfile releases
* Removed redundant genome version from ``reference.json``

[7.1.10]
-------

Fixed:
^^^^^^

* Bug in ``ngs_filter`` rule set for tumor-only WGS
* Missing delivery of tumor only WGS filter

[7.1.9]
-------


Changed:
^^^^^^^^

* only pass variants are not part of delivery anymore
* delivery tag file ids are properly matched with sample_name
* tabix updated to 0.2.6
* fastp updated to 0.20.1
* samtools updated to 1.12
* bedtools updated to 2.30.0

Removed:
^^^^^^^^

* sentieon-dedup rule from delivery
* Removed all pre filter pass from delivery


[7.1.8]
-------

Fixed:
^^^^^^

* Target coverage (Picard HsMetrics) for UMI files is now correctly calculated.

Changed:
^^^^^^^^


* TNscope calculated AF values are fetched and written to AFtable.txt.

[7.1.7]
-------

Added:
^^^^^^

* ngs_filter_tnscope is also part of deliveries now

Changed:
^^^^^^^^

* rankscore is now a research tag instead of clinical
* Some typo and fixes in the coverage and constant metrics
* Delivery process is more verbose

Fixed:
^^^^^^

* CNVKit output is now properly imported in the deliveries and workflow

[7.1.6]
-------

Fixed:
^^^^^^

* CSS style for qc coverage report is changed to landscape

[7.1.5]
-------

Changed:
^^^^^^^^

* update download url for 1000genome WGS sites from ftp to http

[7.1.4]
-------

Changed:
^^^^^^^^

* bump picard to version 2.25.0

[7.1.3]
-------

Fixed:
^^^^^

* ``assets`` path is now added to bind path

[7.1.2]
-------

Fixed:
^^^^^

* umi_workflow config json is set as true for panel and wgs as false.
* Rename umiconsensus bam file headers from {samplenames} to TUMOR/NORMAL. 
* Documentation autobuild on RTFD


[7.1.1]
-------

Fixed:
^^^^^

* Moved all requirements to setup.py, and added all package_data there. Clean up unused files.

[7.1.0]
-------

Removed
^^^^^^^

* ``tnsnv`` removed from WGS analysis, both tumor-only and tumor-normal
* GATK-BaseRecalibrator is removed from all workflows

Fixed
^^^^^

* Fixed issue 577 with missing ``tumor.merged.bam`` and ``normal.merged.bam`` 
* Issue 448 with lingering tmp_dir. It is not deleted after analysis is properly finished.

Changed
^^^^^^^

* All variant calling rules use proper ``tumor.merged.bam`` or ``normal.merged.bam`` as inputs

[7.0.2]
-------

Added
^^^^^

* Updated docs with FAQ for UMI workflow

Fixed
^^^^^

* fix job scheduling bug for benchmarking
* rankscore's output is now a proper vcf.gz file
* Manta rules now properly make a sample_name file


[7.0.1]
-------

Added
^^^^^

* github action workflow to autobuild release containers


[7.0.0]
-------

Added
^^^^^

* ``balsamic init`` to download reference and related containers done in PRs #464 #538
* ``balsamic config case`` now only take a cache path instead of container and reference #538
* UMI workflow added to main workflow in series of PRs #469 #477 #483 #498 #503 #514 #517
* DRAGEN for WGS applications in PR #488
* A framework for QC check PR #401
* ``--quiet``` option for ``run analysis`` PR #491
* Benchmark SLURM jobs after the analysis is finished PR #534
* One container per conda environment (i.e. decouple containers) PR #511 #525 #522
* ``--disable-variant-caller`` command for ``report deliver`` PR #439
* Added genmod and rankscore in series of two PRs #531 and #533
* Variant filtering to Tumor-Normal in PR #534
* Split SNV/InDels and SVs from TNScope variant caller PR #540
* WGS Tumor only variant filters added in PR #548

Changed
^^^^^^^

* Update Manta to 1.6.0 PR #470
* Update FastQC to 0.11.9 PR #532
* Update BCFTools to 1.11 PR #537
* Update Samtools to 1.11 PR #537
* Increase resources and runtime for various workflows in PRs #482 
* Python package dependenicies versions fixed in PR #480
* QoL changes to workflow in series of PR #471
* Series of documentation updates in PRs #489 #553
* QoL changes to scheduler script PR #491
* QoL changes to how temporary directories are handlded PR #516
* TNScope model apply rule merged with TNScope variant calling for tumor-normal in WGS #540
* Decoupled ``fastp`` rule into two rules to make it possible to use it for UMI runs #570


Fixed
^^^^^

* A bug in Manta variant calling rules that didn't name samples properly to TUMOR/NORMAL in the VCF file #572


[6.1.2]
-------

Changed
^^^^^^^
* Changed hk delivery tag for coverage-qc-report


[6.1.1]
-------

Fixed
^^^^^

* No UMI trimming for WGS applications #486
* Fixed a bug where BALSAMIC was checking for sacct/jobid file in local mode PR #497
* ``readlink`` command in ``vep_germline``, ``vep_somatic``, ``split_bed``, and ``GATK_popVCF`` #533
* Fix various bugs for memory handling of Picardtools and its executable in PR #534
* Fixed various issues with ``gsutils`` in PR #550

Removed
^^^^^^^

* ``gatk-register`` command removed from installing GATK PR #496

[6.1.1]
-------

* Fixed a bug with missing QC templates after ``pip install``


[6.1.0]
-------

Added
^^^^^
* CLI option to expand report generation for TGA and WES runs. Please see ``balsamic report deliver --help``
* BALSAMIC now generates a custom HTML report for TGA and WES cases.


[6.0.4]
-------

Changed
^^^^^^^

* Reduces MQ cutoff from 50 to 40 to only remove obvious artifacts PR #535
* Reduces AF cutoff from 0.02 to 0.01 PR #535

[6.0.3]
-------

Added
^^^^^

* ``config case`` subcommand now has ``--tumor-sample-name`` and ``--normal-sample-name``

Fixed
^^^^^

* Manta resource allocation is now properly set PR #523
* VarDict resource allocation in cluster.json increased (both core and time allocation) PR #523
* minimum memory request for GATK mutect2 and haplotypecaller is removed and max memory increased PR #523

[6.0.2]
-------

Added
^^^^^

* Document for Snakemake rule grammar PR #489


Fixed
^^^^^

* removed ``gatk3-register`` command from Dockerfile(s) PR #508


[6.0.1]
-------

Added
^^^^^
* A secondary path for latest jobids submitted to cluster (slurm and qsub) PR #465

[6.0.0]
-------

Added
^^^^^
* UMI workflow using Sentieon tools. Analysis run available via `balsamic run analysis --help` command. PR #359
* VCFutils to create VCF from flat text file. This is for internal purpose to generate validation VCF. PR #349
* Download option for hg38 (not validated) PR #407
* Option to disable variant callers for WES runs. PR #417

Fixed
^^^^^
* Missing cyvcf2 dependency, and changed conda environment for base environment PR #413
* Missing numpy dependency PR #426

Changed
^^^^^^^
* COSMIC db for hg19 updated to v90 PR #407
* Fastp trimming is now a two-pass trimming and adapter trimming is always enabled. This might affect coverage slightly PR #422
* All containers start with a clean environment #425
* All Sentieon environment variables are now added to config when workflow executes #425
* Branching model will be changed to gitflow

[5.1.0]
-------

Fixed
^^^^^
* Vardict-java version fixed. This is due to bad dependency and releases available on conda. Anaconda is not yet update with vardict 1.8, but vardict-java 1.8 is there. This causes various random breaks with Vardict's TSV output. #403

Changed
^^^^^^^
* Refactored Docker files a bit, preparation for decoupling #403

Removed
^^^^^^^
* In preparation for GATK4, IndelRealigner is removed #404


[5.0.1]
-------

Added
^^^^^
* Temp directory for various rules and workflow wide temp directory #396

Changed
^^^^^^^
* Refactored tags for housekeeper delivery to make them unique #395
* Increased core requirements for mutect2 #396
* GATK3.8 related utils run via jar file instead of gatk3 #396


[5.0.0]
-------

Added
^^^^^
* Config.json and DAG draph included in Housekeeper report #372
* New output names added to cnvkit_single and cnvkit_paired #372
* New output names added to vep.rule #372
* Delivery option to CLI and what to delivery with delivery params in rules that are needed to be delivered #376
* Reference data model with validation #371
* Added container path to install script #388

Changed
^^^^^^^
* Delivery file format simplified #376
* VEP rules have "all" and "pass" as output #376
* Downloaded reference structure changed #371
* genome/refseq.flat renamed to genome/refGene.flat #371
* reverted CNVKit to version 0.9.4 #390

Fixed
^^^^^
* Missing pygments to requirements.txt to fix travis CI #364
* Wildcard resolve for deliveries of vep_germline #374
* Missing index file from deliverables #383
* Ambiguous deliveries in vep_somatic and ngs_filters #387
* Updated documentation to match with installation #391

Removed
^^^^^^^
* Temp files removed from list of outputs in vep.rule #372
* samtools.rule and merged it with bwa_mem #375


[4.5.0]
-------

Added
^^^^^
* Models to build config case JSON. The models and descriptions of their contents can now be found
  in BALSAMIC/utils/models.py
* Added analysis_type to `report deliver` command
* Added report and delivery capability to Alignment workflow
* run_validate.sh now has -d to handle path to analysis_dir (for internal use only) #361

Changed
^^^^^^^

* Fastq files are no longer being copied as part of creation of the case config file.
  A symlink is now created at the destination path instead
* Config structure is no longer contained in a collestion of JSON files.
  The config models are now built using Pydantic and are contained in BALSAMIC/utils/models.py

Removed
^^^^^^^

* Removed command line option "--fastq-prefix" from config case command
* Removed command line option "--config-path" from config case command.
  The config is now always saved with default name "case_id.json"
* Removed command line option "--overwrite-config" from config-case command
  The command is now always executed with "--overwrite-config True" behavior

Refactored
^^^^^^^^^^

* Refactored BALSAMIC/commands/config/case.py:
  Utility functions are moved to BALSAMIC/utils/cli.py
  Models for config fields can be found at BALSAMIC/utils/models.py
  Context aborts and logging now contained in pilot function
  Tests created to support new architecture
* Reduce analysis directory's storage

Fixed
^^^^^
* Report generation warnings supressed by adding workdirectory
* Missing tag name for germline annotated calls #356
* Bind path is not added as None if analysis type is wgs #357
* Changes vardict to vardict-java #361


[4.4.0]
-------

Added
^^^^^

* pydantic to validate various models namely variant caller filters

Changed
^^^^^^^

* Variant caller filters moved into pydantic
* Install script and setup.py
* refactored install script with more log output and added a conda env suffix option
* refactored docker container and decoupled various parts of the workflow


[4.3.0]
-------


Added
^^^^^

* Added cram files for targeted sequencing runs fixes #286
* Added `mosdepth` to calculate coverage for whole exome and targeted sequencing
* Filter models added for tumor-only mode
* Enabling adapter trim enables pe adapter trim option for fastp
* Annotate germline variant calls
* Baitset name to picard hsmetrics

Deprecated
^^^^^^^^^^

* Sambamba coverage and rules will be deprecated

Fixed
^^^^^

* Fixed latest tag in install script
* Fixed lack of naming final annotated VCF TUMOR/NORMAL


Changed
^^^^^^^

* Increased run time for various slurm jobs fixes #314
* Enabled SV calls for VarDict tumor-only
* Updated `ensembl-vep` to v100.2

[4.2.4]
-------


Fixed
^^^^^

* Fixed sort issue with bedfiles after 100 slop


[4.2.3]
-------

Added
^^^^^


* Added Docker container definition for release and bumpversion

Changed
^^^^^^^


* Quality of life change to rtfd docs

Fixed
^^^^^


* Fix Docker container with faulty git checkout

[4.2.2]
-------

Added
^^^^^


* Add "SENTIEON_TMPDIR" to wgs workflow

[4.2.1]
-------

Changed
^^^^^^^


* Add docker container pull for correct version of install script

[4.2.0]
-------

Added
^^^^^


* CNV output as VCF
* Vep output for PASSed variants
* Report command with status and delivery subcommands

Changed
^^^^^^^


* Bed files are slopped 100bp for variant calling fix #262
* Disable vcfmerge
* Picard markduplicate output moved from log to output
* Vep upgraded to 99.1
* Removed SVs from vardict
* Refactored delivery plugins to produce a file with list of output files from workflow
* Updated snakemake to 5.13

Fixed
^^^^^


* Fixed a bug where threads were not sent properly to rules

Removed
^^^^^^^


* Removed coverage annotation from mutect2
* Removed source deactivate from rules to suppress conda warning
* Removed ``plugins delivery`` subcommand
* Removed annotation for germline caller results

[4.1.0]
-------

Added
^^^^^


* VEP now also produces a tab delimited file
* CNVkit rules output genemetrics and gene break file
* Added reference genome to be able to calculate AT/CG dropouts by Picard
* coverage plot plugin part of issue #75
* callable regions for CNV calling of tumor-only

Changed
^^^^^^^


* Increased time for indel realigner and base recalib rules
* decoupled vep stat from vep main rule
* changed qsub command to match UGE
* scout plugin updated

Fixed
^^^^^


* WGS qc rules - updated with correct options
  (picard - CollectMultipleMetrics, sentieon - CoverageMetrics)
* Log warning if WES workflow cannot find SENTIEON* env variables
* Fixes issue with cnvkit and WGS samples #268
* Fix #267 coverage issue with long deletions in vardict

[4.0.1] - 2019-11-08
--------------------

Added
^^^^^


* dependencies for workflow report
* sentieon variant callers germline and somatic for wes cases

Changed
^^^^^^^


* housekeeper file path changed from basename to absolute
* scout template for sample location changed from delivery_report to scout
* rule names added to benchmark files

[4.0.0] - 2019-11-04
--------------------

SGE qsub support release

Added
^^^^^


* ``install.sh`` now also downloads latest container
* Docker image for balsamic as part of ci
* Support for qsub alongside with slurm on ``run analysis --profile``

Changed
^^^^^^^


* Documentation updated
* Test fastq data and test panel bed file with real but dummy data

[3.3.1] - 2019-10-28
--------------------

Fixed
^^^^^


* Various links for reference genome is updated with working URL
* Config reference command now print correct output file

[3.3.0] - 2019-10-24
--------------------

somatic vcfmerge release

Added
^^^^^


* QC metrics for WGS workflow
* refGene.txt download to reference.json and reference workflow
* A new conda environment within container
* A new base container built via Docker (centos7:miniconda3_4_6_14)
* VCFmerge package as VCF merge rule (https://github.com/hassanfa/VCFmerge)
* A container for develop branch
* Benchmark rules to variant callers

Changed
^^^^^^^


* SLURM resource allocation for various variancalling rules optimized
* mergetype rule updated and only accepts one single tumor instead of multiple

[3.2.3] - 2019-10-24
--------------------

Fixed
^^^^^


* Removed unused output files from cnvkit which caused to fail on targetted analysis

[3.2.2] - 2019-10-23
--------------------

Fixed
^^^^^


* Removed target file from cnvkit batch

[3.2.1] - 2019-10-23
--------------------

Fixed
^^^^^


* CNVkit single missing reference file added

[3.2.0] - 2019-10-11
--------------------

Adds:
^^^^^


* CNVkit to WGS workflow
* get_thread for runs

Changed:
^^^^^^^^


* Optimized resources for SLURM jobs

Removed:
^^^^^^^^


* Removed hsmetrics for non-mark duplicate bam files

[3.1.4] - 2019-10-08
--------------------

Fixed
^^^^^


* Fixes a bug where missing capture kit bed file error for WGS cases

[3.1.3] - 2019-10-07
--------------------

Fixed
^^^^^


* benchmark path bug issue #221

[3.1.2] - 2019-10-07
--------------------

Fixed
^^^^^


* libreadline.so.6 symlinking and proper centos version for container

[3.1.1] - 2019-10-03
--------------------

Fixed
^^^^^


* Proper tag retrieval for release
  ### Changed
* BALSAMIC container change to latest and version added to help line

[3.1.0] - 2019-10-03
--------------------

TL;DR:


* QoL changes to WGS workflow
* Simplified installation by moving all tools to a container

Added
^^^^^


* Benchmarking using psutil
* ML variant calling for WGS
* ``--singularity`` option to ``config case`` and ``config reference``

Fixed
^^^^^


* Fixed a bug with boolean values in analysis.json

Changed
^^^^^^^


* ``install.sh`` simplified and will be depricated
* Singularity container updated
* Common somatic and germline variant callers are put in single file
* Variant calling workflow and analysis config files merged together

Removed
^^^^^^^


* ``balsamic install`` is removed
* Conda environments for py36 and py27 are removed

[3.0.1] - 2019-09-11
--------------------

Fixed
^^^^^


* Permissions on ``analysis/qc`` dir are 777 now

[3.0.0] - 2019-09-05
--------------------

This is major release.
TL;DR:


* Major changes to CLI. See documentation for updates.
* New additions to reference generation and reference config file generation and complete overhaul
* Major changes to reposityory structure, conda environments.

Added
^^^^^


* Creating and downloading reference files: ``balsamic config reference`` and ``balsamic run reference``
* Container definitions for install and running BALSAMIC
* Bunch of tests, setup coveralls and travis.
* Added Mutliqc, fastp to rule utilities
* Create Housekeeper and Scout files after analysis completes
* Added Sentieon tumor-normal and tumor only workflows
* Added trimming option while creating workflow
* Added multiple tumor sample QC analysis
* Added pindle for indel variant calling
* Added Analysis finish file in the analysis directory

Fixed
^^^^^


* Multiple fixes to snakemake rules

Changed
^^^^^^^


* Running analysis through: ``balsamic run analysis``
* Cluster account and email info added to ``balsamic run analysis``
* ``umi`` workflow through ``--umi`` tag. [workflow still in evaluation]
* ``sample-id`` replaced by ``case-id``
* Plan to remove FastQC as well

Removed
^^^^^^^


* ``balsamic config report`` and ``balsamic report``
* ``sample.config`` and ``reference.json`` from config directory
* Removed cutadapt from workflows

[2.9.8] - 2019-01-01
--------------------

Fixed
^^^^^


* picard hsmetrics now has 50000 cov max
* cnvkit single wildcard resolve bug fixed

[2.9.7] - 2019-02-28
--------------------

Fixed
^^^^^


* Various fixes to umi_single mode
* analysis_finish file does not block reruns anymore
* Added missing single_umi to analysis workflow cli

Changed
^^^^^^^


* vardict in single mode has lower AF threshold filter (0.005 -> 0.001)

[2.9.6] - 2019-02-25
--------------------

Fixed
^^^^^


* Reference to issue #141, fix for 3 other workflows
* CNVkit rule update for refflat file

[2.9.5] - 2019-02-25
--------------------

Added
^^^^^


* An analysis finish file is generated with date and time inside (%Y-%M-%d T%T %:z)

[2.9.4] - 2019-02-13
--------------------

Fixed
^^^^^


* picard version update to 2.18.11 github.com/hassanfa/picard

[2.9.3] - 2019-02-12
--------------------

Fixed
^^^^^


* Mutect single mode table generation fix
* Vardict single mode MVL annotation fix

[2.9.2] - 2019-02-04
--------------------

Added
^^^^^


* CNVkit single sample mode now in workflow
* MVL list from cheng et al. 2015 moved to assets

[2.9.1] - 2019-01-22
--------------------

Added
^^^^^


* Simple table for somatic variant callers for single sample mode added

Fixed
^^^^^


* Fixes an issue with conda that unset variables threw an error issue #141

[2.9.0] - 2019-01-04
--------------------

Changed
^^^^^^^


* Readme structure and example
* Mutect2's single sample output is similar to paired now
* cli path structure update

Added
^^^^^


* test data and sample inputs
* A dag PDF will be generated when config is made
* umi specific variant calling

[2.8.1] - 2018-11-28
--------------------

Fixed
^^^^^


* VEP's perl module errors
* CoverageRep.R now properly takes protein_coding transcatipts only

[2.8.0] - 2018-11-23
--------------------

UMI single sample align and QC

Added
^^^^^


* Added rules and workflows for UMI analysis: QC and alignment

[2.7.4] - 2018-11-23
--------------------

Germline single sample

Added
^^^^^


* Germline single sample addition
  ### Changed
* Minor fixes to some rules to make them compatible with tumor mode

[2.7.3] - 2018-11-20
--------------------

Fixed
^^^^^


* Various bugs with DAG to keep popvcf and splitbed depending on merge bam file
* install script script fixed and help added

[2.7.2] - 2018-11-15
--------------------

Changed
^^^^^^^


* Vardict, Strelka, and Manta separated from GATK best practice pipeline

[2.7.1] - 2018-11-13
--------------------

Fixed
^^^^^


* minro bugs with strelka_germline and freebayes merge
  ### Changed
* removed ERC from haplotypecaller

[2.7.0] - 2018-11-08
--------------------

Germline patch

Added
^^^^^


* Germline caller tested and added to the paired analysis workflow: Freebayes, HaplotypeCaller, Strelka, Manta

Changed
^^^^^^^


* Analysis config files updated
* Output directory structure changed
* vep rule is now a single rule
* Bunch of rule names updated and shortened, specifically in Picard and GATK
* Variant caller rules are all updated and changed
* output vcf file names are now more sensible: {SNV,SV}.{somatic,germline}.sampleId.variantCaller.vcf.gz
* Job limit increased to 300

Removed
^^^^^^^


* removed bcftools.rule for var id annotation

Changed
^^^^^^^

Fixed
^^^^^

[2.6.3] - 2018-11-01
--------------------

Changed
^^^^^^^


* Ugly and godforsaken ``runSbatch.py`` is now dumping sacct files with job IDs. Yikes!

[2.6.2] - 2018-10-31
--------------------

Fixed
^^^^^


* added ``--fastq-prefix`` option for ``config sample`` to set fastq prefix name. Linking is not changed.

[2.6.1] - 2018-10-29
--------------------

Fixed
^^^^^


* patched a bug for copying results for strelka and manta which was introduced in ``2.5.0``

[2.5.0] - 2018-10-22
--------------------

Changed
^^^^^^^


* ``variant_panel`` changed to ``capture_kit``
* sample config file takes balsamic version
* bioinfo tool config moved bioinfotool to cli_utils from ``config report``

Added
^^^^^


* bioinfo tool versions is now added to analysis config file

[2.4.0] - 2018-10-22
--------------------

Changed
^^^^^^^


* ``balsamic run`` has 3 stop points: paired variant calling, single mode variant calling, and QC/Alignment mode.
* ``balsamic run [OPTIONS] -S ...`` is depricated, but it supersedes ``analysis_type`` mode if provided.

[2.3.3] - 2018-10-22
--------------------

Added
^^^^^


* CSV output for variants in each variant caller based on variant filters
* DAG image of workflow
  ### Changed
* Input for variant filter has a default value
* ``delivery_report`` is no created during config generation
* Variant reporter R script cmd updated in ``balsamic report``

[2.3.2] - 2018-10-19
--------------------

Changed
^^^^^^^


* Fastq files are now always linked to ``fastq`` directory within the analysis directory

Added
^^^^^


* ``balsamic config sample`` now accepts individual files and paths. See README for usage.

[2.3.1] - 2018-09-25
--------------------

Added
^^^^^


* CollectHSmetric now run twice for before and after markduplicate

[2.3.0] - 2018-09-25
--------------------

Changed
^^^^^^^


* Sample config file now includes a list of chromosomes in the panel bed file

Fixed
^^^^^


* Non-matching chrom won't break the splitbed rule anymore
* collectqc rules now properly parse tab delimited metric files

[2.2.0] - 2018-09-11
--------------------

Added
^^^^^


* Coverage plot to report
* target coverage file to report json
* post-cutadapt fastqc to collectqc
* A header to report pdf
* list of bioinfo tools used in the analysis added to report
  ### Changed
* VariantRep.R now accepts multiple inputs for each parameter (see help)
* AF values for MSKIMPACT config
  ### Fixed
* Output figure for coverageplot is now fully square :-)

[2.1.0] - 2018-09-11
--------------------

Added
^^^^^


* normalized coverage plot script
* fastq file IO check for config creation
* added qos option to ``balsamic run``
  ### Fixed
* Sambamba depth coverage parameters
* bug with picard markduplicate flag

[2.0.2] - 2018-09-11
--------------------

Added
^^^^^


* Added qos option for setting qos to run jobs with a default value of low

[2.0.1] - 2018-09-10
--------------------

Fixed
^^^^^


* Fixed package dependencies with vep and installation

[2.0.0] - 2018-09-05
--------------------

Variant reporter patch and cli update

Added
^^^^^


* Added ``balsamic config sample`` and ``balsamic config report`` to generate run analysis and reporting config
* Added ``VariantRep.R`` script to information from merged variant table: variant summry, TMB, and much more
* Added a workflow for single sample mode alignment and QC only
* Added QC skimming script to qccollect to generate nicely formatted information from picard
  ### Changed
* Change to CLI for running and creating config
* Major overhaul to coverage report script. It's now simpler and more readable!
  ### Fixed
* Fixed sambamba depth to include mapping quality
* Markduplicate now is now by default on marking mode, and will NOT remove duplicates
* Minor formatting and script beautification happened

[1.13.1] - 2018-08-17
---------------------

Fixed
^^^^^


* fixed a typo in MSKMVL config
* fixed a bug in strelka_simple for correct column orders

[1.13.0] - 2018-08-10
---------------------

Added
^^^^^


* rule for all three variant callers for paired analysis now generate a simple VCF file
* rule for all three variant callers for paired analysis to convert VCF into table format
* MVL config file and MVL annotation to VCF calls for SNV/INDEL callers
* CALLER annotation added to SNV/INDEL callers
* exome specific option for strelka paired
* create_config subcommand is now more granular, it accepts all enteries from sample.json as commandline arguments
* Added tabQuery to the assets as a tool to query the tabulated output of summarized VCF
* Added MQ annotation field to Mutect2 output see #67
  ### Changed
* Leaner VCF output from mutect2 with coverage and MQ annotation according to #64
* variant ids are now updated from simple VCF file
  ### Fixed
* Fixed a bug with sambamba depth coverage reporting wrong exon and panel coverage see #68
* The json output is now properly formatted using yapf
* Strelka rule doesn't filter out PASS variants anymore fixes issue #63

[1.12.0] - 2018-07-06
---------------------

Coverage report patch

Added
^^^^^


* Added a new script to retrieve coverage report for a list of gene(s) and transcripts(s)
* Added sambamba exon depth rule for coverage report
* Added a new entry in reference json for exon bed file, this file generated using: https://github.com/hassanfa/GFFtoolkit
  ### Changed
* sambamba_depth rule changed to sambama_panel_depth
* sambamba depth now has fix-mate-overlaps parameter enabled
* sambamba string filter changed to ``unmapped or mate\_is\_unmapped) and not duplicate and not failed\_quality\_control``.
* sambamba depth for both panel and exon work on picard flag (rmdup or mrkdup).
  ### Fixed
* Fixed sambamba panel depth rule for redundant coverage parameter

[1.11.0] - 2018-07-05
---------------------

create config patch for single and paired mode

Changed
^^^^^^^


* create_config is now accepting a paired|single mode instead of analysis json template (see help for changes). It is
  not backward compatible
  ### Added
* analysis_{paired single}.json for creating config. Analysis.json is now obsolete.
  ### Fixed
* A bug with writing output for analysis config, and creating the path if it doesn't exist.
* A bug with manta rule to correctly set output files in config.
* A bug that strelka was still included in sample analysis.

[1.10.0] - 2018-06-07
---------------------

Added
^^^^^


* Markduplicate flag to analysis config

[1.9.0] - 2018-06-04
--------------------

Added
^^^^^


* Single mode for vardict, manta, and mutect.
* merge type for tumor only
  ### Changed
* Single mode variant calling now has all variant calling rules
  ### Fixed
* run_analaysis now accepts workflows for testing pyrposes

[1.8.0] - 2018-06-01
--------------------

Changed
^^^^^^^


* picard create bed interval rule moved into collect hsmetric
* split bed is dependent on bam merge rule
* vardict env now has specific build rather than URL download (conda doesn't support URLs anymore)
  ### Fixed
* new logs and scripts dirs are not re-created if they are empty

[1.7.0] - 2018-05-31
--------------------

Added
^^^^^


* A source altered picard to generated more quality metrics output is added to installation and rules

[1.6.0] - 2018-05-30
--------------------

Added
^^^^^


* report subcommand for generating a pdf report from a json input file
* Added fastqc after removing adapter
  ### Changed
* Markduplicate now has both REMOVE and MARK (rmdup vs mrkdup)
* CollectHSMetrics now has more steps on PCT_TARGET_BASES

[1.5.0] - 2018-05-28
--------------------

Changed
^^^^^^^


* New log and script directories are now created for each re-run
  ### Fixed
* Picardtools' memory issue addressed for large samples

[1.4.0] - 2018-05-18
--------------------

Added
^^^^^


* single sample analysis mode
* alignment and insert size metrics are added to the workflow
  ### Changed
* collectqc and contest have their own rule for paired (tumor vs normal) and single (tumor only) sample.

[1.3.0] - 2018-05-13
--------------------

Added
^^^^^


* bed file for panel analysis is now mandatory to create analaysis config

[1.2.3] - 2018-05-13
--------------------

Changed
^^^^^^^


* vep execution path
* working directory for snakemake

[1.2.2] - 2018-05-04
--------------------

Added
^^^^^


* sbatch submitter and cluster config now has an mail field
  ### Changed
* ``create_config`` now only requires sample and output json. The rest are optional

[1.2.0] - 2018-05-02
--------------------

Added
^^^^^


* snakefile and cluster config in run analysis are now optional with a default value

[1.1.2] - 2018-04-27
--------------------

Fixed
^^^^^


* vardict installation was failing without conda-forge channel
* gatk installation was failing without correct jar file

[1.1.1] - 2018-04-27
--------------------

Fixed
^^^^^


* gatk-register tmp directory

[1.1.0] - 2018-04-26
--------------------

Added
^^^^^


* create config sub command added as a new feature to create input config file
* templates to generate a config file for analysis added
* code style template for YAPF input created. see: https://github.com/google/yapf
* vt conda env added

Changed
^^^^^^^


* install script changed to create an output config
* README updated with usage

Fixed
^^^^^


* fastq location for analysis config is now fixed
* lambda rules removed from cutadapt and fastq

[1.0.3-rc2] - 2018-04-18
------------------------

Added
^^^^^


* Added sbatch submitter to handle it outside snakemake
  ### Changed
* sample config file structure changed
* coding styles updated

[1.0.2-rc2] - 2018-04-17
------------------------

Added
^^^^^


* Added vt environment
  ### Fixed
* conda envs are now have D prefix instead of P (develop vs production)
* install_conda subcommand now accepts a proper conda prefix

[1.0.1-rc2] - 2018-04-16
------------------------

Fixed
^^^^^


* snakemake rules are now externally linked

[1.0.0-rc2] - 2018-04-16
------------------------

Added
^^^^^


* run_analysis subcommand
* Mutational Signature R script with CLI
* unittest to install_conda
* a method to semi-dynamically retrieve suitable conda env for each rule

Fixed
^^^^^


* install.sh updated with gatk and proper log output
* conda environments updated
* vardict now has its own environment and it should not raise anymore errors

[1.0.0-rc1] - 2018-04-05
------------------------

Added
^^^^^


* install.sh to install balsamic
* balsamic barebone cli
* subcommand to install required environments
* README.md updated with basic installation instructions

Fixed
^^^^^


* conda environment yaml files<|MERGE_RESOLUTION|>--- conflicted
+++ resolved
@@ -8,13 +8,10 @@
 * BALSAMIC container #728
 * BALSAMIC reference generation via cluster submission for both reference and container #686 
 * Container specific tests #770
-<<<<<<< HEAD
-=======
 * BALSAMIC quality control metrics extraction and validation #754
 * Delly is added as a submodule and removed from rest of the conda environments #787
 * Added `.,PASS` to all structural variant filter rules to resolve the issues with missing calls in filtered file
 * Handling of QC metrics validation errors #783
->>>>>>> 34738a42
 
 Changed:
 ^^^^^^^^
