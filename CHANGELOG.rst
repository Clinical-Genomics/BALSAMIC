--- conflicted
+++ resolved
@@ -6,10 +6,8 @@
 
 Changed:
 ^^^^^^^^
-<<<<<<< HEAD
 * removing strand balance requirement of ref-allele in WGS TO strand bias filter https://github.com/Clinical-Genomics/BALSAMIC/pull/1594
-=======
->>>>>>> b5904c2f
+
 
 Removed:
 ^^^^^^^^
@@ -17,10 +15,7 @@
 Fixed:
 ^^^^^^
 
-<<<<<<< HEAD
-
-=======
->>>>>>> b5904c2f
+
 [17.0.1]
 --------
 
