--- conflicted
+++ resolved
@@ -1,13 +1,10 @@
-<<<<<<< HEAD
 [X.X.X]
 
 Fixed:
 ^^^^^^
-* Compression of SNV, research and clinical, VCF files https://github.com/Clinical-Genomics/BALSAMIC/pull/105 
-
-
-
-=======
+* Compression of SNV, research and clinical, VCF files https://github.com/Clinical-Genomics/BALSAMIC/pull/1060 
+
+
 [11.1.0]
 --------
 
@@ -26,7 +23,6 @@
 * Container build and push via github actions by setting buildx `provenance` flag to false https://github.com/Clinical-Genomics/BALSAMIC/pull/1071
 * Added buildx to the submodule workflow https://github.com/Clinical-Genomics/BALSAMIC/pull/1072
 * Change user in somalier container to defaultuser https://github.com/Clinical-Genomics/BALSAMIC/pull/1080
->>>>>>> 6376d736
 
 [11.0.2]
 
