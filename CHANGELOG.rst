[X.X.X]
-------

Added:
^^^^^^

* Added various basic filters to all variant callers irregardless of their delivery status #750
* BALSAMIC container #728
<<<<<<< HEAD
* BALSAMIC reference generation via cluster submission #686 
=======
* Container specific tests #770

>>>>>>> dd4e99eb

Changed:
^^^^^^^^

* refactored main workflow with more readible organization #614
* refactored conda envs within container to be on base and container definition is uncoupled #759

Removed:
^^^^^^^^

* The option of running umiworkflow independently with balsamic command-line option "-a umi"
* Removed source activate from reference and pon workflows #764

Fixed:
^^^^^^

* Pip installation failure inside balsamic container #758
* Fixed issue #768 with missing ``vep_install`` command in container

[8.1.0]
-------

Added:
^^^^^^

* Workflow to check PR tiltes to make easier to tell PR intents #724
* ``bcftools stats``  to calculate Ti/Tv for all post annotate germline and somatic calls #93
* Added reference download date to ``reference.json`` #726
* ``ascatngs`` hg38 references to constants #683 
* Added ClinVar as a source to download and to be annotated with VCFAnno #737

Changed:
^^^^^^^^

* Updated docs for git FAQs #731
* Rename panel of normal filename Clinical-Genomics/cgp-cancer-cnvcall#10 


Fixed:
^^^^^^

* Fixed bug with using varcall_py36 container with VarDict #739
* Fixed a bug with VEP module in MultiQC by excluding #746
* Fixed a bug with ``bcftools stats`` results failing in MultiQC #744

[8.0.2]
-------

Fixed:
^^^^^^

* Fixed breaking shell command for VEP annotation rules #734

[8.0.1]
-------

Fixed:
^^^^^^

* Fixed context for Dockerfile for release content #720

[8.0.0]
-------

Added:
^^^^^^

* ``samtools`` flagstats and stats to workflow and MultiQC
* ``delly v0.8.7`` somatic SV caller #644
* ``delly`` containter #644
* ``bcftools v1.12`` to ``delly`` container #644
* ``tabix v0.2.6`` to ``delly`` container #644
* Passed SV calls from Manta to clinical delivery
* An extra filter to VarDict tumor-normal to remove variants with STATUS=Germline, all other will still be around
* Added ``vcf2cytosure`` to annotate container
* ``git`` to the container definition
* prepare_delly_exclusion rule
* Installation of ``PureCN`` rpackage in ``cnvkit`` container
* Calculate tumor-purity and ploidy using ``PureCN`` for ``cnvkit`` call
* ``ascatngs`` as a submodule #672
* GitHub action to build and test ``ascatngs`` container
* Reference section to ``docs/FAQ.rst``
* ``ascatngs`` download references from reference_file repository #672
* ``delly`` tumor only rule #644
* ``ascatngs`` download container #672
* Documentation update on setting sentieon env variables in ``bashrc``
* ``ascatngs`` tumor normal rule for wgs cases #672
* Individual rules (i.e. ngs filters) for cnv and sv callers. Only Manta will be delivered and added to the list of output files. #708
* Added "targeted" and "wgs" tags to variant callers to provide another layer of separation. #708
* ``manta`` convert inversion #709
* Sentieon version to bioinformatic tool version parsing #685 
* added ``CITATION.cff`` to cite BALSAMIC


Changed:
^^^^^^^^

* Upgrade to latest sentieon version 202010.02
* New name ``MarkDuplicates`` to ``picard_markduplicates`` in ``bwa_mem`` rule and ``cluster.json``
* New name rule ``GATK_contest`` to ``gatk_contest`` 
* Avoid running pytest github actions workflow on ``docs/**`` and ``CHANGELOG.rst`` changes
* Updated ``snakemake`` to ``v6.5.3`` #501 
* Update ``GNOMAD`` URL
* Split Tumor-only ``cnvkit batch`` into individual commands
* Improved TMB calculation issue #51
* Generalized ascat, delly, and manta result in workflow. #708
* Generalized workflow to eliminate duplicate entries and code. #708
* Split Tumor-Normal ``cnvkit batch`` into individual commands
* Moved params that are used in multiple rules to constants #711
* Changed the way conda and non-conda bioinfo tools version are parsed
* Python code formatter changed from Black to YAPF #619


Fixed:
^^^^^^

* post-processing of the umi consensus in handling BI tags
* vcf-filtered-clinical tag files will have all variants including PASS
* Refactor snakemake ``annotate`` rules according to snakemake etiquette #636
* Refactor snakemake ``align`` rules according to snakemake etiquette #636 
* Refactor snakemake ``fastqc`` ``vep`` contest and ``mosdepth`` rules according to ``snakemake`` etiquette #636
* Order of columns in QC and coverage report issue #601
* ``delly`` not showing in workflow at runtime #644
* ``ascatngs`` documentation links in ``FAQs`` #672
* ``varcall_py36`` container build and push #703
* Wrong spacing in reference json issue #704
* Refactor snakemake ``quality control`` rules according to snakemake etiquette #636

Removed:
^^^^^^^^

* Cleaned up unused container definitions and conda environment files
* Remove cnvkit calling for WGS cases
* Removed the install.sh script

[7.2.5]
-------

Changed:
^^^^^^^^

* Updated COSMIC path to use version 94

[7.2.5]
-------

Changed:
^^^^^^^^

* Updated path for gnomad and 1000genomes to a working path from Google Storage

[7.2.4]
-------

Changed:
^^^^^^^^

* Updated sentieon util sort in umi to use Sentieon 20201002 version

[7.2.3]
-------

Fixed:
^^^^^^

* Fixed memory issue with vcfanno in vep_somatic rule fixes #661

[7.2.2]
-------

Fixed:
^^^^^^

* An error with Sentieon for better management of memory fixes #621

[7.2.1]
-------

Changed:
^^^^^^^^

* Rename Github actions to reflect their content

[7.2.0]
-------

Added:
^^^^^^

* Changelog reminder workflow to Github
* Snakemake workflow for created PON reference
* Balsamic cli config command(pon) for creating json for PON analysis
* tumor lod option for passing tnscope-umi final variants
* Git guide to make balsamic release in FAQ docs

Changed:
^^^^^^^^

* Expanded multiqc result search dir to whole analysis dir
* Simple test for docker container

Fixed:
^^^^^^

* Correctly version bump for Dockerfile

Removed:
^^^^^^^^

* Removed unused Dockerfile releases
* Removed redundant genome version from ``reference.json``

[7.1.10]
-------

Fixed:
^^^^^^

* Bug in ``ngs_filter`` rule set for tumor-only WGS
* Missing delivery of tumor only WGS filter

[7.1.9]
-------


Changed:
^^^^^^^^

* only pass variants are not part of delivery anymore
* delivery tag file ids are properly matched with sample_name
* tabix updated to 0.2.6
* fastp updated to 0.20.1
* samtools updated to 1.12
* bedtools updated to 2.30.0

Removed:
^^^^^^^^

* sentieon-dedup rule from delivery
* Removed all pre filter pass from delivery


[7.1.8]
-------

Fixed:
^^^^^^

* Target coverage (Picard HsMetrics) for UMI files is now correctly calculated.

Changed:
^^^^^^^^


* TNscope calculated AF values are fetched and written to AFtable.txt.

[7.1.7]
-------

Added:
^^^^^^

* ngs_filter_tnscope is also part of deliveries now

Changed:
^^^^^^^^

* rankscore is now a research tag instead of clinical
* Some typo and fixes in the coverage and constant metrics
* Delivery process is more verbose

Fixed:
^^^^^^

* CNVKit output is now properly imported in the deliveries and workflow

[7.1.6]
-------

Fixed:
^^^^^^

* CSS style for qc coverage report is changed to landscape

[7.1.5]
-------

Changed:
^^^^^^^^

* update download url for 1000genome WGS sites from ftp to http

[7.1.4]
-------

Changed:
^^^^^^^^

* bump picard to version 2.25.0

[7.1.3]
-------

Fixed:
^^^^^

* ``assets`` path is now added to bind path

[7.1.2]
-------

Fixed:
^^^^^

* umi_workflow config json is set as true for panel and wgs as false.
* Rename umiconsensus bam file headers from {samplenames} to TUMOR/NORMAL. 
* Documentation autobuild on RTFD


[7.1.1]
-------

Fixed:
^^^^^

* Moved all requirements to setup.py, and added all package_data there. Clean up unused files.

[7.1.0]
-------

Removed
^^^^^^^

* ``tnsnv`` removed from WGS analysis, both tumor-only and tumor-normal
* GATK-BaseRecalibrator is removed from all workflows

Fixed
^^^^^

* Fixed issue 577 with missing ``tumor.merged.bam`` and ``normal.merged.bam`` 
* Issue 448 with lingering tmp_dir. It is not deleted after analysis is properly finished.

Changed
^^^^^^^

* All variant calling rules use proper ``tumor.merged.bam`` or ``normal.merged.bam`` as inputs

[7.0.2]
-------

Added
^^^^^

* Updated docs with FAQ for UMI workflow

Fixed
^^^^^

* fix job scheduling bug for benchmarking
* rankscore's output is now a proper vcf.gz file
* Manta rules now properly make a sample_name file


[7.0.1]
-------

Added
^^^^^

* github action workflow to autobuild release containers


[7.0.0]
-------

Added
^^^^^

* ``balsamic init`` to download reference and related containers done in PRs #464 #538
* ``balsamic config case`` now only take a cache path instead of container and reference #538
* UMI workflow added to main workflow in series of PRs #469 #477 #483 #498 #503 #514 #517
* DRAGEN for WGS applications in PR #488
* A framework for QC check PR #401
* ``--quiet``` option for ``run analysis`` PR #491
* Benchmark SLURM jobs after the analysis is finished PR #534
* One container per conda environment (i.e. decouple containers) PR #511 #525 #522
* ``--disable-variant-caller`` command for ``report deliver`` PR #439
* Added genmod and rankscore in series of two PRs #531 and #533
* Variant filtering to Tumor-Normal in PR #534
* Split SNV/InDels and SVs from TNScope variant caller PR #540
* WGS Tumor only variant filters added in PR #548

Changed
^^^^^^^

* Update Manta to 1.6.0 PR #470
* Update FastQC to 0.11.9 PR #532
* Update BCFTools to 1.11 PR #537
* Update Samtools to 1.11 PR #537
* Increase resources and runtime for various workflows in PRs #482 
* Python package dependenicies versions fixed in PR #480
* QoL changes to workflow in series of PR #471
* Series of documentation updates in PRs #489 #553
* QoL changes to scheduler script PR #491
* QoL changes to how temporary directories are handlded PR #516
* TNScope model apply rule merged with TNScope variant calling for tumor-normal in WGS #540
* Decoupled ``fastp`` rule into two rules to make it possible to use it for UMI runs #570


Fixed
^^^^^

* A bug in Manta variant calling rules that didn't name samples properly to TUMOR/NORMAL in the VCF file #572


[6.1.2]
-------

Changed
^^^^^^^
* Changed hk delivery tag for coverage-qc-report


[6.1.1]
-------

Fixed
^^^^^

* No UMI trimming for WGS applications #486
* Fixed a bug where BALSAMIC was checking for sacct/jobid file in local mode PR #497
* ``readlink`` command in ``vep_germline``, ``vep_somatic``, ``split_bed``, and ``GATK_popVCF`` #533
* Fix various bugs for memory handling of Picardtools and its executable in PR #534
* Fixed various issues with ``gsutils`` in PR #550

Removed
^^^^^^^

* ``gatk-register`` command removed from installing GATK PR #496

[6.1.1]
-------

* Fixed a bug with missing QC templates after ``pip install``


[6.1.0]
-------

Added
^^^^^
* CLI option to expand report generation for TGA and WES runs. Please see ``balsamic report deliver --help``
* BALSAMIC now generates a custom HTML report for TGA and WES cases.


[6.0.4]
-------

Changed
^^^^^^^

* Reduces MQ cutoff from 50 to 40 to only remove obvious artifacts PR #535
* Reduces AF cutoff from 0.02 to 0.01 PR #535

[6.0.3]
-------

Added
^^^^^

* ``config case`` subcommand now has ``--tumor-sample-name`` and ``--normal-sample-name``

Fixed
^^^^^

* Manta resource allocation is now properly set PR #523
* VarDict resource allocation in cluster.json increased (both core and time allocation) PR #523
* minimum memory request for GATK mutect2 and haplotypecaller is removed and max memory increased PR #523

[6.0.2]
-------

Added
^^^^^

* Document for Snakemake rule grammar PR #489


Fixed
^^^^^

* removed ``gatk3-register`` command from Dockerfile(s) PR #508


[6.0.1]
-------

Added
^^^^^
* A secondary path for latest jobids submitted to cluster (slurm and qsub) PR #465

[6.0.0]
-------

Added
^^^^^
* UMI workflow using Sentieon tools. Analysis run available via `balsamic run analysis --help` command. PR #359
* VCFutils to create VCF from flat text file. This is for internal purpose to generate validation VCF. PR #349
* Download option for hg38 (not validated) PR #407
* Option to disable variant callers for WES runs. PR #417

Fixed
^^^^^
* Missing cyvcf2 dependency, and changed conda environment for base environment PR #413
* Missing numpy dependency PR #426

Changed
^^^^^^^
* COSMIC db for hg19 updated to v90 PR #407
* Fastp trimming is now a two-pass trimming and adapter trimming is always enabled. This might affect coverage slightly PR #422
* All containers start with a clean environment #425
* All Sentieon environment variables are now added to config when workflow executes #425
* Branching model will be changed to gitflow

[5.1.0]
-------

Fixed
^^^^^
* Vardict-java version fixed. This is due to bad dependency and releases available on conda. Anaconda is not yet update with vardict 1.8, but vardict-java 1.8 is there. This causes various random breaks with Vardict's TSV output. #403

Changed
^^^^^^^
* Refactored Docker files a bit, preparation for decoupling #403

Removed
^^^^^^^
* In preparation for GATK4, IndelRealigner is removed #404


[5.0.1]
-------

Added
^^^^^
* Temp directory for various rules and workflow wide temp directory #396

Changed
^^^^^^^
* Refactored tags for housekeeper delivery to make them unique #395
* Increased core requirements for mutect2 #396
* GATK3.8 related utils run via jar file instead of gatk3 #396


[5.0.0]
-------

Added
^^^^^
* Config.json and DAG draph included in Housekeeper report #372
* New output names added to cnvkit_single and cnvkit_paired #372
* New output names added to vep.rule #372
* Delivery option to CLI and what to delivery with delivery params in rules that are needed to be delivered #376
* Reference data model with validation #371
* Added container path to install script #388

Changed
^^^^^^^
* Delivery file format simplified #376
* VEP rules have "all" and "pass" as output #376
* Downloaded reference structure changed #371
* genome/refseq.flat renamed to genome/refGene.flat #371
* reverted CNVKit to version 0.9.4 #390

Fixed
^^^^^
* Missing pygments to requirements.txt to fix travis CI #364
* Wildcard resolve for deliveries of vep_germline #374
* Missing index file from deliverables #383
* Ambiguous deliveries in vep_somatic and ngs_filters #387
* Updated documentation to match with installation #391

Removed
^^^^^^^
* Temp files removed from list of outputs in vep.rule #372
* samtools.rule and merged it with bwa_mem #375


[4.5.0]
-------

Added
^^^^^
* Models to build config case JSON. The models and descriptions of their contents can now be found
  in BALSAMIC/utils/models.py
* Added analysis_type to `report deliver` command
* Added report and delivery capability to Alignment workflow
* run_validate.sh now has -d to handle path to analysis_dir (for internal use only) #361

Changed
^^^^^^^

* Fastq files are no longer being copied as part of creation of the case config file.
  A symlink is now created at the destination path instead
* Config structure is no longer contained in a collestion of JSON files.
  The config models are now built using Pydantic and are contained in BALSAMIC/utils/models.py

Removed
^^^^^^^

* Removed command line option "--fastq-prefix" from config case command
* Removed command line option "--config-path" from config case command.
  The config is now always saved with default name "case_id.json"
* Removed command line option "--overwrite-config" from config-case command
  The command is now always executed with "--overwrite-config True" behavior

Refactored
^^^^^^^^^^

* Refactored BALSAMIC/commands/config/case.py:
  Utility functions are moved to BALSAMIC/utils/cli.py
  Models for config fields can be found at BALSAMIC/utils/models.py
  Context aborts and logging now contained in pilot function
  Tests created to support new architecture
* Reduce analysis directory's storage

Fixed
^^^^^
* Report generation warnings supressed by adding workdirectory
* Missing tag name for germline annotated calls #356
* Bind path is not added as None if analysis type is wgs #357
* Changes vardict to vardict-java #361


[4.4.0]
-------

Added
^^^^^

* pydantic to validate various models namely variant caller filters

Changed
^^^^^^^

* Variant caller filters moved into pydantic
* Install script and setup.py
* refactored install script with more log output and added a conda env suffix option
* refactored docker container and decoupled various parts of the workflow


[4.3.0]
-------


Added
^^^^^

* Added cram files for targeted sequencing runs fixes #286
* Added `mosdepth` to calculate coverage for whole exome and targeted sequencing
* Filter models added for tumor-only mode
* Enabling adapter trim enables pe adapter trim option for fastp
* Annotate germline variant calls
* Baitset name to picard hsmetrics

Deprecated
^^^^^^^^^^

* Sambamba coverage and rules will be deprecated

Fixed
^^^^^

* Fixed latest tag in install script
* Fixed lack of naming final annotated VCF TUMOR/NORMAL


Changed
^^^^^^^

* Increased run time for various slurm jobs fixes #314
* Enabled SV calls for VarDict tumor-only
* Updated `ensembl-vep` to v100.2

[4.2.4]
-------


Fixed
^^^^^

* Fixed sort issue with bedfiles after 100 slop


[4.2.3]
-------

Added
^^^^^


* Added Docker container definition for release and bumpversion

Changed
^^^^^^^


* Quality of life change to rtfd docs

Fixed
^^^^^


* Fix Docker container with faulty git checkout

[4.2.2]
-------

Added
^^^^^


* Add "SENTIEON_TMPDIR" to wgs workflow

[4.2.1]
-------

Changed
^^^^^^^


* Add docker container pull for correct version of install script

[4.2.0]
-------

Added
^^^^^


* CNV output as VCF
* Vep output for PASSed variants
* Report command with status and delivery subcommands

Changed
^^^^^^^


* Bed files are slopped 100bp for variant calling fix #262
* Disable vcfmerge
* Picard markduplicate output moved from log to output
* Vep upgraded to 99.1
* Removed SVs from vardict
* Refactored delivery plugins to produce a file with list of output files from workflow
* Updated snakemake to 5.13

Fixed
^^^^^


* Fixed a bug where threads were not sent properly to rules

Removed
^^^^^^^


* Removed coverage annotation from mutect2
* Removed source deactivate from rules to suppress conda warning
* Removed ``plugins delivery`` subcommand
* Removed annotation for germline caller results

[4.1.0]
-------

Added
^^^^^


* VEP now also produces a tab delimited file
* CNVkit rules output genemetrics and gene break file
* Added reference genome to be able to calculate AT/CG dropouts by Picard
* coverage plot plugin part of issue #75
* callable regions for CNV calling of tumor-only

Changed
^^^^^^^


* Increased time for indel realigner and base recalib rules
* decoupled vep stat from vep main rule
* changed qsub command to match UGE
* scout plugin updated

Fixed
^^^^^


* WGS qc rules - updated with correct options
  (picard - CollectMultipleMetrics, sentieon - CoverageMetrics)
* Log warning if WES workflow cannot find SENTIEON* env variables
* Fixes issue with cnvkit and WGS samples #268
* Fix #267 coverage issue with long deletions in vardict

[4.0.1] - 2019-11-08
--------------------

Added
^^^^^


* dependencies for workflow report
* sentieon variant callers germline and somatic for wes cases

Changed
^^^^^^^


* housekeeper file path changed from basename to absolute
* scout template for sample location changed from delivery_report to scout
* rule names added to benchmark files

[4.0.0] - 2019-11-04
--------------------

SGE qsub support release

Added
^^^^^


* ``install.sh`` now also downloads latest container
* Docker image for balsamic as part of ci
* Support for qsub alongside with slurm on ``run analysis --profile``

Changed
^^^^^^^


* Documentation updated
* Test fastq data and test panel bed file with real but dummy data

[3.3.1] - 2019-10-28
--------------------

Fixed
^^^^^


* Various links for reference genome is updated with working URL
* Config reference command now print correct output file

[3.3.0] - 2019-10-24
--------------------

somatic vcfmerge release

Added
^^^^^


* QC metrics for WGS workflow
* refGene.txt download to reference.json and reference workflow
* A new conda environment within container
* A new base container built via Docker (centos7:miniconda3_4_6_14)
* VCFmerge package as VCF merge rule (https://github.com/hassanfa/VCFmerge)
* A container for develop branch
* Benchmark rules to variant callers

Changed
^^^^^^^


* SLURM resource allocation for various variancalling rules optimized
* mergetype rule updated and only accepts one single tumor instead of multiple

[3.2.3] - 2019-10-24
--------------------

Fixed
^^^^^


* Removed unused output files from cnvkit which caused to fail on targetted analysis

[3.2.2] - 2019-10-23
--------------------

Fixed
^^^^^


* Removed target file from cnvkit batch

[3.2.1] - 2019-10-23
--------------------

Fixed
^^^^^


* CNVkit single missing reference file added

[3.2.0] - 2019-10-11
--------------------

Adds:
^^^^^


* CNVkit to WGS workflow
* get_thread for runs

Changed:
^^^^^^^^


* Optimized resources for SLURM jobs

Removed:
^^^^^^^^


* Removed hsmetrics for non-mark duplicate bam files

[3.1.4] - 2019-10-08
--------------------

Fixed
^^^^^


* Fixes a bug where missing capture kit bed file error for WGS cases

[3.1.3] - 2019-10-07
--------------------

Fixed
^^^^^


* benchmark path bug issue #221

[3.1.2] - 2019-10-07
--------------------

Fixed
^^^^^


* libreadline.so.6 symlinking and proper centos version for container

[3.1.1] - 2019-10-03
--------------------

Fixed
^^^^^


* Proper tag retrieval for release
  ### Changed
* BALSAMIC container change to latest and version added to help line

[3.1.0] - 2019-10-03
--------------------

TL;DR:


* QoL changes to WGS workflow
* Simplified installation by moving all tools to a container

Added
^^^^^


* Benchmarking using psutil
* ML variant calling for WGS
* ``--singularity`` option to ``config case`` and ``config reference``

Fixed
^^^^^


* Fixed a bug with boolean values in analysis.json

Changed
^^^^^^^


* ``install.sh`` simplified and will be depricated
* Singularity container updated
* Common somatic and germline variant callers are put in single file
* Variant calling workflow and analysis config files merged together

Removed
^^^^^^^


* ``balsamic install`` is removed
* Conda environments for py36 and py27 are removed

[3.0.1] - 2019-09-11
--------------------

Fixed
^^^^^


* Permissions on ``analysis/qc`` dir are 777 now

[3.0.0] - 2019-09-05
--------------------

This is major release.
TL;DR:


* Major changes to CLI. See documentation for updates.
* New additions to reference generation and reference config file generation and complete overhaul
* Major changes to reposityory structure, conda environments.

Added
^^^^^


* Creating and downloading reference files: ``balsamic config reference`` and ``balsamic run reference``
* Container definitions for install and running BALSAMIC
* Bunch of tests, setup coveralls and travis.
* Added Mutliqc, fastp to rule utilities
* Create Housekeeper and Scout files after analysis completes
* Added Sentieon tumor-normal and tumor only workflows
* Added trimming option while creating workflow
* Added multiple tumor sample QC analysis
* Added pindle for indel variant calling
* Added Analysis finish file in the analysis directory

Fixed
^^^^^


* Multiple fixes to snakemake rules

Changed
^^^^^^^


* Running analysis through: ``balsamic run analysis``
* Cluster account and email info added to ``balsamic run analysis``
* ``umi`` workflow through ``--umi`` tag. [workflow still in evaluation]
* ``sample-id`` replaced by ``case-id``
* Plan to remove FastQC as well

Removed
^^^^^^^


* ``balsamic config report`` and ``balsamic report``
* ``sample.config`` and ``reference.json`` from config directory
* Removed cutadapt from workflows

[2.9.8] - 2019-01-01
--------------------

Fixed
^^^^^


* picard hsmetrics now has 50000 cov max
* cnvkit single wildcard resolve bug fixed

[2.9.7] - 2019-02-28
--------------------

Fixed
^^^^^


* Various fixes to umi_single mode
* analysis_finish file does not block reruns anymore
* Added missing single_umi to analysis workflow cli

Changed
^^^^^^^


* vardict in single mode has lower AF threshold filter (0.005 -> 0.001)

[2.9.6] - 2019-02-25
--------------------

Fixed
^^^^^


* Reference to issue #141, fix for 3 other workflows
* CNVkit rule update for refflat file

[2.9.5] - 2019-02-25
--------------------

Added
^^^^^


* An analysis finish file is generated with date and time inside (%Y-%M-%d T%T %:z)

[2.9.4] - 2019-02-13
--------------------

Fixed
^^^^^


* picard version update to 2.18.11 github.com/hassanfa/picard

[2.9.3] - 2019-02-12
--------------------

Fixed
^^^^^


* Mutect single mode table generation fix
* Vardict single mode MVL annotation fix

[2.9.2] - 2019-02-04
--------------------

Added
^^^^^


* CNVkit single sample mode now in workflow
* MVL list from cheng et al. 2015 moved to assets

[2.9.1] - 2019-01-22
--------------------

Added
^^^^^


* Simple table for somatic variant callers for single sample mode added

Fixed
^^^^^


* Fixes an issue with conda that unset variables threw an error issue #141

[2.9.0] - 2019-01-04
--------------------

Changed
^^^^^^^


* Readme structure and example
* Mutect2's single sample output is similar to paired now
* cli path structure update

Added
^^^^^


* test data and sample inputs
* A dag PDF will be generated when config is made
* umi specific variant calling

[2.8.1] - 2018-11-28
--------------------

Fixed
^^^^^


* VEP's perl module errors
* CoverageRep.R now properly takes protein_coding transcatipts only

[2.8.0] - 2018-11-23
--------------------

UMI single sample align and QC

Added
^^^^^


* Added rules and workflows for UMI analysis: QC and alignment

[2.7.4] - 2018-11-23
--------------------

Germline single sample

Added
^^^^^


* Germline single sample addition
  ### Changed
* Minor fixes to some rules to make them compatible with tumor mode

[2.7.3] - 2018-11-20
--------------------

Fixed
^^^^^


* Various bugs with DAG to keep popvcf and splitbed depending on merge bam file
* install script script fixed and help added

[2.7.2] - 2018-11-15
--------------------

Changed
^^^^^^^


* Vardict, Strelka, and Manta separated from GATK best practice pipeline

[2.7.1] - 2018-11-13
--------------------

Fixed
^^^^^


* minro bugs with strelka_germline and freebayes merge
  ### Changed
* removed ERC from haplotypecaller

[2.7.0] - 2018-11-08
--------------------

Germline patch

Added
^^^^^


* Germline caller tested and added to the paired analysis workflow: Freebayes, HaplotypeCaller, Strelka, Manta

Changed
^^^^^^^


* Analysis config files updated
* Output directory structure changed
* vep rule is now a single rule
* Bunch of rule names updated and shortened, specifically in Picard and GATK
* Variant caller rules are all updated and changed
* output vcf file names are now more sensible: {SNV,SV}.{somatic,germline}.sampleId.variantCaller.vcf.gz
* Job limit increased to 300

Removed
^^^^^^^


* removed bcftools.rule for var id annotation

Changed
^^^^^^^

Fixed
^^^^^

[2.6.3] - 2018-11-01
--------------------

Changed
^^^^^^^


* Ugly and godforsaken ``runSbatch.py`` is now dumping sacct files with job IDs. Yikes!

[2.6.2] - 2018-10-31
--------------------

Fixed
^^^^^


* added ``--fastq-prefix`` option for ``config sample`` to set fastq prefix name. Linking is not changed.

[2.6.1] - 2018-10-29
--------------------

Fixed
^^^^^


* patched a bug for copying results for strelka and manta which was introduced in ``2.5.0``

[2.5.0] - 2018-10-22
--------------------

Changed
^^^^^^^


* ``variant_panel`` changed to ``capture_kit``
* sample config file takes balsamic version
* bioinfo tool config moved bioinfotool to cli_utils from ``config report``

Added
^^^^^


* bioinfo tool versions is now added to analysis config file

[2.4.0] - 2018-10-22
--------------------

Changed
^^^^^^^


* ``balsamic run`` has 3 stop points: paired variant calling, single mode variant calling, and QC/Alignment mode.
* ``balsamic run [OPTIONS] -S ...`` is depricated, but it supersedes ``analysis_type`` mode if provided.

[2.3.3] - 2018-10-22
--------------------

Added
^^^^^


* CSV output for variants in each variant caller based on variant filters
* DAG image of workflow
  ### Changed
* Input for variant filter has a default value
* ``delivery_report`` is no created during config generation
* Variant reporter R script cmd updated in ``balsamic report``

[2.3.2] - 2018-10-19
--------------------

Changed
^^^^^^^


* Fastq files are now always linked to ``fastq`` directory within the analysis directory

Added
^^^^^


* ``balsamic config sample`` now accepts individual files and paths. See README for usage.

[2.3.1] - 2018-09-25
--------------------

Added
^^^^^


* CollectHSmetric now run twice for before and after markduplicate

[2.3.0] - 2018-09-25
--------------------

Changed
^^^^^^^


* Sample config file now includes a list of chromosomes in the panel bed file

Fixed
^^^^^


* Non-matching chrom won't break the splitbed rule anymore
* collectqc rules now properly parse tab delimited metric files

[2.2.0] - 2018-09-11
--------------------

Added
^^^^^


* Coverage plot to report
* target coverage file to report json
* post-cutadapt fastqc to collectqc
* A header to report pdf
* list of bioinfo tools used in the analysis added to report
  ### Changed
* VariantRep.R now accepts multiple inputs for each parameter (see help)
* AF values for MSKIMPACT config
  ### Fixed
* Output figure for coverageplot is now fully square :-)

[2.1.0] - 2018-09-11
--------------------

Added
^^^^^


* normalized coverage plot script
* fastq file IO check for config creation
* added qos option to ``balsamic run``
  ### Fixed
* Sambamba depth coverage parameters
* bug with picard markduplicate flag

[2.0.2] - 2018-09-11
--------------------

Added
^^^^^


* Added qos option for setting qos to run jobs with a default value of low

[2.0.1] - 2018-09-10
--------------------

Fixed
^^^^^


* Fixed package dependencies with vep and installation

[2.0.0] - 2018-09-05
--------------------

Variant reporter patch and cli update

Added
^^^^^


* Added ``balsamic config sample`` and ``balsamic config report`` to generate run analysis and reporting config
* Added ``VariantRep.R`` script to information from merged variant table: variant summry, TMB, and much more
* Added a workflow for single sample mode alignment and QC only
* Added QC skimming script to qccollect to generate nicely formatted information from picard
  ### Changed
* Change to CLI for running and creating config
* Major overhaul to coverage report script. It's now simpler and more readable!
  ### Fixed
* Fixed sambamba depth to include mapping quality
* Markduplicate now is now by default on marking mode, and will NOT remove duplicates
* Minor formatting and script beautification happened

[1.13.1] - 2018-08-17
---------------------

Fixed
^^^^^


* fixed a typo in MSKMVL config
* fixed a bug in strelka_simple for correct column orders

[1.13.0] - 2018-08-10
---------------------

Added
^^^^^


* rule for all three variant callers for paired analysis now generate a simple VCF file
* rule for all three variant callers for paired analysis to convert VCF into table format
* MVL config file and MVL annotation to VCF calls for SNV/INDEL callers
* CALLER annotation added to SNV/INDEL callers
* exome specific option for strelka paired
* create_config subcommand is now more granular, it accepts all enteries from sample.json as commandline arguments
* Added tabQuery to the assets as a tool to query the tabulated output of summarized VCF
* Added MQ annotation field to Mutect2 output see #67
  ### Changed
* Leaner VCF output from mutect2 with coverage and MQ annotation according to #64
* variant ids are now updated from simple VCF file
  ### Fixed
* Fixed a bug with sambamba depth coverage reporting wrong exon and panel coverage see #68
* The json output is now properly formatted using yapf
* Strelka rule doesn't filter out PASS variants anymore fixes issue #63

[1.12.0] - 2018-07-06
---------------------

Coverage report patch

Added
^^^^^


* Added a new script to retrieve coverage report for a list of gene(s) and transcripts(s)
* Added sambamba exon depth rule for coverage report
* Added a new entry in reference json for exon bed file, this file generated using: https://github.com/hassanfa/GFFtoolkit
  ### Changed
* sambamba_depth rule changed to sambama_panel_depth
* sambamba depth now has fix-mate-overlaps parameter enabled
* sambamba string filter changed to ``unmapped or mate\_is\_unmapped) and not duplicate and not failed\_quality\_control``.
* sambamba depth for both panel and exon work on picard flag (rmdup or mrkdup).
  ### Fixed
* Fixed sambamba panel depth rule for redundant coverage parameter

[1.11.0] - 2018-07-05
---------------------

create config patch for single and paired mode

Changed
^^^^^^^


* create_config is now accepting a paired|single mode instead of analysis json template (see help for changes). It is
  not backward compatible
  ### Added
* analysis_{paired single}.json for creating config. Analysis.json is now obsolete.
  ### Fixed
* A bug with writing output for analysis config, and creating the path if it doesn't exist.
* A bug with manta rule to correctly set output files in config.
* A bug that strelka was still included in sample analysis.

[1.10.0] - 2018-06-07
---------------------

Added
^^^^^


* Markduplicate flag to analysis config

[1.9.0] - 2018-06-04
--------------------

Added
^^^^^


* Single mode for vardict, manta, and mutect.
* merge type for tumor only
  ### Changed
* Single mode variant calling now has all variant calling rules
  ### Fixed
* run_analaysis now accepts workflows for testing pyrposes

[1.8.0] - 2018-06-01
--------------------

Changed
^^^^^^^


* picard create bed interval rule moved into collect hsmetric
* split bed is dependent on bam merge rule
* vardict env now has specific build rather than URL download (conda doesn't support URLs anymore)
  ### Fixed
* new logs and scripts dirs are not re-created if they are empty

[1.7.0] - 2018-05-31
--------------------

Added
^^^^^


* A source altered picard to generated more quality metrics output is added to installation and rules

[1.6.0] - 2018-05-30
--------------------

Added
^^^^^


* report subcommand for generating a pdf report from a json input file
* Added fastqc after removing adapter
  ### Changed
* Markduplicate now has both REMOVE and MARK (rmdup vs mrkdup)
* CollectHSMetrics now has more steps on PCT_TARGET_BASES

[1.5.0] - 2018-05-28
--------------------

Changed
^^^^^^^


* New log and script directories are now created for each re-run
  ### Fixed
* Picardtools' memory issue addressed for large samples

[1.4.0] - 2018-05-18
--------------------

Added
^^^^^


* single sample analysis mode
* alignment and insert size metrics are added to the workflow
  ### Changed
* collectqc and contest have their own rule for paired (tumor vs normal) and single (tumor only) sample.

[1.3.0] - 2018-05-13
--------------------

Added
^^^^^


* bed file for panel analysis is now mandatory to create analaysis config

[1.2.3] - 2018-05-13
--------------------

Changed
^^^^^^^


* vep execution path
* working directory for snakemake

[1.2.2] - 2018-05-04
--------------------

Added
^^^^^


* sbatch submitter and cluster config now has an mail field
  ### Changed
* ``create_config`` now only requires sample and output json. The rest are optional

[1.2.0] - 2018-05-02
--------------------

Added
^^^^^


* snakefile and cluster config in run analysis are now optional with a default value

[1.1.2] - 2018-04-27
--------------------

Fixed
^^^^^


* vardict installation was failing without conda-forge channel
* gatk installation was failing without correct jar file

[1.1.1] - 2018-04-27
--------------------

Fixed
^^^^^


* gatk-register tmp directory

[1.1.0] - 2018-04-26
--------------------

Added
^^^^^


* create config sub command added as a new feature to create input config file
* templates to generate a config file for analysis added
* code style template for YAPF input created. see: https://github.com/google/yapf
* vt conda env added

Changed
^^^^^^^


* install script changed to create an output config
* README updated with usage

Fixed
^^^^^


* fastq location for analysis config is now fixed
* lambda rules removed from cutadapt and fastq

[1.0.3-rc2] - 2018-04-18
------------------------

Added
^^^^^


* Added sbatch submitter to handle it outside snakemake
  ### Changed
* sample config file structure changed
* coding styles updated

[1.0.2-rc2] - 2018-04-17
------------------------

Added
^^^^^


* Added vt environment
  ### Fixed
* conda envs are now have D prefix instead of P (develop vs production)
* install_conda subcommand now accepts a proper conda prefix

[1.0.1-rc2] - 2018-04-16
------------------------

Fixed
^^^^^


* snakemake rules are now externally linked

[1.0.0-rc2] - 2018-04-16
------------------------

Added
^^^^^


* run_analysis subcommand
* Mutational Signature R script with CLI
* unittest to install_conda
* a method to semi-dynamically retrieve suitable conda env for each rule

Fixed
^^^^^


* install.sh updated with gatk and proper log output
* conda environments updated
* vardict now has its own environment and it should not raise anymore errors

[1.0.0-rc1] - 2018-04-05
------------------------

Added
^^^^^


* install.sh to install balsamic
* balsamic barebone cli
* subcommand to install required environments
* README.md updated with basic installation instructions

Fixed
^^^^^


* conda environment yaml files<|MERGE_RESOLUTION|>--- conflicted
+++ resolved
@@ -6,12 +6,8 @@
 
 * Added various basic filters to all variant callers irregardless of their delivery status #750
 * BALSAMIC container #728
-<<<<<<< HEAD
 * BALSAMIC reference generation via cluster submission #686 
-=======
 * Container specific tests #770
-
->>>>>>> dd4e99eb
 
 Changed:
 ^^^^^^^^
