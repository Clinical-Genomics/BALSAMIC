--- conflicted
+++ resolved
@@ -20,11 +20,8 @@
 ^^^^^^
 
 * Fixed bug with using varcall_py36 container with VarDict #739
-<<<<<<< HEAD
 * Fixed a bug with VEP module in MultiQC by excluding #746
-=======
 * Fixed a bug with ``bcftools stats`` results failing in MultiQC #744
->>>>>>> cc9a5bb8
 
 [8.0.2]
 -------
