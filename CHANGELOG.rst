[X.X.X]
-------

Added:
^^^^^^

* Snakemake workflow to create canfam3 reference #843
* Call umi variants using TNscope in bed defined regions #821
* UMI duplication metrics to report in multiqc_picard_dups.json #844
* QC default validation conditions (for not defined capture kits) #855
<<<<<<< HEAD
* SVDB to the varcall_py36 container #871
* SVDB to WGS workflow #871

=======
* Docker container for vcf2cytosure #858
* SVDB to the varcall_py36 container
>>>>>>> 89b5e690

Changed:
^^^^^^^^

* Merge QC metric extraction workflows #833
* Changed the base-image for balsamic container to 4.10.3-alpine #869

Fixed:
^^^^^^

* ``collect_qc_metrics.py`` failing for WGS cases with empty ``capture_kit`` argument #850
* QC metric validation for different panel bed version #855

Removed
^^^^^^^

* ``--qc-metrics/--no-qc-metrics`` flag from the ``balsamic report deliver`` command #833

[8.2.7]
-------

Fixes:
^^^^^^
* Fixes fastqc timeout issues for wgs cases #861
* Fix cluster configuration for vep and vcfanno #857

[8.2.6]
-------

Fixes:
^^^^^^

* Set right qos in scheduler command #856

[8.2.5]
-------

* balsamic.sif container installation during cache generation #841

Fixed:
^^^^^^

* Execution of `create_pdf` python script inside the balsamic container #841

[8.2.4]
-------

Added:
^^^^^^

* ``--hgvsg`` annotation to VEP #830
* ``ascatNgs`` PDF delivery (plots & statistics) #828

[8.2.3]
-------
Fixed:
^^^^^^

* Add default for gender if ``purecn`` captures dual gender values #824 

Changed:
^^^^^^^^
* Updated ``purecn`` and its dependencies to latest versions 

[8.2.2]
-------
Added:
^^^^^^

* ``ascatNGS`` tumor normal delivery #810

Changed:
^^^^^^^^
* QC metrics delivery tag #820
* Refactor tmb rule that contains redundant line #817

[8.2.1]
-------

Fixed:
^^^^^^

* ``cnvkit`` gender comparison operator bug #819

[8.2.0]
-------

Added:
^^^^^^

* Added various basic filters to all variant callers irregardless of their delivery status #750
* BALSAMIC container #728
* BALSAMIC reference generation via cluster submission for both reference and container #686 
* Container specific tests #770
* BALSAMIC quality control metrics extraction and validation #754
* Delly is added as a submodule and removed from rest of the conda environments #787
* Store research VCFs for all filtered and annotated VCF files
* Added `.,PASS` to all structural variant filter rules to resolve the issues with missing calls in filtered file
* Handling of QC metrics validation errors #783
* Github Action workflow that builds the docs using Sphinx #809
* Zenodo integration to create citable link #813
* Panel BED specific QC conditions #800
* Metric extraction to a YAML file for Vogue #802

Changed:
^^^^^^^^

* refactored main workflow with more readible organization #614
* refactored conda envs within container to be on base and container definition is uncoupled #759
* renamed umi output file names to fix issue with picard HSmetrics #804
* locked requirements for graphviz io 0.16 #811
* QC metric validation is performed across all metrics of each of the samples #800

Removed:
^^^^^^^^

* The option of running umiworkflow independently with balsamic command-line option "-a umi"
* Removed source activate from reference and pon workflows #764

Fixed:
^^^^^^

* Pip installation failure inside balsamic container #758
* Fixed issue #768 with missing ``vep_install`` command in container
* Fixed issue #765 with correct input bam files for SV rules
* Continuation of CNVkit even if ``PURECN`` fails and fix ``PureCN`` conda paths #774 #775
* Locked version for ``cryptography`` package
* Bumped version for ``bcftools`` in cnvkit container
* Fixed issues #776 and #777 with correct install paths for gatk and manta
* Fixed issue #782 for missing AF in the vcf INFO field
* Fixed issues #748 #749 with correct sample names 
* Fixed issue #767 for ascatngs hardcoded values
* Fixed missing output option in bcftools filters for tnhaplotyper #793 
* Fixed issue #795 with increasing resources for vep and filter SV prior to vep
* Building ``wheel`` for ``cryptography`` bug inside BALSAMIC container #801
* Fixed badget for docker container master and develop status  
* ReadtheDocs building failure due to dependencies, fixed by locking versions #773
* Dev requirements installation for Sphinx docs (Github Action) #812
* Changed path for main Dockerfile version in ``.bumpversion.cfg``

[8.1.0]
-------

Added:
^^^^^^

* Workflow to check PR tiltes to make easier to tell PR intents #724
* ``bcftools stats``  to calculate Ti/Tv for all post annotate germline and somatic calls #93
* Added reference download date to ``reference.json`` #726
* ``ascatngs`` hg38 references to constants #683 
* Added ClinVar as a source to download and to be annotated with VCFAnno #737

Changed:
^^^^^^^^

* Updated docs for git FAQs #731
* Rename panel of normal filename Clinical-Genomics/cgp-cancer-cnvcall#10


Fixed:
^^^^^^

* Fixed bug with using varcall_py36 container with VarDict #739
* Fixed a bug with VEP module in MultiQC by excluding #746
* Fixed a bug with ``bcftools stats`` results failing in MultiQC #744

[8.0.2]
-------

Fixed:
^^^^^^

* Fixed breaking shell command for VEP annotation rules #734

[8.0.1]
-------

Fixed:
^^^^^^

* Fixed context for Dockerfile for release content #720

[8.0.0]
-------

Added:
^^^^^^

* ``samtools`` flagstats and stats to workflow and MultiQC
* ``delly v0.8.7`` somatic SV caller #644
* ``delly`` containter #644
* ``bcftools v1.12`` to ``delly`` container #644
* ``tabix v0.2.6`` to ``delly`` container #644
* Passed SV calls from Manta to clinical delivery
* An extra filter to VarDict tumor-normal to remove variants with STATUS=Germline, all other will still be around
* Added ``vcf2cytosure`` to annotate container
* ``git`` to the container definition
* prepare_delly_exclusion rule
* Installation of ``PureCN`` rpackage in ``cnvkit`` container
* Calculate tumor-purity and ploidy using ``PureCN`` for ``cnvkit`` call
* ``ascatngs`` as a submodule #672
* GitHub action to build and test ``ascatngs`` container
* Reference section to ``docs/FAQ.rst``
* ``ascatngs`` download references from reference_file repository #672
* ``delly`` tumor only rule #644
* ``ascatngs`` download container #672
* Documentation update on setting sentieon env variables in ``bashrc``
* ``ascatngs`` tumor normal rule for wgs cases #672
* Individual rules (i.e. ngs filters) for cnv and sv callers. Only Manta will be delivered and added to the list of output files. #708
* Added "targeted" and "wgs" tags to variant callers to provide another layer of separation. #708
* ``manta`` convert inversion #709
* Sentieon version to bioinformatic tool version parsing #685 
* added ``CITATION.cff`` to cite BALSAMIC


Changed:
^^^^^^^^

* Upgrade to latest sentieon version 202010.02
* New name ``MarkDuplicates`` to ``picard_markduplicates`` in ``bwa_mem`` rule and ``cluster.json``
* New name rule ``GATK_contest`` to ``gatk_contest`` 
* Avoid running pytest github actions workflow on ``docs/**`` and ``CHANGELOG.rst`` changes
* Updated ``snakemake`` to ``v6.5.3`` #501 
* Update ``GNOMAD`` URL
* Split Tumor-only ``cnvkit batch`` into individual commands
* Improved TMB calculation issue #51
* Generalized ascat, delly, and manta result in workflow. #708
* Generalized workflow to eliminate duplicate entries and code. #708
* Split Tumor-Normal ``cnvkit batch`` into individual commands
* Moved params that are used in multiple rules to constants #711
* Changed the way conda and non-conda bioinfo tools version are parsed
* Python code formatter changed from Black to YAPF #619


Fixed:
^^^^^^

* post-processing of the umi consensus in handling BI tags
* vcf-filtered-clinical tag files will have all variants including PASS
* Refactor snakemake ``annotate`` rules according to snakemake etiquette #636
* Refactor snakemake ``align`` rules according to snakemake etiquette #636 
* Refactor snakemake ``fastqc`` ``vep`` contest and ``mosdepth`` rules according to ``snakemake`` etiquette #636
* Order of columns in QC and coverage report issue #601
* ``delly`` not showing in workflow at runtime #644
* ``ascatngs`` documentation links in ``FAQs`` #672
* ``varcall_py36`` container build and push #703
* Wrong spacing in reference json issue #704
* Refactor snakemake ``quality control`` rules according to snakemake etiquette #636

Removed:
^^^^^^^^

* Cleaned up unused container definitions and conda environment files
* Remove cnvkit calling for WGS cases
* Removed the install.sh script

[7.2.5]
-------

Changed:
^^^^^^^^

* Updated COSMIC path to use version 94

[7.2.5]
-------

Changed:
^^^^^^^^

* Updated path for gnomad and 1000genomes to a working path from Google Storage

[7.2.4]
-------

Changed:
^^^^^^^^

* Updated sentieon util sort in umi to use Sentieon 20201002 version

[7.2.3]
-------

Fixed:
^^^^^^

* Fixed memory issue with vcfanno in vep_somatic rule fixes #661

[7.2.2]
-------

Fixed:
^^^^^^

* An error with Sentieon for better management of memory fixes #621

[7.2.1]
-------

Changed:
^^^^^^^^

* Rename Github actions to reflect their content

[7.2.0]
-------

Added:
^^^^^^

* Changelog reminder workflow to Github
* Snakemake workflow for created PON reference
* Balsamic cli config command(pon) for creating json for PON analysis
* tumor lod option for passing tnscope-umi final variants
* Git guide to make balsamic release in FAQ docs

Changed:
^^^^^^^^

* Expanded multiqc result search dir to whole analysis dir
* Simple test for docker container

Fixed:
^^^^^^

* Correctly version bump for Dockerfile

Removed:
^^^^^^^^

* Removed unused Dockerfile releases
* Removed redundant genome version from ``reference.json``

[7.1.10]
-------

Fixed:
^^^^^^

* Bug in ``ngs_filter`` rule set for tumor-only WGS
* Missing delivery of tumor only WGS filter

[7.1.9]
-------


Changed:
^^^^^^^^

* only pass variants are not part of delivery anymore
* delivery tag file ids are properly matched with sample_name
* tabix updated to 0.2.6
* fastp updated to 0.20.1
* samtools updated to 1.12
* bedtools updated to 2.30.0

Removed:
^^^^^^^^

* sentieon-dedup rule from delivery
* Removed all pre filter pass from delivery


[7.1.8]
-------

Fixed:
^^^^^^

* Target coverage (Picard HsMetrics) for UMI files is now correctly calculated.

Changed:
^^^^^^^^


* TNscope calculated AF values are fetched and written to AFtable.txt.

[7.1.7]
-------

Added:
^^^^^^

* ngs_filter_tnscope is also part of deliveries now

Changed:
^^^^^^^^

* rankscore is now a research tag instead of clinical
* Some typo and fixes in the coverage and constant metrics
* Delivery process is more verbose

Fixed:
^^^^^^

* CNVKit output is now properly imported in the deliveries and workflow

[7.1.6]
-------

Fixed:
^^^^^^

* CSS style for qc coverage report is changed to landscape

[7.1.5]
-------

Changed:
^^^^^^^^

* update download url for 1000genome WGS sites from ftp to http

[7.1.4]
-------

Changed:
^^^^^^^^

* bump picard to version 2.25.0

[7.1.3]
-------

Fixed:
^^^^^

* ``assets`` path is now added to bind path

[7.1.2]
-------

Fixed:
^^^^^

* umi_workflow config json is set as true for panel and wgs as false.
* Rename umiconsensus bam file headers from {samplenames} to TUMOR/NORMAL. 
* Documentation autobuild on RTFD


[7.1.1]
-------

Fixed:
^^^^^

* Moved all requirements to setup.py, and added all package_data there. Clean up unused files.

[7.1.0]
-------

Removed
^^^^^^^

* ``tnsnv`` removed from WGS analysis, both tumor-only and tumor-normal
* GATK-BaseRecalibrator is removed from all workflows

Fixed
^^^^^

* Fixed issue 577 with missing ``tumor.merged.bam`` and ``normal.merged.bam`` 
* Issue 448 with lingering tmp_dir. It is not deleted after analysis is properly finished.

Changed
^^^^^^^

* All variant calling rules use proper ``tumor.merged.bam`` or ``normal.merged.bam`` as inputs

[7.0.2]
-------

Added
^^^^^

* Updated docs with FAQ for UMI workflow

Fixed
^^^^^

* fix job scheduling bug for benchmarking
* rankscore's output is now a proper vcf.gz file
* Manta rules now properly make a sample_name file


[7.0.1]
-------

Added
^^^^^

* github action workflow to autobuild release containers


[7.0.0]
-------

Added
^^^^^

* ``balsamic init`` to download reference and related containers done in PRs #464 #538
* ``balsamic config case`` now only take a cache path instead of container and reference #538
* UMI workflow added to main workflow in series of PRs #469 #477 #483 #498 #503 #514 #517
* DRAGEN for WGS applications in PR #488
* A framework for QC check PR #401
* ``--quiet``` option for ``run analysis`` PR #491
* Benchmark SLURM jobs after the analysis is finished PR #534
* One container per conda environment (i.e. decouple containers) PR #511 #525 #522
* ``--disable-variant-caller`` command for ``report deliver`` PR #439
* Added genmod and rankscore in series of two PRs #531 and #533
* Variant filtering to Tumor-Normal in PR #534
* Split SNV/InDels and SVs from TNScope variant caller PR #540
* WGS Tumor only variant filters added in PR #548

Changed
^^^^^^^

* Update Manta to 1.6.0 PR #470
* Update FastQC to 0.11.9 PR #532
* Update BCFTools to 1.11 PR #537
* Update Samtools to 1.11 PR #537
* Increase resources and runtime for various workflows in PRs #482 
* Python package dependenicies versions fixed in PR #480
* QoL changes to workflow in series of PR #471
* Series of documentation updates in PRs #489 #553
* QoL changes to scheduler script PR #491
* QoL changes to how temporary directories are handlded PR #516
* TNScope model apply rule merged with TNScope variant calling for tumor-normal in WGS #540
* Decoupled ``fastp`` rule into two rules to make it possible to use it for UMI runs #570


Fixed
^^^^^

* A bug in Manta variant calling rules that didn't name samples properly to TUMOR/NORMAL in the VCF file #572


[6.1.2]
-------

Changed
^^^^^^^
* Changed hk delivery tag for coverage-qc-report


[6.1.1]
-------

Fixed
^^^^^

* No UMI trimming for WGS applications #486
* Fixed a bug where BALSAMIC was checking for sacct/jobid file in local mode PR #497
* ``readlink`` command in ``vep_germline``, ``vep_somatic``, ``split_bed``, and ``GATK_popVCF`` #533
* Fix various bugs for memory handling of Picardtools and its executable in PR #534
* Fixed various issues with ``gsutils`` in PR #550

Removed
^^^^^^^

* ``gatk-register`` command removed from installing GATK PR #496

[6.1.1]
-------

* Fixed a bug with missing QC templates after ``pip install``


[6.1.0]
-------

Added
^^^^^
* CLI option to expand report generation for TGA and WES runs. Please see ``balsamic report deliver --help``
* BALSAMIC now generates a custom HTML report for TGA and WES cases.


[6.0.4]
-------

Changed
^^^^^^^

* Reduces MQ cutoff from 50 to 40 to only remove obvious artifacts PR #535
* Reduces AF cutoff from 0.02 to 0.01 PR #535

[6.0.3]
-------

Added
^^^^^

* ``config case`` subcommand now has ``--tumor-sample-name`` and ``--normal-sample-name``

Fixed
^^^^^

* Manta resource allocation is now properly set PR #523
* VarDict resource allocation in cluster.json increased (both core and time allocation) PR #523
* minimum memory request for GATK mutect2 and haplotypecaller is removed and max memory increased PR #523

[6.0.2]
-------

Added
^^^^^

* Document for Snakemake rule grammar PR #489


Fixed
^^^^^

* removed ``gatk3-register`` command from Dockerfile(s) PR #508


[6.0.1]
-------

Added
^^^^^
* A secondary path for latest jobids submitted to cluster (slurm and qsub) PR #465

[6.0.0]
-------

Added
^^^^^
* UMI workflow using Sentieon tools. Analysis run available via `balsamic run analysis --help` command. PR #359
* VCFutils to create VCF from flat text file. This is for internal purpose to generate validation VCF. PR #349
* Download option for hg38 (not validated) PR #407
* Option to disable variant callers for WES runs. PR #417

Fixed
^^^^^
* Missing cyvcf2 dependency, and changed conda environment for base environment PR #413
* Missing numpy dependency PR #426

Changed
^^^^^^^
* COSMIC db for hg19 updated to v90 PR #407
* Fastp trimming is now a two-pass trimming and adapter trimming is always enabled. This might affect coverage slightly PR #422
* All containers start with a clean environment #425
* All Sentieon environment variables are now added to config when workflow executes #425
* Branching model will be changed to gitflow

[5.1.0]
-------

Fixed
^^^^^
* Vardict-java version fixed. This is due to bad dependency and releases available on conda. Anaconda is not yet update with vardict 1.8, but vardict-java 1.8 is there. This causes various random breaks with Vardict's TSV output. #403

Changed
^^^^^^^
* Refactored Docker files a bit, preparation for decoupling #403

Removed
^^^^^^^
* In preparation for GATK4, IndelRealigner is removed #404


[5.0.1]
-------

Added
^^^^^
* Temp directory for various rules and workflow wide temp directory #396

Changed
^^^^^^^
* Refactored tags for housekeeper delivery to make them unique #395
* Increased core requirements for mutect2 #396
* GATK3.8 related utils run via jar file instead of gatk3 #396


[5.0.0]
-------

Added
^^^^^
* Config.json and DAG draph included in Housekeeper report #372
* New output names added to cnvkit_single and cnvkit_paired #372
* New output names added to vep.rule #372
* Delivery option to CLI and what to delivery with delivery params in rules that are needed to be delivered #376
* Reference data model with validation #371
* Added container path to install script #388

Changed
^^^^^^^
* Delivery file format simplified #376
* VEP rules have "all" and "pass" as output #376
* Downloaded reference structure changed #371
* genome/refseq.flat renamed to genome/refGene.flat #371
* reverted CNVKit to version 0.9.4 #390

Fixed
^^^^^
* Missing pygments to requirements.txt to fix travis CI #364
* Wildcard resolve for deliveries of vep_germline #374
* Missing index file from deliverables #383
* Ambiguous deliveries in vep_somatic and ngs_filters #387
* Updated documentation to match with installation #391

Removed
^^^^^^^
* Temp files removed from list of outputs in vep.rule #372
* samtools.rule and merged it with bwa_mem #375


[4.5.0]
-------

Added
^^^^^
* Models to build config case JSON. The models and descriptions of their contents can now be found
  in BALSAMIC/utils/models.py
* Added analysis_type to `report deliver` command
* Added report and delivery capability to Alignment workflow
* run_validate.sh now has -d to handle path to analysis_dir (for internal use only) #361

Changed
^^^^^^^

* Fastq files are no longer being copied as part of creation of the case config file.
  A symlink is now created at the destination path instead
* Config structure is no longer contained in a collestion of JSON files.
  The config models are now built using Pydantic and are contained in BALSAMIC/utils/models.py

Removed
^^^^^^^

* Removed command line option "--fastq-prefix" from config case command
* Removed command line option "--config-path" from config case command.
  The config is now always saved with default name "case_id.json"
* Removed command line option "--overwrite-config" from config-case command
  The command is now always executed with "--overwrite-config True" behavior

Refactored
^^^^^^^^^^

* Refactored BALSAMIC/commands/config/case.py:
  Utility functions are moved to BALSAMIC/utils/cli.py
  Models for config fields can be found at BALSAMIC/utils/models.py
  Context aborts and logging now contained in pilot function
  Tests created to support new architecture
* Reduce analysis directory's storage

Fixed
^^^^^
* Report generation warnings supressed by adding workdirectory
* Missing tag name for germline annotated calls #356
* Bind path is not added as None if analysis type is wgs #357
* Changes vardict to vardict-java #361


[4.4.0]
-------

Added
^^^^^

* pydantic to validate various models namely variant caller filters

Changed
^^^^^^^

* Variant caller filters moved into pydantic
* Install script and setup.py
* refactored install script with more log output and added a conda env suffix option
* refactored docker container and decoupled various parts of the workflow


[4.3.0]
-------


Added
^^^^^

* Added cram files for targeted sequencing runs fixes #286
* Added `mosdepth` to calculate coverage for whole exome and targeted sequencing
* Filter models added for tumor-only mode
* Enabling adapter trim enables pe adapter trim option for fastp
* Annotate germline variant calls
* Baitset name to picard hsmetrics

Deprecated
^^^^^^^^^^

* Sambamba coverage and rules will be deprecated

Fixed
^^^^^

* Fixed latest tag in install script
* Fixed lack of naming final annotated VCF TUMOR/NORMAL


Changed
^^^^^^^

* Increased run time for various slurm jobs fixes #314
* Enabled SV calls for VarDict tumor-only
* Updated `ensembl-vep` to v100.2

[4.2.4]
-------


Fixed
^^^^^

* Fixed sort issue with bedfiles after 100 slop


[4.2.3]
-------

Added
^^^^^


* Added Docker container definition for release and bumpversion

Changed
^^^^^^^


* Quality of life change to rtfd docs

Fixed
^^^^^


* Fix Docker container with faulty git checkout

[4.2.2]
-------

Added
^^^^^


* Add "SENTIEON_TMPDIR" to wgs workflow

[4.2.1]
-------

Changed
^^^^^^^


* Add docker container pull for correct version of install script

[4.2.0]
-------

Added
^^^^^


* CNV output as VCF
* Vep output for PASSed variants
* Report command with status and delivery subcommands

Changed
^^^^^^^


* Bed files are slopped 100bp for variant calling fix #262
* Disable vcfmerge
* Picard markduplicate output moved from log to output
* Vep upgraded to 99.1
* Removed SVs from vardict
* Refactored delivery plugins to produce a file with list of output files from workflow
* Updated snakemake to 5.13

Fixed
^^^^^


* Fixed a bug where threads were not sent properly to rules

Removed
^^^^^^^


* Removed coverage annotation from mutect2
* Removed source deactivate from rules to suppress conda warning
* Removed ``plugins delivery`` subcommand
* Removed annotation for germline caller results

[4.1.0]
-------

Added
^^^^^


* VEP now also produces a tab delimited file
* CNVkit rules output genemetrics and gene break file
* Added reference genome to be able to calculate AT/CG dropouts by Picard
* coverage plot plugin part of issue #75
* callable regions for CNV calling of tumor-only

Changed
^^^^^^^


* Increased time for indel realigner and base recalib rules
* decoupled vep stat from vep main rule
* changed qsub command to match UGE
* scout plugin updated

Fixed
^^^^^


* WGS qc rules - updated with correct options
  (picard - CollectMultipleMetrics, sentieon - CoverageMetrics)
* Log warning if WES workflow cannot find SENTIEON* env variables
* Fixes issue with cnvkit and WGS samples #268
* Fix #267 coverage issue with long deletions in vardict

[4.0.1] - 2019-11-08
--------------------

Added
^^^^^


* dependencies for workflow report
* sentieon variant callers germline and somatic for wes cases

Changed
^^^^^^^


* housekeeper file path changed from basename to absolute
* scout template for sample location changed from delivery_report to scout
* rule names added to benchmark files

[4.0.0] - 2019-11-04
--------------------

SGE qsub support release

Added
^^^^^


* ``install.sh`` now also downloads latest container
* Docker image for balsamic as part of ci
* Support for qsub alongside with slurm on ``run analysis --profile``

Changed
^^^^^^^


* Documentation updated
* Test fastq data and test panel bed file with real but dummy data

[3.3.1] - 2019-10-28
--------------------

Fixed
^^^^^


* Various links for reference genome is updated with working URL
* Config reference command now print correct output file

[3.3.0] - 2019-10-24
--------------------

somatic vcfmerge release

Added
^^^^^


* QC metrics for WGS workflow
* refGene.txt download to reference.json and reference workflow
* A new conda environment within container
* A new base container built via Docker (centos7:miniconda3_4_6_14)
* VCFmerge package as VCF merge rule (https://github.com/hassanfa/VCFmerge)
* A container for develop branch
* Benchmark rules to variant callers

Changed
^^^^^^^


* SLURM resource allocation for various variancalling rules optimized
* mergetype rule updated and only accepts one single tumor instead of multiple

[3.2.3] - 2019-10-24
--------------------

Fixed
^^^^^


* Removed unused output files from cnvkit which caused to fail on targetted analysis

[3.2.2] - 2019-10-23
--------------------

Fixed
^^^^^


* Removed target file from cnvkit batch

[3.2.1] - 2019-10-23
--------------------

Fixed
^^^^^


* CNVkit single missing reference file added

[3.2.0] - 2019-10-11
--------------------

Adds:
^^^^^


* CNVkit to WGS workflow
* get_thread for runs

Changed:
^^^^^^^^


* Optimized resources for SLURM jobs

Removed:
^^^^^^^^


* Removed hsmetrics for non-mark duplicate bam files

[3.1.4] - 2019-10-08
--------------------

Fixed
^^^^^


* Fixes a bug where missing capture kit bed file error for WGS cases

[3.1.3] - 2019-10-07
--------------------

Fixed
^^^^^


* benchmark path bug issue #221

[3.1.2] - 2019-10-07
--------------------

Fixed
^^^^^


* libreadline.so.6 symlinking and proper centos version for container

[3.1.1] - 2019-10-03
--------------------

Fixed
^^^^^


* Proper tag retrieval for release
  ### Changed
* BALSAMIC container change to latest and version added to help line

[3.1.0] - 2019-10-03
--------------------

TL;DR:


* QoL changes to WGS workflow
* Simplified installation by moving all tools to a container

Added
^^^^^


* Benchmarking using psutil
* ML variant calling for WGS
* ``--singularity`` option to ``config case`` and ``config reference``

Fixed
^^^^^


* Fixed a bug with boolean values in analysis.json

Changed
^^^^^^^


* ``install.sh`` simplified and will be depricated
* Singularity container updated
* Common somatic and germline variant callers are put in single file
* Variant calling workflow and analysis config files merged together

Removed
^^^^^^^


* ``balsamic install`` is removed
* Conda environments for py36 and py27 are removed

[3.0.1] - 2019-09-11
--------------------

Fixed
^^^^^


* Permissions on ``analysis/qc`` dir are 777 now

[3.0.0] - 2019-09-05
--------------------

This is major release.
TL;DR:


* Major changes to CLI. See documentation for updates.
* New additions to reference generation and reference config file generation and complete overhaul
* Major changes to reposityory structure, conda environments.

Added
^^^^^


* Creating and downloading reference files: ``balsamic config reference`` and ``balsamic run reference``
* Container definitions for install and running BALSAMIC
* Bunch of tests, setup coveralls and travis.
* Added Mutliqc, fastp to rule utilities
* Create Housekeeper and Scout files after analysis completes
* Added Sentieon tumor-normal and tumor only workflows
* Added trimming option while creating workflow
* Added multiple tumor sample QC analysis
* Added pindle for indel variant calling
* Added Analysis finish file in the analysis directory

Fixed
^^^^^


* Multiple fixes to snakemake rules

Changed
^^^^^^^


* Running analysis through: ``balsamic run analysis``
* Cluster account and email info added to ``balsamic run analysis``
* ``umi`` workflow through ``--umi`` tag. [workflow still in evaluation]
* ``sample-id`` replaced by ``case-id``
* Plan to remove FastQC as well

Removed
^^^^^^^


* ``balsamic config report`` and ``balsamic report``
* ``sample.config`` and ``reference.json`` from config directory
* Removed cutadapt from workflows

[2.9.8] - 2019-01-01
--------------------

Fixed
^^^^^


* picard hsmetrics now has 50000 cov max
* cnvkit single wildcard resolve bug fixed

[2.9.7] - 2019-02-28
--------------------

Fixed
^^^^^


* Various fixes to umi_single mode
* analysis_finish file does not block reruns anymore
* Added missing single_umi to analysis workflow cli

Changed
^^^^^^^


* vardict in single mode has lower AF threshold filter (0.005 -> 0.001)

[2.9.6] - 2019-02-25
--------------------

Fixed
^^^^^


* Reference to issue #141, fix for 3 other workflows
* CNVkit rule update for refflat file

[2.9.5] - 2019-02-25
--------------------

Added
^^^^^


* An analysis finish file is generated with date and time inside (%Y-%M-%d T%T %:z)

[2.9.4] - 2019-02-13
--------------------

Fixed
^^^^^


* picard version update to 2.18.11 github.com/hassanfa/picard

[2.9.3] - 2019-02-12
--------------------

Fixed
^^^^^


* Mutect single mode table generation fix
* Vardict single mode MVL annotation fix

[2.9.2] - 2019-02-04
--------------------

Added
^^^^^


* CNVkit single sample mode now in workflow
* MVL list from cheng et al. 2015 moved to assets

[2.9.1] - 2019-01-22
--------------------

Added
^^^^^


* Simple table for somatic variant callers for single sample mode added

Fixed
^^^^^


* Fixes an issue with conda that unset variables threw an error issue #141

[2.9.0] - 2019-01-04
--------------------

Changed
^^^^^^^


* Readme structure and example
* Mutect2's single sample output is similar to paired now
* cli path structure update

Added
^^^^^


* test data and sample inputs
* A dag PDF will be generated when config is made
* umi specific variant calling

[2.8.1] - 2018-11-28
--------------------

Fixed
^^^^^


* VEP's perl module errors
* CoverageRep.R now properly takes protein_coding transcatipts only

[2.8.0] - 2018-11-23
--------------------

UMI single sample align and QC

Added
^^^^^


* Added rules and workflows for UMI analysis: QC and alignment

[2.7.4] - 2018-11-23
--------------------

Germline single sample

Added
^^^^^


* Germline single sample addition
  ### Changed
* Minor fixes to some rules to make them compatible with tumor mode

[2.7.3] - 2018-11-20
--------------------

Fixed
^^^^^


* Various bugs with DAG to keep popvcf and splitbed depending on merge bam file
* install script script fixed and help added

[2.7.2] - 2018-11-15
--------------------

Changed
^^^^^^^


* Vardict, Strelka, and Manta separated from GATK best practice pipeline

[2.7.1] - 2018-11-13
--------------------

Fixed
^^^^^


* minro bugs with strelka_germline and freebayes merge
  ### Changed
* removed ERC from haplotypecaller

[2.7.0] - 2018-11-08
--------------------

Germline patch

Added
^^^^^


* Germline caller tested and added to the paired analysis workflow: Freebayes, HaplotypeCaller, Strelka, Manta

Changed
^^^^^^^


* Analysis config files updated
* Output directory structure changed
* vep rule is now a single rule
* Bunch of rule names updated and shortened, specifically in Picard and GATK
* Variant caller rules are all updated and changed
* output vcf file names are now more sensible: {SNV,SV}.{somatic,germline}.sampleId.variantCaller.vcf.gz
* Job limit increased to 300

Removed
^^^^^^^


* removed bcftools.rule for var id annotation

Changed
^^^^^^^

Fixed
^^^^^

[2.6.3] - 2018-11-01
--------------------

Changed
^^^^^^^


* Ugly and godforsaken ``runSbatch.py`` is now dumping sacct files with job IDs. Yikes!

[2.6.2] - 2018-10-31
--------------------

Fixed
^^^^^


* added ``--fastq-prefix`` option for ``config sample`` to set fastq prefix name. Linking is not changed.

[2.6.1] - 2018-10-29
--------------------

Fixed
^^^^^


* patched a bug for copying results for strelka and manta which was introduced in ``2.5.0``

[2.5.0] - 2018-10-22
--------------------

Changed
^^^^^^^


* ``variant_panel`` changed to ``capture_kit``
* sample config file takes balsamic version
* bioinfo tool config moved bioinfotool to cli_utils from ``config report``

Added
^^^^^


* bioinfo tool versions is now added to analysis config file

[2.4.0] - 2018-10-22
--------------------

Changed
^^^^^^^


* ``balsamic run`` has 3 stop points: paired variant calling, single mode variant calling, and QC/Alignment mode.
* ``balsamic run [OPTIONS] -S ...`` is depricated, but it supersedes ``analysis_type`` mode if provided.

[2.3.3] - 2018-10-22
--------------------

Added
^^^^^


* CSV output for variants in each variant caller based on variant filters
* DAG image of workflow
  ### Changed
* Input for variant filter has a default value
* ``delivery_report`` is no created during config generation
* Variant reporter R script cmd updated in ``balsamic report``

[2.3.2] - 2018-10-19
--------------------

Changed
^^^^^^^


* Fastq files are now always linked to ``fastq`` directory within the analysis directory

Added
^^^^^


* ``balsamic config sample`` now accepts individual files and paths. See README for usage.

[2.3.1] - 2018-09-25
--------------------

Added
^^^^^


* CollectHSmetric now run twice for before and after markduplicate

[2.3.0] - 2018-09-25
--------------------

Changed
^^^^^^^


* Sample config file now includes a list of chromosomes in the panel bed file

Fixed
^^^^^


* Non-matching chrom won't break the splitbed rule anymore
* collectqc rules now properly parse tab delimited metric files

[2.2.0] - 2018-09-11
--------------------

Added
^^^^^


* Coverage plot to report
* target coverage file to report json
* post-cutadapt fastqc to collectqc
* A header to report pdf
* list of bioinfo tools used in the analysis added to report
  ### Changed
* VariantRep.R now accepts multiple inputs for each parameter (see help)
* AF values for MSKIMPACT config
  ### Fixed
* Output figure for coverageplot is now fully square :-)

[2.1.0] - 2018-09-11
--------------------

Added
^^^^^


* normalized coverage plot script
* fastq file IO check for config creation
* added qos option to ``balsamic run``
  ### Fixed
* Sambamba depth coverage parameters
* bug with picard markduplicate flag

[2.0.2] - 2018-09-11
--------------------

Added
^^^^^


* Added qos option for setting qos to run jobs with a default value of low

[2.0.1] - 2018-09-10
--------------------

Fixed
^^^^^


* Fixed package dependencies with vep and installation

[2.0.0] - 2018-09-05
--------------------

Variant reporter patch and cli update

Added
^^^^^


* Added ``balsamic config sample`` and ``balsamic config report`` to generate run analysis and reporting config
* Added ``VariantRep.R`` script to information from merged variant table: variant summry, TMB, and much more
* Added a workflow for single sample mode alignment and QC only
* Added QC skimming script to qccollect to generate nicely formatted information from picard
  ### Changed
* Change to CLI for running and creating config
* Major overhaul to coverage report script. It's now simpler and more readable!
  ### Fixed
* Fixed sambamba depth to include mapping quality
* Markduplicate now is now by default on marking mode, and will NOT remove duplicates
* Minor formatting and script beautification happened

[1.13.1] - 2018-08-17
---------------------

Fixed
^^^^^


* fixed a typo in MSKMVL config
* fixed a bug in strelka_simple for correct column orders

[1.13.0] - 2018-08-10
---------------------

Added
^^^^^


* rule for all three variant callers for paired analysis now generate a simple VCF file
* rule for all three variant callers for paired analysis to convert VCF into table format
* MVL config file and MVL annotation to VCF calls for SNV/INDEL callers
* CALLER annotation added to SNV/INDEL callers
* exome specific option for strelka paired
* create_config subcommand is now more granular, it accepts all enteries from sample.json as commandline arguments
* Added tabQuery to the assets as a tool to query the tabulated output of summarized VCF
* Added MQ annotation field to Mutect2 output see #67
  ### Changed
* Leaner VCF output from mutect2 with coverage and MQ annotation according to #64
* variant ids are now updated from simple VCF file
  ### Fixed
* Fixed a bug with sambamba depth coverage reporting wrong exon and panel coverage see #68
* The json output is now properly formatted using yapf
* Strelka rule doesn't filter out PASS variants anymore fixes issue #63

[1.12.0] - 2018-07-06
---------------------

Coverage report patch

Added
^^^^^


* Added a new script to retrieve coverage report for a list of gene(s) and transcripts(s)
* Added sambamba exon depth rule for coverage report
* Added a new entry in reference json for exon bed file, this file generated using: https://github.com/hassanfa/GFFtoolkit
  ### Changed
* sambamba_depth rule changed to sambama_panel_depth
* sambamba depth now has fix-mate-overlaps parameter enabled
* sambamba string filter changed to ``unmapped or mate\_is\_unmapped) and not duplicate and not failed\_quality\_control``.
* sambamba depth for both panel and exon work on picard flag (rmdup or mrkdup).
  ### Fixed
* Fixed sambamba panel depth rule for redundant coverage parameter

[1.11.0] - 2018-07-05
---------------------

create config patch for single and paired mode

Changed
^^^^^^^


* create_config is now accepting a paired|single mode instead of analysis json template (see help for changes). It is
  not backward compatible
  ### Added
* analysis_{paired single}.json for creating config. Analysis.json is now obsolete.
  ### Fixed
* A bug with writing output for analysis config, and creating the path if it doesn't exist.
* A bug with manta rule to correctly set output files in config.
* A bug that strelka was still included in sample analysis.

[1.10.0] - 2018-06-07
---------------------

Added
^^^^^


* Markduplicate flag to analysis config

[1.9.0] - 2018-06-04
--------------------

Added
^^^^^


* Single mode for vardict, manta, and mutect.
* merge type for tumor only
  ### Changed
* Single mode variant calling now has all variant calling rules
  ### Fixed
* run_analaysis now accepts workflows for testing pyrposes

[1.8.0] - 2018-06-01
--------------------

Changed
^^^^^^^


* picard create bed interval rule moved into collect hsmetric
* split bed is dependent on bam merge rule
* vardict env now has specific build rather than URL download (conda doesn't support URLs anymore)
  ### Fixed
* new logs and scripts dirs are not re-created if they are empty

[1.7.0] - 2018-05-31
--------------------

Added
^^^^^


* A source altered picard to generated more quality metrics output is added to installation and rules

[1.6.0] - 2018-05-30
--------------------

Added
^^^^^


* report subcommand for generating a pdf report from a json input file
* Added fastqc after removing adapter
  ### Changed
* Markduplicate now has both REMOVE and MARK (rmdup vs mrkdup)
* CollectHSMetrics now has more steps on PCT_TARGET_BASES

[1.5.0] - 2018-05-28
--------------------

Changed
^^^^^^^


* New log and script directories are now created for each re-run
  ### Fixed
* Picardtools' memory issue addressed for large samples

[1.4.0] - 2018-05-18
--------------------

Added
^^^^^


* single sample analysis mode
* alignment and insert size metrics are added to the workflow
  ### Changed
* collectqc and contest have their own rule for paired (tumor vs normal) and single (tumor only) sample.

[1.3.0] - 2018-05-13
--------------------

Added
^^^^^


* bed file for panel analysis is now mandatory to create analaysis config

[1.2.3] - 2018-05-13
--------------------

Changed
^^^^^^^


* vep execution path
* working directory for snakemake

[1.2.2] - 2018-05-04
--------------------

Added
^^^^^


* sbatch submitter and cluster config now has an mail field
  ### Changed
* ``create_config`` now only requires sample and output json. The rest are optional

[1.2.0] - 2018-05-02
--------------------

Added
^^^^^


* snakefile and cluster config in run analysis are now optional with a default value

[1.1.2] - 2018-04-27
--------------------

Fixed
^^^^^


* vardict installation was failing without conda-forge channel
* gatk installation was failing without correct jar file

[1.1.1] - 2018-04-27
--------------------

Fixed
^^^^^


* gatk-register tmp directory

[1.1.0] - 2018-04-26
--------------------

Added
^^^^^


* create config sub command added as a new feature to create input config file
* templates to generate a config file for analysis added
* code style template for YAPF input created. see: https://github.com/google/yapf
* vt conda env added

Changed
^^^^^^^


* install script changed to create an output config
* README updated with usage

Fixed
^^^^^


* fastq location for analysis config is now fixed
* lambda rules removed from cutadapt and fastq

[1.0.3-rc2] - 2018-04-18
------------------------

Added
^^^^^


* Added sbatch submitter to handle it outside snakemake
  ### Changed
* sample config file structure changed
* coding styles updated

[1.0.2-rc2] - 2018-04-17
------------------------

Added
^^^^^


* Added vt environment
  ### Fixed
* conda envs are now have D prefix instead of P (develop vs production)
* install_conda subcommand now accepts a proper conda prefix

[1.0.1-rc2] - 2018-04-16
------------------------

Fixed
^^^^^


* snakemake rules are now externally linked

[1.0.0-rc2] - 2018-04-16
------------------------

Added
^^^^^


* run_analysis subcommand
* Mutational Signature R script with CLI
* unittest to install_conda
* a method to semi-dynamically retrieve suitable conda env for each rule

Fixed
^^^^^


* install.sh updated with gatk and proper log output
* conda environments updated
* vardict now has its own environment and it should not raise anymore errors

[1.0.0-rc1] - 2018-04-05
------------------------

Added
^^^^^


* install.sh to install balsamic
* balsamic barebone cli
* subcommand to install required environments
* README.md updated with basic installation instructions

Fixed
^^^^^


* conda environment yaml files<|MERGE_RESOLUTION|>--- conflicted
+++ resolved
@@ -8,14 +8,9 @@
 * Call umi variants using TNscope in bed defined regions #821
 * UMI duplication metrics to report in multiqc_picard_dups.json #844
 * QC default validation conditions (for not defined capture kits) #855
-<<<<<<< HEAD
 * SVDB to the varcall_py36 container #871
 * SVDB to WGS workflow #871
-
-=======
 * Docker container for vcf2cytosure #858
-* SVDB to the varcall_py36 container
->>>>>>> 89b5e690
 
 Changed:
 ^^^^^^^^
