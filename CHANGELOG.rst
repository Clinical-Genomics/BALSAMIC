--- conflicted
+++ resolved
@@ -18,11 +18,8 @@
 
 * refactored main workflow with more readible organization #614
 * refactored conda envs within container to be on base and container definition is uncoupled #759
-<<<<<<< HEAD
+* renamed umi output file names to fix issue with picard HSmetrics #804
 * QC metric validation is performed across all metrics of each of the samples #800
-=======
-* renamed umi output file names to fix issue with picard HSmetrics #804
->>>>>>> ff6002e9
 
 Removed:
 ^^^^^^^^
