[X.X.X]
-------

Added:
^^^^^^

* Changelog reminder workflow to Github
* Snakemake workflow for created PON reference


[7.1.9]
-------


Changed:
^^^^^^^^

* only pass variants are not part of delivery anymore
* delivery tag file ids are properly matched with sample_name
* tabix updated to 0.2.6
* fastp updated to 0.20.1
* samtools updated to 1.12
* bedtools updated to 2.30.0

Removed:
^^^^^^^^

* sentieon-dedup rule from delivery
* Removed all pre filter pass from delivery


Changed:
^^^^^^^^

* Expanded multiqc result search dir to whole analysis dir

[7.1.8]
-------

Fixed:
^^^^^^

* Target coverage (Picard HsMetrics) for UMI files is now correctly calculated.

Changed:
^^^^^^^^
<<<<<<< HEAD

*  TNscope calculated AF values are fetched and written to AFtable.txt.
=======
>>>>>>> 19ce8e69

* TNscope calculated AF values are fetched and written to AFtable.txt.

[7.1.7]
-------

Added:
^^^^^^

* ngs_filter_tnscope is also part of deliveries now

Changed:
^^^^^^^^

* rankscore is now a research tag instead of clinical
* Some typo and fixes in the coverage and constant metrics
* Delivery process is more verbose

Fixed:
^^^^^^

* CNVKit output is now properly imported in the deliveries and workflow

[7.1.6]
-------

Fixed:
^^^^^^

* CSS style for qc coverage report is changed to landscape

[7.1.5]
-------

Changed:
^^^^^^^^

* update download url for 1000genome WGS sites from ftp to http

[7.1.4]
-------

Changed:
^^^^^^^^

* bump picard to version 2.25.0

[7.1.3]
-------

Fixed:
^^^^^

* ``assets`` path is now added to bind path

[7.1.2]
-------

Fixed:
^^^^^

* umi_workflow config json is set as true for panel and wgs as false.
* Rename umiconsensus bam file headers from {samplenames} to TUMOR/NORMAL. 
* Documentation autobuild on RTFD


[7.1.1]
-------

Fixed:
^^^^^

* Moved all requirements to setup.py, and added all package_data there. Clean up unused files.

[7.1.0]
-------

Removed
^^^^^^^

* ``tnsnv`` removed from WGS analysis, both tumor-only and tumor-normal
* GATK-BaseRecalibrator is removed from all workflows

Fixed
^^^^^

* Fixed issue 577 with missing ``tumor.merged.bam`` and ``normal.merged.bam`` 
* Issue 448 with lingering tmp_dir. It is not deleted after analysis is properly finished.

Changed
^^^^^^^

* All variant calling rules use proper ``tumor.merged.bam`` or ``normal.merged.bam`` as inputs

[7.0.2]
-------

Added
^^^^^

* Updated docs with FAQ for UMI workflow

Fixed
^^^^^

* fix job scheduling bug for benchmarking
* rankscore's output is now a proper vcf.gz file
* Manta rules now properly make a sample_name file


[7.0.1]
-------

Added
^^^^^

* github action workflow to autobuild release containers


[7.0.0]
-------

Added
^^^^^

* ``balsamic init`` to download reference and related containers done in PRs #464 #538
* ``balsamic config case`` now only take a cache path instead of container and reference #538
* UMI workflow added to main workflow in series of PRs #469 #477 #483 #498 #503 #514 #517
* DRAGEN for WGS applications in PR #488
* A framework for QC check PR #401
* ``--quiet``` option for ``run analysis`` PR #491
* Benchmark SLURM jobs after the analysis is finished PR #534
* One container per conda environment (i.e. decouple containers) PR #511 #525 #522
* ``--disable-variant-caller`` command for ``report deliver`` PR #439
* Added genmod and rankscore in series of two PRs #531 and #533
* Variant filtering to Tumor-Normal in PR #534
* Split SNV/InDels and SVs from TNScope variant caller PR #540
* WGS Tumor only variant filters added in PR #548

Changed
^^^^^^^

* Update Manta to 1.6.0 PR #470
* Update FastQC to 0.11.9 PR #532
* Update BCFTools to 1.11 PR #537
* Update Samtools to 1.11 PR #537
* Increase resources and runtime for various workflows in PRs #482 
* Python package dependenicies versions fixed in PR #480
* QoL changes to workflow in series of PR #471
* Series of documentation updates in PRs #489 #553
* QoL changes to scheduler script PR #491
* QoL changes to how temporary directories are handlded PR #516
* TNScope model apply rule merged with TNScope variant calling for tumor-normal in WGS #540
* Decoupled ``fastp`` rule into two rules to make it possible to use it for UMI runs #570


Fixed
^^^^^

* A bug in Manta variant calling rules that didn't name samples properly to TUMOR/NORMAL in the VCF file #572


[6.1.2]
-------

Changed
^^^^^^^
* Changed hk delivery tag for coverage-qc-report


[6.1.1]
-------

Fixed
^^^^^

* No UMI trimming for WGS applications #486
* Fixed a bug where BALSAMIC was checking for sacct/jobid file in local mode PR #497
* ``readlink`` command in ``vep_germline``, ``vep_somatic``, ``split_bed``, and ``GATK_popVCF`` #533
* Fix various bugs for memory handling of Picardtools and its executable in PR #534
* Fixed various issues with ``gsutils`` in PR #550

Removed
^^^^^^^

* ``gatk-register`` command removed from installing GATK PR #496

[6.1.1]
-------

* Fixed a bug with missing QC templates after ``pip install``


[6.1.0]
-------

Added
^^^^^
* CLI option to expand report generation for TGA and WES runs. Please see ``balsamic report deliver --help``
* BALSAMIC now generates a custom HTML report for TGA and WES cases.


[6.0.4]
-------

Changed
^^^^^^^

* Reduces MQ cutoff from 50 to 40 to only remove obvious artifacts PR #535
* Reduces AF cutoff from 0.02 to 0.01 PR #535

[6.0.3]
-------

Added
^^^^^

* ``config case`` subcommand now has ``--tumor-sample-name`` and ``--normal-sample-name``

Fixed
^^^^^

* Manta resource allocation is now properly set PR #523
* VarDict resource allocation in cluster.json increased (both core and time allocation) PR #523
* minimum memory request for GATK mutect2 and haplotypecaller is removed and max memory increased PR #523

[6.0.2]
-------

Added
^^^^^

* Document for Snakemake rule grammar PR #489


Fixed
^^^^^

* removed ``gatk3-register`` command from Dockerfile(s) PR #508


[6.0.1]
-------

Added
^^^^^
* A secondary path for latest jobids submitted to cluster (slurm and qsub) PR #465

[6.0.0]
-------

Added
^^^^^
* UMI workflow using Sentieon tools. Analysis run available via `balsamic run analysis --help` command. PR #359
* VCFutils to create VCF from flat text file. This is for internal purpose to generate validation VCF. PR #349
* Download option for hg38 (not validated) PR #407
* Option to disable variant callers for WES runs. PR #417

Fixed
^^^^^
* Missing cyvcf2 dependency, and changed conda environment for base environment PR #413
* Missing numpy dependency PR #426

Changed
^^^^^^^
* COSMIC db for hg19 updated to v90 PR #407
* Fastp trimming is now a two-pass trimming and adapter trimming is always enabled. This might affect coverage slightly PR #422
* All containers start with a clean environment #425
* All Sentieon environment variables are now added to config when workflow executes #425
* Branching model will be changed to gitflow

[5.1.0]
-------

Fixed
^^^^^
* Vardict-java version fixed. This is due to bad dependency and releases available on conda. Anaconda is not yet update with vardict 1.8, but vardict-java 1.8 is there. This causes various random breaks with Vardict's TSV output. #403

Changed
^^^^^^^
* Refactored Docker files a bit, preparation for decoupling #403

Removed
^^^^^^^
* In preparation for GATK4, IndelRealigner is removed #404


[5.0.1]
-------

Added
^^^^^
* Temp directory for various rules and workflow wide temp directory #396

Changed
^^^^^^^
* Refactored tags for housekeeper delivery to make them unique #395
* Increased core requirements for mutect2 #396
* GATK3.8 related utils run via jar file instead of gatk3 #396


[5.0.0]
-------

Added
^^^^^
* Config.json and DAG draph included in Housekeeper report #372
* New output names added to cnvkit_single and cnvkit_paired #372
* New output names added to vep.rule #372
* Delivery option to CLI and what to delivery with delivery params in rules that are needed to be delivered #376
* Reference data model with validation #371
* Added container path to install script #388

Changed
^^^^^^^
* Delivery file format simplified #376
* VEP rules have "all" and "pass" as output #376
* Downloaded reference structure changed #371
* genome/refseq.flat renamed to genome/refGene.flat #371
* reverted CNVKit to version 0.9.4 #390

Fixed
^^^^^
* Missing pygments to requirements.txt to fix travis CI #364
* Wildcard resolve for deliveries of vep_germline #374
* Missing index file from deliverables #383
* Ambiguous deliveries in vep_somatic and ngs_filters #387
* Updated documentation to match with installation #391

Removed
^^^^^^^
* Temp files removed from list of outputs in vep.rule #372
* samtools.rule and merged it with bwa_mem #375


[4.5.0]
-------

Added
^^^^^
* Models to build config case JSON. The models and descriptions of their contents can now be found
  in BALSAMIC/utils/models.py
* Added analysis_type to `report deliver` command
* Added report and delivery capability to Alignment workflow
* run_validate.sh now has -d to handle path to analysis_dir (for internal use only) #361

Changed
^^^^^^^

* Fastq files are no longer being copied as part of creation of the case config file.
  A symlink is now created at the destination path instead
* Config structure is no longer contained in a collestion of JSON files.
  The config models are now built using Pydantic and are contained in BALSAMIC/utils/models.py

Removed
^^^^^^^

* Removed command line option "--fastq-prefix" from config case command
* Removed command line option "--config-path" from config case command.
  The config is now always saved with default name "case_id.json"
* Removed command line option "--overwrite-config" from config-case command
  The command is now always executed with "--overwrite-config True" behavior

Refactored
^^^^^^^^^^

* Refactored BALSAMIC/commands/config/case.py:
  Utility functions are moved to BALSAMIC/utils/cli.py
  Models for config fields can be found at BALSAMIC/utils/models.py
  Context aborts and logging now contained in pilot function
  Tests created to support new architecture
* Reduce analysis directory's storage

Fixed
^^^^^
* Report generation warnings supressed by adding workdirectory
* Missing tag name for germline annotated calls #356
* Bind path is not added as None if analysis type is wgs #357
* Changes vardict to vardict-java #361


[4.4.0]
-------

Added
^^^^^

* pydantic to validate various models namely variant caller filters

Changed
^^^^^^^

* Variant caller filters moved into pydantic
* Install script and setup.py
* refactored install script with more log output and added a conda env suffix option
* refactored docker container and decoupled various parts of the workflow


[4.3.0]
-------


Added
^^^^^

* Added cram files for targeted sequencing runs fixes #286
* Added `mosdepth` to calculate coverage for whole exome and targeted sequencing
* Filter models added for tumor-only mode
* Enabling adapter trim enables pe adapter trim option for fastp
* Annotate germline variant calls
* Baitset name to picard hsmetrics

Deprecated
^^^^^^^^^^

* Sambamba coverage and rules will be deprecated

Fixed
^^^^^

* Fixed latest tag in install script
* Fixed lack of naming final annotated VCF TUMOR/NORMAL


Changed
^^^^^^^

* Increased run time for various slurm jobs fixes #314
* Enabled SV calls for VarDict tumor-only
* Updated `ensembl-vep` to v100.2

[4.2.4]
-------


Fixed
^^^^^

* Fixed sort issue with bedfiles after 100 slop


[4.2.3]
-------

Added
^^^^^


* Added Docker container definition for release and bumpversion

Changed
^^^^^^^


* Quality of life change to rtfd docs

Fixed
^^^^^


* Fix Docker container with faulty git checkout

[4.2.2]
-------

Added
^^^^^


* Add "SENTIEON_TMPDIR" to wgs workflow

[4.2.1]
-------

Changed
^^^^^^^


* Add docker container pull for correct version of install script

[4.2.0]
-------

Added
^^^^^


* CNV output as VCF
* Vep output for PASSed variants
* Report command with status and delivery subcommands

Changed
^^^^^^^


* Bed files are slopped 100bp for variant calling fix #262
* Disable vcfmerge
* Picard markduplicate output moved from log to output
* Vep upgraded to 99.1
* Removed SVs from vardict
* Refactored delivery plugins to produce a file with list of output files from workflow
* Updated snakemake to 5.13

Fixed
^^^^^


* Fixed a bug where threads were not sent properly to rules

Removed
^^^^^^^


* Removed coverage annotation from mutect2
* Removed source deactivate from rules to suppress conda warning
* Removed ``plugins delivery`` subcommand
* Removed annotation for germline caller results

[4.1.0]
-------

Added
^^^^^


* VEP now also produces a tab delimited file
* CNVkit rules output genemetrics and gene break file
* Added reference genome to be able to calculate AT/CG dropouts by Picard
* coverage plot plugin part of issue #75
* callable regions for CNV calling of tumor-only

Changed
^^^^^^^


* Increased time for indel realigner and base recalib rules
* decoupled vep stat from vep main rule
* changed qsub command to match UGE
* scout plugin updated

Fixed
^^^^^


* WGS qc rules - updated with correct options
  (picard - CollectMultipleMetrics, sentieon - CoverageMetrics)
* Log warning if WES workflow cannot find SENTIEON* env variables
* Fixes issue with cnvkit and WGS samples #268
* Fix #267 coverage issue with long deletions in vardict

[4.0.1] - 2019-11-08
--------------------

Added
^^^^^


* dependencies for workflow report
* sentieon variant callers germline and somatic for wes cases

Changed
^^^^^^^


* housekeeper file path changed from basename to absolute
* scout template for sample location changed from delivery_report to scout
* rule names added to benchmark files

[4.0.0] - 2019-11-04
--------------------

SGE qsub support release

Added
^^^^^


* ``install.sh`` now also downloads latest container
* Docker image for balsamic as part of ci
* Support for qsub alongside with slurm on ``run analysis --profile``

Changed
^^^^^^^


* Documentation updated
* Test fastq data and test panel bed file with real but dummy data

[3.3.1] - 2019-10-28
--------------------

Fixed
^^^^^


* Various links for reference genome is updated with working URL
* Config reference command now print correct output file

[3.3.0] - 2019-10-24
--------------------

somatic vcfmerge release

Added
^^^^^


* QC metrics for WGS workflow
* refGene.txt download to reference.json and reference workflow
* A new conda environment within container
* A new base container built via Docker (centos7:miniconda3_4_6_14)
* VCFmerge package as VCF merge rule (https://github.com/hassanfa/VCFmerge)
* A container for develop branch
* Benchmark rules to variant callers

Changed
^^^^^^^


* SLURM resource allocation for various variancalling rules optimized
* mergetype rule updated and only accepts one single tumor instead of multiple

[3.2.3] - 2019-10-24
--------------------

Fixed
^^^^^


* Removed unused output files from cnvkit which caused to fail on targetted analysis

[3.2.2] - 2019-10-23
--------------------

Fixed
^^^^^


* Removed target file from cnvkit batch

[3.2.1] - 2019-10-23
--------------------

Fixed
^^^^^


* CNVkit single missing reference file added

[3.2.0] - 2019-10-11
--------------------

Adds:
^^^^^


* CNVkit to WGS workflow
* get_thread for runs

Changed:
^^^^^^^^


* Optimized resources for SLURM jobs

Removed:
^^^^^^^^


* Removed hsmetrics for non-mark duplicate bam files

[3.1.4] - 2019-10-08
--------------------

Fixed
^^^^^


* Fixes a bug where missing capture kit bed file error for WGS cases

[3.1.3] - 2019-10-07
--------------------

Fixed
^^^^^


* benchmark path bug issue #221

[3.1.2] - 2019-10-07
--------------------

Fixed
^^^^^


* libreadline.so.6 symlinking and proper centos version for container

[3.1.1] - 2019-10-03
--------------------

Fixed
^^^^^


* Proper tag retrieval for release
  ### Changed
* BALSAMIC container change to latest and version added to help line

[3.1.0] - 2019-10-03
--------------------

TL;DR:


* QoL changes to WGS workflow
* Simplified installation by moving all tools to a container

Added
^^^^^


* Benchmarking using psutil
* ML variant calling for WGS
* ``--singularity`` option to ``config case`` and ``config reference``

Fixed
^^^^^


* Fixed a bug with boolean values in analysis.json

Changed
^^^^^^^


* ``install.sh`` simplified and will be depricated
* Singularity container updated
* Common somatic and germline variant callers are put in single file
* Variant calling workflow and analysis config files merged together

Removed
^^^^^^^


* ``balsamic install`` is removed
* Conda environments for py36 and py27 are removed

[3.0.1] - 2019-09-11
--------------------

Fixed
^^^^^


* Permissions on ``analysis/qc`` dir are 777 now

[3.0.0] - 2019-09-05
--------------------

This is major release.
TL;DR:


* Major changes to CLI. See documentation for updates.
* New additions to reference generation and reference config file generation and complete overhaul
* Major changes to reposityory structure, conda environments.

Added
^^^^^


* Creating and downloading reference files: ``balsamic config reference`` and ``balsamic run reference``
* Container definitions for install and running BALSAMIC
* Bunch of tests, setup coveralls and travis.
* Added Mutliqc, fastp to rule utilities
* Create Housekeeper and Scout files after analysis completes
* Added Sentieon tumor-normal and tumor only workflows
* Added trimming option while creating workflow
* Added multiple tumor sample QC analysis
* Added pindle for indel variant calling
* Added Analysis finish file in the analysis directory

Fixed
^^^^^


* Multiple fixes to snakemake rules

Changed
^^^^^^^


* Running analysis through: ``balsamic run analysis``
* Cluster account and email info added to ``balsamic run analysis``
* ``umi`` workflow through ``--umi`` tag. [workflow still in evaluation]
* ``sample-id`` replaced by ``case-id``
* Plan to remove FastQC as well

Removed
^^^^^^^


* ``balsamic config report`` and ``balsamic report``
* ``sample.config`` and ``reference.json`` from config directory
* Removed cutadapt from workflows

[2.9.8] - 2019-01-01
--------------------

Fixed
^^^^^


* picard hsmetrics now has 50000 cov max
* cnvkit single wildcard resolve bug fixed

[2.9.7] - 2019-02-28
--------------------

Fixed
^^^^^


* Various fixes to umi_single mode
* analysis_finish file does not block reruns anymore
* Added missing single_umi to analysis workflow cli

Changed
^^^^^^^


* vardict in single mode has lower AF threshold filter (0.005 -> 0.001)

[2.9.6] - 2019-02-25
--------------------

Fixed
^^^^^


* Reference to issue #141, fix for 3 other workflows
* CNVkit rule update for refflat file

[2.9.5] - 2019-02-25
--------------------

Added
^^^^^


* An analysis finish file is generated with date and time inside (%Y-%M-%d T%T %:z)

[2.9.4] - 2019-02-13
--------------------

Fixed
^^^^^


* picard version update to 2.18.11 github.com/hassanfa/picard

[2.9.3] - 2019-02-12
--------------------

Fixed
^^^^^


* Mutect single mode table generation fix
* Vardict single mode MVL annotation fix

[2.9.2] - 2019-02-04
--------------------

Added
^^^^^


* CNVkit single sample mode now in workflow
* MVL list from cheng et al. 2015 moved to assets

[2.9.1] - 2019-01-22
--------------------

Added
^^^^^


* Simple table for somatic variant callers for single sample mode added

Fixed
^^^^^


* Fixes an issue with conda that unset variables threw an error issue #141

[2.9.0] - 2019-01-04
--------------------

Changed
^^^^^^^


* Readme structure and example
* Mutect2's single sample output is similar to paired now
* cli path structure update

Added
^^^^^


* test data and sample inputs
* A dag PDF will be generated when config is made
* umi specific variant calling

[2.8.1] - 2018-11-28
--------------------

Fixed
^^^^^


* VEP's perl module errors
* CoverageRep.R now properly takes protein_coding transcatipts only

[2.8.0] - 2018-11-23
--------------------

UMI single sample align and QC

Added
^^^^^


* Added rules and workflows for UMI analysis: QC and alignment

[2.7.4] - 2018-11-23
--------------------

Germline single sample

Added
^^^^^


* Germline single sample addition
  ### Changed
* Minor fixes to some rules to make them compatible with tumor mode

[2.7.3] - 2018-11-20
--------------------

Fixed
^^^^^


* Various bugs with DAG to keep popvcf and splitbed depending on merge bam file
* install script script fixed and help added

[2.7.2] - 2018-11-15
--------------------

Changed
^^^^^^^


* Vardict, Strelka, and Manta separated from GATK best practice pipeline

[2.7.1] - 2018-11-13
--------------------

Fixed
^^^^^


* minro bugs with strelka_germline and freebayes merge
  ### Changed
* removed ERC from haplotypecaller

[2.7.0] - 2018-11-08
--------------------

Germline patch

Added
^^^^^


* Germline caller tested and added to the paired analysis workflow: Freebayes, HaplotypeCaller, Strelka, Manta

Changed
^^^^^^^


* Analysis config files updated
* Output directory structure changed
* vep rule is now a single rule
* Bunch of rule names updated and shortened, specifically in Picard and GATK
* Variant caller rules are all updated and changed
* output vcf file names are now more sensible: {SNV,SV}.{somatic,germline}.sampleId.variantCaller.vcf.gz
* Job limit increased to 300

Removed
^^^^^^^


* removed bcftools.rule for var id annotation

Changed
^^^^^^^

Fixed
^^^^^

[2.6.3] - 2018-11-01
--------------------

Changed
^^^^^^^


* Ugly and godforsaken ``runSbatch.py`` is now dumping sacct files with job IDs. Yikes!

[2.6.2] - 2018-10-31
--------------------

Fixed
^^^^^


* added ``--fastq-prefix`` option for ``config sample`` to set fastq prefix name. Linking is not changed.

[2.6.1] - 2018-10-29
--------------------

Fixed
^^^^^


* patched a bug for copying results for strelka and manta which was introduced in ``2.5.0``

[2.5.0] - 2018-10-22
--------------------

Changed
^^^^^^^


* ``variant_panel`` changed to ``capture_kit``
* sample config file takes balsamic version
* bioinfo tool config moved bioinfotool to cli_utils from ``config report``

Added
^^^^^


* bioinfo tool versions is now added to analysis config file

[2.4.0] - 2018-10-22
--------------------

Changed
^^^^^^^


* ``balsamic run`` has 3 stop points: paired variant calling, single mode variant calling, and QC/Alignment mode.
* ``balsamic run [OPTIONS] -S ...`` is depricated, but it supersedes ``analysis_type`` mode if provided.

[2.3.3] - 2018-10-22
--------------------

Added
^^^^^


* CSV output for variants in each variant caller based on variant filters
* DAG image of workflow
  ### Changed
* Input for variant filter has a default value
* ``delivery_report`` is no created during config generation
* Variant reporter R script cmd updated in ``balsamic report``

[2.3.2] - 2018-10-19
--------------------

Changed
^^^^^^^


* Fastq files are now always linked to ``fastq`` directory within the analysis directory

Added
^^^^^


* ``balsamic config sample`` now accepts individual files and paths. See README for usage.

[2.3.1] - 2018-09-25
--------------------

Added
^^^^^


* CollectHSmetric now run twice for before and after markduplicate

[2.3.0] - 2018-09-25
--------------------

Changed
^^^^^^^


* Sample config file now includes a list of chromosomes in the panel bed file

Fixed
^^^^^


* Non-matching chrom won't break the splitbed rule anymore
* collectqc rules now properly parse tab delimited metric files

[2.2.0] - 2018-09-11
--------------------

Added
^^^^^


* Coverage plot to report
* target coverage file to report json
* post-cutadapt fastqc to collectqc
* A header to report pdf
* list of bioinfo tools used in the analysis added to report
  ### Changed
* VariantRep.R now accepts multiple inputs for each parameter (see help)
* AF values for MSKIMPACT config
  ### Fixed
* Output figure for coverageplot is now fully square :-)

[2.1.0] - 2018-09-11
--------------------

Added
^^^^^


* normalized coverage plot script
* fastq file IO check for config creation
* added qos option to ``balsamic run``
  ### Fixed
* Sambamba depth coverage parameters
* bug with picard markduplicate flag

[2.0.2] - 2018-09-11
--------------------

Added
^^^^^


* Added qos option for setting qos to run jobs with a default value of low

[2.0.1] - 2018-09-10
--------------------

Fixed
^^^^^


* Fixed package dependencies with vep and installation

[2.0.0] - 2018-09-05
--------------------

Variant reporter patch and cli update

Added
^^^^^


* Added ``balsamic config sample`` and ``balsamic config report`` to generate run analysis and reporting config
* Added ``VariantRep.R`` script to information from merged variant table: variant summry, TMB, and much more
* Added a workflow for single sample mode alignment and QC only
* Added QC skimming script to qccollect to generate nicely formatted information from picard
  ### Changed
* Change to CLI for running and creating config
* Major overhaul to coverage report script. It's now simpler and more readable!
  ### Fixed
* Fixed sambamba depth to include mapping quality
* Markduplicate now is now by default on marking mode, and will NOT remove duplicates
* Minor formatting and script beautification happened

[1.13.1] - 2018-08-17
---------------------

Fixed
^^^^^


* fixed a typo in MSKMVL config
* fixed a bug in strelka_simple for correct column orders

[1.13.0] - 2018-08-10
---------------------

Added
^^^^^


* rule for all three variant callers for paired analysis now generate a simple VCF file
* rule for all three variant callers for paired analysis to convert VCF into table format
* MVL config file and MVL annotation to VCF calls for SNV/INDEL callers
* CALLER annotation added to SNV/INDEL callers
* exome specific option for strelka paired
* create_config subcommand is now more granular, it accepts all enteries from sample.json as commandline arguments
* Added tabQuery to the assets as a tool to query the tabulated output of summarized VCF
* Added MQ annotation field to Mutect2 output see #67
  ### Changed
* Leaner VCF output from mutect2 with coverage and MQ annotation according to #64
* variant ids are now updated from simple VCF file
  ### Fixed
* Fixed a bug with sambamba depth coverage reporting wrong exon and panel coverage see #68
* The json output is now properly formatted using yapf
* Strelka rule doesn't filter out PASS variants anymore fixes issue #63

[1.12.0] - 2018-07-06
---------------------

Coverage report patch

Added
^^^^^


* Added a new script to retrieve coverage report for a list of gene(s) and transcripts(s)
* Added sambamba exon depth rule for coverage report
* Added a new entry in reference json for exon bed file, this file generated using: https://github.com/hassanfa/GFFtoolkit
  ### Changed
* sambamba_depth rule changed to sambama_panel_depth
* sambamba depth now has fix-mate-overlaps parameter enabled
* sambamba string filter changed to ``unmapped or mate\_is\_unmapped) and not duplicate and not failed\_quality\_control``.
* sambamba depth for both panel and exon work on picard flag (rmdup or mrkdup).
  ### Fixed
* Fixed sambamba panel depth rule for redundant coverage parameter

[1.11.0] - 2018-07-05
---------------------

create config patch for single and paired mode

Changed
^^^^^^^


* create_config is now accepting a paired|single mode instead of analysis json template (see help for changes). It is
  not backward compatible
  ### Added
* analysis_{paired single}.json for creating config. Analysis.json is now obsolete.
  ### Fixed
* A bug with writing output for analysis config, and creating the path if it doesn't exist.
* A bug with manta rule to correctly set output files in config.
* A bug that strelka was still included in sample analysis.

[1.10.0] - 2018-06-07
---------------------

Added
^^^^^


* Markduplicate flag to analysis config

[1.9.0] - 2018-06-04
--------------------

Added
^^^^^


* Single mode for vardict, manta, and mutect.
* merge type for tumor only
  ### Changed
* Single mode variant calling now has all variant calling rules
  ### Fixed
* run_analaysis now accepts workflows for testing pyrposes

[1.8.0] - 2018-06-01
--------------------

Changed
^^^^^^^


* picard create bed interval rule moved into collect hsmetric
* split bed is dependent on bam merge rule
* vardict env now has specific build rather than URL download (conda doesn't support URLs anymore)
  ### Fixed
* new logs and scripts dirs are not re-created if they are empty

[1.7.0] - 2018-05-31
--------------------

Added
^^^^^


* A source altered picard to generated more quality metrics output is added to installation and rules

[1.6.0] - 2018-05-30
--------------------

Added
^^^^^


* report subcommand for generating a pdf report from a json input file
* Added fastqc after removing adapter
  ### Changed
* Markduplicate now has both REMOVE and MARK (rmdup vs mrkdup)
* CollectHSMetrics now has more steps on PCT_TARGET_BASES

[1.5.0] - 2018-05-28
--------------------

Changed
^^^^^^^


* New log and script directories are now created for each re-run
  ### Fixed
* Picardtools' memory issue addressed for large samples

[1.4.0] - 2018-05-18
--------------------

Added
^^^^^


* single sample analysis mode
* alignment and insert size metrics are added to the workflow
  ### Changed
* collectqc and contest have their own rule for paired (tumor vs normal) and single (tumor only) sample.

[1.3.0] - 2018-05-13
--------------------

Added
^^^^^


* bed file for panel analysis is now mandatory to create analaysis config

[1.2.3] - 2018-05-13
--------------------

Changed
^^^^^^^


* vep execution path
* working directory for snakemake

[1.2.2] - 2018-05-04
--------------------

Added
^^^^^


* sbatch submitter and cluster config now has an mail field
  ### Changed
* ``create_config`` now only requires sample and output json. The rest are optional

[1.2.0] - 2018-05-02
--------------------

Added
^^^^^


* snakefile and cluster config in run analysis are now optional with a default value

[1.1.2] - 2018-04-27
--------------------

Fixed
^^^^^


* vardict installation was failing without conda-forge channel
* gatk installation was failing without correct jar file

[1.1.1] - 2018-04-27
--------------------

Fixed
^^^^^


* gatk-register tmp directory

[1.1.0] - 2018-04-26
--------------------

Added
^^^^^


* create config sub command added as a new feature to create input config file
* templates to generate a config file for analysis added
* code style template for YAPF input created. see: https://github.com/google/yapf
* vt conda env added

Changed
^^^^^^^


* install script changed to create an output config
* README updated with usage

Fixed
^^^^^


* fastq location for analysis config is now fixed
* lambda rules removed from cutadapt and fastq

[1.0.3-rc2] - 2018-04-18
------------------------

Added
^^^^^


* Added sbatch submitter to handle it outside snakemake
  ### Changed
* sample config file structure changed
* coding styles updated

[1.0.2-rc2] - 2018-04-17
------------------------

Added
^^^^^


* Added vt environment
  ### Fixed
* conda envs are now have D prefix instead of P (develop vs production)
* install_conda subcommand now accepts a proper conda prefix

[1.0.1-rc2] - 2018-04-16
------------------------

Fixed
^^^^^


* snakemake rules are now externally linked

[1.0.0-rc2] - 2018-04-16
------------------------

Added
^^^^^


* run_analysis subcommand
* Mutational Signature R script with CLI
* unittest to install_conda
* a method to semi-dynamically retrieve suitable conda env for each rule

Fixed
^^^^^


* install.sh updated with gatk and proper log output
* conda environments updated
* vardict now has its own environment and it should not raise anymore errors

[1.0.0-rc1] - 2018-04-05
------------------------

Added
^^^^^


* install.sh to install balsamic
* balsamic barebone cli
* subcommand to install required environments
* README.md updated with basic installation instructions

Fixed
^^^^^


* conda environment yaml files<|MERGE_RESOLUTION|>--- conflicted
+++ resolved
@@ -44,11 +44,7 @@
 
 Changed:
 ^^^^^^^^
-<<<<<<< HEAD
-
-*  TNscope calculated AF values are fetched and written to AFtable.txt.
-=======
->>>>>>> 19ce8e69
+
 
 * TNscope calculated AF values are fetched and written to AFtable.txt.
 
