[X.X.X]
-------

Added:
^^^^^^

<<<<<<< HEAD
* Changelog reminder workflow to Github
* Snakemake workflow for created PON reference
* Balsamic cli config command(pon) for creating json for PON analysis
* Added tumor lod option for passing tnscope-umi final variants


Changed:
^^^^^^^^

* Expanded multiqc result search dir to whole analysis dir
=======
* Simple test for docker container

Fixed:
^^^^^^

* Correctly version bump for Dockerfile

Removed:
^^^^^^^^

* Removed unused Dockerfile releases
* Removed redundant genome version from ``reference.json``
>>>>>>> 3d364e39

[7.1.10]
-------

Fixed:
^^^^^^

* Bug in ``ngs_filter`` rule set for tumor-only WGS
* Missing delivery of tumor only WGS filter

[7.1.9]
-------


Changed:
^^^^^^^^

* only pass variants are not part of delivery anymore
* delivery tag file ids are properly matched with sample_name
* tabix updated to 0.2.6
* fastp updated to 0.20.1
* samtools updated to 1.12
* bedtools updated to 2.30.0

Removed:
^^^^^^^^

* sentieon-dedup rule from delivery
* Removed all pre filter pass from delivery


[7.1.8]
-------

Fixed:
^^^^^^

* Target coverage (Picard HsMetrics) for UMI files is now correctly calculated.

Changed:
^^^^^^^^


* TNscope calculated AF values are fetched and written to AFtable.txt.

[7.1.7]
-------

Added:
^^^^^^

* ngs_filter_tnscope is also part of deliveries now

Changed:
^^^^^^^^

* rankscore is now a research tag instead of clinical
* Some typo and fixes in the coverage and constant metrics
* Delivery process is more verbose

Fixed:
^^^^^^

* CNVKit output is now properly imported in the deliveries and workflow

[7.1.6]
-------

Fixed:
^^^^^^

* CSS style for qc coverage report is changed to landscape

[7.1.5]
-------

Changed:
^^^^^^^^

* update download url for 1000genome WGS sites from ftp to http

[7.1.4]
-------

Changed:
^^^^^^^^

* bump picard to version 2.25.0

[7.1.3]
-------

Fixed:
^^^^^

* ``assets`` path is now added to bind path

[7.1.2]
-------

Fixed:
^^^^^

* umi_workflow config json is set as true for panel and wgs as false.
* Rename umiconsensus bam file headers from {samplenames} to TUMOR/NORMAL. 
* Documentation autobuild on RTFD


[7.1.1]
-------

Fixed:
^^^^^

* Moved all requirements to setup.py, and added all package_data there. Clean up unused files.

[7.1.0]
-------

Removed
^^^^^^^

* ``tnsnv`` removed from WGS analysis, both tumor-only and tumor-normal
* GATK-BaseRecalibrator is removed from all workflows

Fixed
^^^^^

* Fixed issue 577 with missing ``tumor.merged.bam`` and ``normal.merged.bam`` 
* Issue 448 with lingering tmp_dir. It is not deleted after analysis is properly finished.

Changed
^^^^^^^

* All variant calling rules use proper ``tumor.merged.bam`` or ``normal.merged.bam`` as inputs

[7.0.2]
-------

Added
^^^^^

* Updated docs with FAQ for UMI workflow

Fixed
^^^^^

* fix job scheduling bug for benchmarking
* rankscore's output is now a proper vcf.gz file
* Manta rules now properly make a sample_name file


[7.0.1]
-------

Added
^^^^^

* github action workflow to autobuild release containers


[7.0.0]
-------

Added
^^^^^

* ``balsamic init`` to download reference and related containers done in PRs #464 #538
* ``balsamic config case`` now only take a cache path instead of container and reference #538
* UMI workflow added to main workflow in series of PRs #469 #477 #483 #498 #503 #514 #517
* DRAGEN for WGS applications in PR #488
* A framework for QC check PR #401
* ``--quiet``` option for ``run analysis`` PR #491
* Benchmark SLURM jobs after the analysis is finished PR #534
* One container per conda environment (i.e. decouple containers) PR #511 #525 #522
* ``--disable-variant-caller`` command for ``report deliver`` PR #439
* Added genmod and rankscore in series of two PRs #531 and #533
* Variant filtering to Tumor-Normal in PR #534
* Split SNV/InDels and SVs from TNScope variant caller PR #540
* WGS Tumor only variant filters added in PR #548

Changed
^^^^^^^

* Update Manta to 1.6.0 PR #470
* Update FastQC to 0.11.9 PR #532
* Update BCFTools to 1.11 PR #537
* Update Samtools to 1.11 PR #537
* Increase resources and runtime for various workflows in PRs #482 
* Python package dependenicies versions fixed in PR #480
* QoL changes to workflow in series of PR #471
* Series of documentation updates in PRs #489 #553
* QoL changes to scheduler script PR #491
* QoL changes to how temporary directories are handlded PR #516
* TNScope model apply rule merged with TNScope variant calling for tumor-normal in WGS #540
* Decoupled ``fastp`` rule into two rules to make it possible to use it for UMI runs #570


Fixed
^^^^^

* A bug in Manta variant calling rules that didn't name samples properly to TUMOR/NORMAL in the VCF file #572


[6.1.2]
-------

Changed
^^^^^^^
* Changed hk delivery tag for coverage-qc-report


[6.1.1]
-------

Fixed
^^^^^

* No UMI trimming for WGS applications #486
* Fixed a bug where BALSAMIC was checking for sacct/jobid file in local mode PR #497
* ``readlink`` command in ``vep_germline``, ``vep_somatic``, ``split_bed``, and ``GATK_popVCF`` #533
* Fix various bugs for memory handling of Picardtools and its executable in PR #534
* Fixed various issues with ``gsutils`` in PR #550

Removed
^^^^^^^

* ``gatk-register`` command removed from installing GATK PR #496

[6.1.1]
-------

* Fixed a bug with missing QC templates after ``pip install``


[6.1.0]
-------

Added
^^^^^
* CLI option to expand report generation for TGA and WES runs. Please see ``balsamic report deliver --help``
* BALSAMIC now generates a custom HTML report for TGA and WES cases.


[6.0.4]
-------

Changed
^^^^^^^

* Reduces MQ cutoff from 50 to 40 to only remove obvious artifacts PR #535
* Reduces AF cutoff from 0.02 to 0.01 PR #535

[6.0.3]
-------

Added
^^^^^

* ``config case`` subcommand now has ``--tumor-sample-name`` and ``--normal-sample-name``

Fixed
^^^^^

* Manta resource allocation is now properly set PR #523
* VarDict resource allocation in cluster.json increased (both core and time allocation) PR #523
* minimum memory request for GATK mutect2 and haplotypecaller is removed and max memory increased PR #523

[6.0.2]
-------

Added
^^^^^

* Document for Snakemake rule grammar PR #489


Fixed
^^^^^

* removed ``gatk3-register`` command from Dockerfile(s) PR #508


[6.0.1]
-------

Added
^^^^^
* A secondary path for latest jobids submitted to cluster (slurm and qsub) PR #465

[6.0.0]
-------

Added
^^^^^
* UMI workflow using Sentieon tools. Analysis run available via `balsamic run analysis --help` command. PR #359
* VCFutils to create VCF from flat text file. This is for internal purpose to generate validation VCF. PR #349
* Download option for hg38 (not validated) PR #407
* Option to disable variant callers for WES runs. PR #417

Fixed
^^^^^
* Missing cyvcf2 dependency, and changed conda environment for base environment PR #413
* Missing numpy dependency PR #426

Changed
^^^^^^^
* COSMIC db for hg19 updated to v90 PR #407
* Fastp trimming is now a two-pass trimming and adapter trimming is always enabled. This might affect coverage slightly PR #422
* All containers start with a clean environment #425
* All Sentieon environment variables are now added to config when workflow executes #425
* Branching model will be changed to gitflow

[5.1.0]
-------

Fixed
^^^^^
* Vardict-java version fixed. This is due to bad dependency and releases available on conda. Anaconda is not yet update with vardict 1.8, but vardict-java 1.8 is there. This causes various random breaks with Vardict's TSV output. #403

Changed
^^^^^^^
* Refactored Docker files a bit, preparation for decoupling #403

Removed
^^^^^^^
* In preparation for GATK4, IndelRealigner is removed #404


[5.0.1]
-------

Added
^^^^^
* Temp directory for various rules and workflow wide temp directory #396

Changed
^^^^^^^
* Refactored tags for housekeeper delivery to make them unique #395
* Increased core requirements for mutect2 #396
* GATK3.8 related utils run via jar file instead of gatk3 #396


[5.0.0]
-------

Added
^^^^^
* Config.json and DAG draph included in Housekeeper report #372
* New output names added to cnvkit_single and cnvkit_paired #372
* New output names added to vep.rule #372
* Delivery option to CLI and what to delivery with delivery params in rules that are needed to be delivered #376
* Reference data model with validation #371
* Added container path to install script #388

Changed
^^^^^^^
* Delivery file format simplified #376
* VEP rules have "all" and "pass" as output #376
* Downloaded reference structure changed #371
* genome/refseq.flat renamed to genome/refGene.flat #371
* reverted CNVKit to version 0.9.4 #390

Fixed
^^^^^
* Missing pygments to requirements.txt to fix travis CI #364
* Wildcard resolve for deliveries of vep_germline #374
* Missing index file from deliverables #383
* Ambiguous deliveries in vep_somatic and ngs_filters #387
* Updated documentation to match with installation #391

Removed
^^^^^^^
* Temp files removed from list of outputs in vep.rule #372
* samtools.rule and merged it with bwa_mem #375


[4.5.0]
-------

Added
^^^^^
* Models to build config case JSON. The models and descriptions of their contents can now be found
  in BALSAMIC/utils/models.py
* Added analysis_type to `report deliver` command
* Added report and delivery capability to Alignment workflow
* run_validate.sh now has -d to handle path to analysis_dir (for internal use only) #361

Changed
^^^^^^^

* Fastq files are no longer being copied as part of creation of the case config file.
  A symlink is now created at the destination path instead
* Config structure is no longer contained in a collestion of JSON files.
  The config models are now built using Pydantic and are contained in BALSAMIC/utils/models.py

Removed
^^^^^^^

* Removed command line option "--fastq-prefix" from config case command
* Removed command line option "--config-path" from config case command.
  The config is now always saved with default name "case_id.json"
* Removed command line option "--overwrite-config" from config-case command
  The command is now always executed with "--overwrite-config True" behavior

Refactored
^^^^^^^^^^

* Refactored BALSAMIC/commands/config/case.py:
  Utility functions are moved to BALSAMIC/utils/cli.py
  Models for config fields can be found at BALSAMIC/utils/models.py
  Context aborts and logging now contained in pilot function
  Tests created to support new architecture
* Reduce analysis directory's storage

Fixed
^^^^^
* Report generation warnings supressed by adding workdirectory
* Missing tag name for germline annotated calls #356
* Bind path is not added as None if analysis type is wgs #357
* Changes vardict to vardict-java #361


[4.4.0]
-------

Added
^^^^^

* pydantic to validate various models namely variant caller filters

Changed
^^^^^^^

* Variant caller filters moved into pydantic
* Install script and setup.py
* refactored install script with more log output and added a conda env suffix option
* refactored docker container and decoupled various parts of the workflow


[4.3.0]
-------


Added
^^^^^

* Added cram files for targeted sequencing runs fixes #286
* Added `mosdepth` to calculate coverage for whole exome and targeted sequencing
* Filter models added for tumor-only mode
* Enabling adapter trim enables pe adapter trim option for fastp
* Annotate germline variant calls
* Baitset name to picard hsmetrics

Deprecated
^^^^^^^^^^

* Sambamba coverage and rules will be deprecated

Fixed
^^^^^

* Fixed latest tag in install script
* Fixed lack of naming final annotated VCF TUMOR/NORMAL


Changed
^^^^^^^

* Increased run time for various slurm jobs fixes #314
* Enabled SV calls for VarDict tumor-only
* Updated `ensembl-vep` to v100.2

[4.2.4]
-------


Fixed
^^^^^

* Fixed sort issue with bedfiles after 100 slop


[4.2.3]
-------

Added
^^^^^


* Added Docker container definition for release and bumpversion

Changed
^^^^^^^


* Quality of life change to rtfd docs

Fixed
^^^^^


* Fix Docker container with faulty git checkout

[4.2.2]
-------

Added
^^^^^


* Add "SENTIEON_TMPDIR" to wgs workflow

[4.2.1]
-------

Changed
^^^^^^^


* Add docker container pull for correct version of install script

[4.2.0]
-------

Added
^^^^^


* CNV output as VCF
* Vep output for PASSed variants
* Report command with status and delivery subcommands

Changed
^^^^^^^


* Bed files are slopped 100bp for variant calling fix #262
* Disable vcfmerge
* Picard markduplicate output moved from log to output
* Vep upgraded to 99.1
* Removed SVs from vardict
* Refactored delivery plugins to produce a file with list of output files from workflow
* Updated snakemake to 5.13

Fixed
^^^^^


* Fixed a bug where threads were not sent properly to rules

Removed
^^^^^^^


* Removed coverage annotation from mutect2
* Removed source deactivate from rules to suppress conda warning
* Removed ``plugins delivery`` subcommand
* Removed annotation for germline caller results

[4.1.0]
-------

Added
^^^^^


* VEP now also produces a tab delimited file
* CNVkit rules output genemetrics and gene break file
* Added reference genome to be able to calculate AT/CG dropouts by Picard
* coverage plot plugin part of issue #75
* callable regions for CNV calling of tumor-only

Changed
^^^^^^^


* Increased time for indel realigner and base recalib rules
* decoupled vep stat from vep main rule
* changed qsub command to match UGE
* scout plugin updated

Fixed
^^^^^


* WGS qc rules - updated with correct options
  (picard - CollectMultipleMetrics, sentieon - CoverageMetrics)
* Log warning if WES workflow cannot find SENTIEON* env variables
* Fixes issue with cnvkit and WGS samples #268
* Fix #267 coverage issue with long deletions in vardict

[4.0.1] - 2019-11-08
--------------------

Added
^^^^^


* dependencies for workflow report
* sentieon variant callers germline and somatic for wes cases

Changed
^^^^^^^


* housekeeper file path changed from basename to absolute
* scout template for sample location changed from delivery_report to scout
* rule names added to benchmark files

[4.0.0] - 2019-11-04
--------------------

SGE qsub support release

Added
^^^^^


* ``install.sh`` now also downloads latest container
* Docker image for balsamic as part of ci
* Support for qsub alongside with slurm on ``run analysis --profile``

Changed
^^^^^^^


* Documentation updated
* Test fastq data and test panel bed file with real but dummy data

[3.3.1] - 2019-10-28
--------------------

Fixed
^^^^^


* Various links for reference genome is updated with working URL
* Config reference command now print correct output file

[3.3.0] - 2019-10-24
--------------------

somatic vcfmerge release

Added
^^^^^


* QC metrics for WGS workflow
* refGene.txt download to reference.json and reference workflow
* A new conda environment within container
* A new base container built via Docker (centos7:miniconda3_4_6_14)
* VCFmerge package as VCF merge rule (https://github.com/hassanfa/VCFmerge)
* A container for develop branch
* Benchmark rules to variant callers

Changed
^^^^^^^


* SLURM resource allocation for various variancalling rules optimized
* mergetype rule updated and only accepts one single tumor instead of multiple

[3.2.3] - 2019-10-24
--------------------

Fixed
^^^^^


* Removed unused output files from cnvkit which caused to fail on targetted analysis

[3.2.2] - 2019-10-23
--------------------

Fixed
^^^^^


* Removed target file from cnvkit batch

[3.2.1] - 2019-10-23
--------------------

Fixed
^^^^^


* CNVkit single missing reference file added

[3.2.0] - 2019-10-11
--------------------

Adds:
^^^^^


* CNVkit to WGS workflow
* get_thread for runs

Changed:
^^^^^^^^


* Optimized resources for SLURM jobs

Removed:
^^^^^^^^


* Removed hsmetrics for non-mark duplicate bam files

[3.1.4] - 2019-10-08
--------------------

Fixed
^^^^^


* Fixes a bug where missing capture kit bed file error for WGS cases

[3.1.3] - 2019-10-07
--------------------

Fixed
^^^^^


* benchmark path bug issue #221

[3.1.2] - 2019-10-07
--------------------

Fixed
^^^^^


* libreadline.so.6 symlinking and proper centos version for container

[3.1.1] - 2019-10-03
--------------------

Fixed
^^^^^


* Proper tag retrieval for release
  ### Changed
* BALSAMIC container change to latest and version added to help line

[3.1.0] - 2019-10-03
--------------------

TL;DR:


* QoL changes to WGS workflow
* Simplified installation by moving all tools to a container

Added
^^^^^


* Benchmarking using psutil
* ML variant calling for WGS
* ``--singularity`` option to ``config case`` and ``config reference``

Fixed
^^^^^


* Fixed a bug with boolean values in analysis.json

Changed
^^^^^^^


* ``install.sh`` simplified and will be depricated
* Singularity container updated
* Common somatic and germline variant callers are put in single file
* Variant calling workflow and analysis config files merged together

Removed
^^^^^^^


* ``balsamic install`` is removed
* Conda environments for py36 and py27 are removed

[3.0.1] - 2019-09-11
--------------------

Fixed
^^^^^


* Permissions on ``analysis/qc`` dir are 777 now

[3.0.0] - 2019-09-05
--------------------

This is major release.
TL;DR:


* Major changes to CLI. See documentation for updates.
* New additions to reference generation and reference config file generation and complete overhaul
* Major changes to reposityory structure, conda environments.

Added
^^^^^


* Creating and downloading reference files: ``balsamic config reference`` and ``balsamic run reference``
* Container definitions for install and running BALSAMIC
* Bunch of tests, setup coveralls and travis.
* Added Mutliqc, fastp to rule utilities
* Create Housekeeper and Scout files after analysis completes
* Added Sentieon tumor-normal and tumor only workflows
* Added trimming option while creating workflow
* Added multiple tumor sample QC analysis
* Added pindle for indel variant calling
* Added Analysis finish file in the analysis directory

Fixed
^^^^^


* Multiple fixes to snakemake rules

Changed
^^^^^^^


* Running analysis through: ``balsamic run analysis``
* Cluster account and email info added to ``balsamic run analysis``
* ``umi`` workflow through ``--umi`` tag. [workflow still in evaluation]
* ``sample-id`` replaced by ``case-id``
* Plan to remove FastQC as well

Removed
^^^^^^^


* ``balsamic config report`` and ``balsamic report``
* ``sample.config`` and ``reference.json`` from config directory
* Removed cutadapt from workflows

[2.9.8] - 2019-01-01
--------------------

Fixed
^^^^^


* picard hsmetrics now has 50000 cov max
* cnvkit single wildcard resolve bug fixed

[2.9.7] - 2019-02-28
--------------------

Fixed
^^^^^


* Various fixes to umi_single mode
* analysis_finish file does not block reruns anymore
* Added missing single_umi to analysis workflow cli

Changed
^^^^^^^


* vardict in single mode has lower AF threshold filter (0.005 -> 0.001)

[2.9.6] - 2019-02-25
--------------------

Fixed
^^^^^


* Reference to issue #141, fix for 3 other workflows
* CNVkit rule update for refflat file

[2.9.5] - 2019-02-25
--------------------

Added
^^^^^


* An analysis finish file is generated with date and time inside (%Y-%M-%d T%T %:z)

[2.9.4] - 2019-02-13
--------------------

Fixed
^^^^^


* picard version update to 2.18.11 github.com/hassanfa/picard

[2.9.3] - 2019-02-12
--------------------

Fixed
^^^^^


* Mutect single mode table generation fix
* Vardict single mode MVL annotation fix

[2.9.2] - 2019-02-04
--------------------

Added
^^^^^


* CNVkit single sample mode now in workflow
* MVL list from cheng et al. 2015 moved to assets

[2.9.1] - 2019-01-22
--------------------

Added
^^^^^


* Simple table for somatic variant callers for single sample mode added

Fixed
^^^^^


* Fixes an issue with conda that unset variables threw an error issue #141

[2.9.0] - 2019-01-04
--------------------

Changed
^^^^^^^


* Readme structure and example
* Mutect2's single sample output is similar to paired now
* cli path structure update

Added
^^^^^


* test data and sample inputs
* A dag PDF will be generated when config is made
* umi specific variant calling

[2.8.1] - 2018-11-28
--------------------

Fixed
^^^^^


* VEP's perl module errors
* CoverageRep.R now properly takes protein_coding transcatipts only

[2.8.0] - 2018-11-23
--------------------

UMI single sample align and QC

Added
^^^^^


* Added rules and workflows for UMI analysis: QC and alignment

[2.7.4] - 2018-11-23
--------------------

Germline single sample

Added
^^^^^


* Germline single sample addition
  ### Changed
* Minor fixes to some rules to make them compatible with tumor mode

[2.7.3] - 2018-11-20
--------------------

Fixed
^^^^^


* Various bugs with DAG to keep popvcf and splitbed depending on merge bam file
* install script script fixed and help added

[2.7.2] - 2018-11-15
--------------------

Changed
^^^^^^^


* Vardict, Strelka, and Manta separated from GATK best practice pipeline

[2.7.1] - 2018-11-13
--------------------

Fixed
^^^^^


* minro bugs with strelka_germline and freebayes merge
  ### Changed
* removed ERC from haplotypecaller

[2.7.0] - 2018-11-08
--------------------

Germline patch

Added
^^^^^


* Germline caller tested and added to the paired analysis workflow: Freebayes, HaplotypeCaller, Strelka, Manta

Changed
^^^^^^^


* Analysis config files updated
* Output directory structure changed
* vep rule is now a single rule
* Bunch of rule names updated and shortened, specifically in Picard and GATK
* Variant caller rules are all updated and changed
* output vcf file names are now more sensible: {SNV,SV}.{somatic,germline}.sampleId.variantCaller.vcf.gz
* Job limit increased to 300

Removed
^^^^^^^


* removed bcftools.rule for var id annotation

Changed
^^^^^^^

Fixed
^^^^^

[2.6.3] - 2018-11-01
--------------------

Changed
^^^^^^^


* Ugly and godforsaken ``runSbatch.py`` is now dumping sacct files with job IDs. Yikes!

[2.6.2] - 2018-10-31
--------------------

Fixed
^^^^^


* added ``--fastq-prefix`` option for ``config sample`` to set fastq prefix name. Linking is not changed.

[2.6.1] - 2018-10-29
--------------------

Fixed
^^^^^


* patched a bug for copying results for strelka and manta which was introduced in ``2.5.0``

[2.5.0] - 2018-10-22
--------------------

Changed
^^^^^^^


* ``variant_panel`` changed to ``capture_kit``
* sample config file takes balsamic version
* bioinfo tool config moved bioinfotool to cli_utils from ``config report``

Added
^^^^^


* bioinfo tool versions is now added to analysis config file

[2.4.0] - 2018-10-22
--------------------

Changed
^^^^^^^


* ``balsamic run`` has 3 stop points: paired variant calling, single mode variant calling, and QC/Alignment mode.
* ``balsamic run [OPTIONS] -S ...`` is depricated, but it supersedes ``analysis_type`` mode if provided.

[2.3.3] - 2018-10-22
--------------------

Added
^^^^^


* CSV output for variants in each variant caller based on variant filters
* DAG image of workflow
  ### Changed
* Input for variant filter has a default value
* ``delivery_report`` is no created during config generation
* Variant reporter R script cmd updated in ``balsamic report``

[2.3.2] - 2018-10-19
--------------------

Changed
^^^^^^^


* Fastq files are now always linked to ``fastq`` directory within the analysis directory

Added
^^^^^


* ``balsamic config sample`` now accepts individual files and paths. See README for usage.

[2.3.1] - 2018-09-25
--------------------

Added
^^^^^


* CollectHSmetric now run twice for before and after markduplicate

[2.3.0] - 2018-09-25
--------------------

Changed
^^^^^^^


* Sample config file now includes a list of chromosomes in the panel bed file

Fixed
^^^^^


* Non-matching chrom won't break the splitbed rule anymore
* collectqc rules now properly parse tab delimited metric files

[2.2.0] - 2018-09-11
--------------------

Added
^^^^^


* Coverage plot to report
* target coverage file to report json
* post-cutadapt fastqc to collectqc
* A header to report pdf
* list of bioinfo tools used in the analysis added to report
  ### Changed
* VariantRep.R now accepts multiple inputs for each parameter (see help)
* AF values for MSKIMPACT config
  ### Fixed
* Output figure for coverageplot is now fully square :-)

[2.1.0] - 2018-09-11
--------------------

Added
^^^^^


* normalized coverage plot script
* fastq file IO check for config creation
* added qos option to ``balsamic run``
  ### Fixed
* Sambamba depth coverage parameters
* bug with picard markduplicate flag

[2.0.2] - 2018-09-11
--------------------

Added
^^^^^


* Added qos option for setting qos to run jobs with a default value of low

[2.0.1] - 2018-09-10
--------------------

Fixed
^^^^^


* Fixed package dependencies with vep and installation

[2.0.0] - 2018-09-05
--------------------

Variant reporter patch and cli update

Added
^^^^^


* Added ``balsamic config sample`` and ``balsamic config report`` to generate run analysis and reporting config
* Added ``VariantRep.R`` script to information from merged variant table: variant summry, TMB, and much more
* Added a workflow for single sample mode alignment and QC only
* Added QC skimming script to qccollect to generate nicely formatted information from picard
  ### Changed
* Change to CLI for running and creating config
* Major overhaul to coverage report script. It's now simpler and more readable!
  ### Fixed
* Fixed sambamba depth to include mapping quality
* Markduplicate now is now by default on marking mode, and will NOT remove duplicates
* Minor formatting and script beautification happened

[1.13.1] - 2018-08-17
---------------------

Fixed
^^^^^


* fixed a typo in MSKMVL config
* fixed a bug in strelka_simple for correct column orders

[1.13.0] - 2018-08-10
---------------------

Added
^^^^^


* rule for all three variant callers for paired analysis now generate a simple VCF file
* rule for all three variant callers for paired analysis to convert VCF into table format
* MVL config file and MVL annotation to VCF calls for SNV/INDEL callers
* CALLER annotation added to SNV/INDEL callers
* exome specific option for strelka paired
* create_config subcommand is now more granular, it accepts all enteries from sample.json as commandline arguments
* Added tabQuery to the assets as a tool to query the tabulated output of summarized VCF
* Added MQ annotation field to Mutect2 output see #67
  ### Changed
* Leaner VCF output from mutect2 with coverage and MQ annotation according to #64
* variant ids are now updated from simple VCF file
  ### Fixed
* Fixed a bug with sambamba depth coverage reporting wrong exon and panel coverage see #68
* The json output is now properly formatted using yapf
* Strelka rule doesn't filter out PASS variants anymore fixes issue #63

[1.12.0] - 2018-07-06
---------------------

Coverage report patch

Added
^^^^^


* Added a new script to retrieve coverage report for a list of gene(s) and transcripts(s)
* Added sambamba exon depth rule for coverage report
* Added a new entry in reference json for exon bed file, this file generated using: https://github.com/hassanfa/GFFtoolkit
  ### Changed
* sambamba_depth rule changed to sambama_panel_depth
* sambamba depth now has fix-mate-overlaps parameter enabled
* sambamba string filter changed to ``unmapped or mate\_is\_unmapped) and not duplicate and not failed\_quality\_control``.
* sambamba depth for both panel and exon work on picard flag (rmdup or mrkdup).
  ### Fixed
* Fixed sambamba panel depth rule for redundant coverage parameter

[1.11.0] - 2018-07-05
---------------------

create config patch for single and paired mode

Changed
^^^^^^^


* create_config is now accepting a paired|single mode instead of analysis json template (see help for changes). It is
  not backward compatible
  ### Added
* analysis_{paired single}.json for creating config. Analysis.json is now obsolete.
  ### Fixed
* A bug with writing output for analysis config, and creating the path if it doesn't exist.
* A bug with manta rule to correctly set output files in config.
* A bug that strelka was still included in sample analysis.

[1.10.0] - 2018-06-07
---------------------

Added
^^^^^


* Markduplicate flag to analysis config

[1.9.0] - 2018-06-04
--------------------

Added
^^^^^


* Single mode for vardict, manta, and mutect.
* merge type for tumor only
  ### Changed
* Single mode variant calling now has all variant calling rules
  ### Fixed
* run_analaysis now accepts workflows for testing pyrposes

[1.8.0] - 2018-06-01
--------------------

Changed
^^^^^^^


* picard create bed interval rule moved into collect hsmetric
* split bed is dependent on bam merge rule
* vardict env now has specific build rather than URL download (conda doesn't support URLs anymore)
  ### Fixed
* new logs and scripts dirs are not re-created if they are empty

[1.7.0] - 2018-05-31
--------------------

Added
^^^^^


* A source altered picard to generated more quality metrics output is added to installation and rules

[1.6.0] - 2018-05-30
--------------------

Added
^^^^^


* report subcommand for generating a pdf report from a json input file
* Added fastqc after removing adapter
  ### Changed
* Markduplicate now has both REMOVE and MARK (rmdup vs mrkdup)
* CollectHSMetrics now has more steps on PCT_TARGET_BASES

[1.5.0] - 2018-05-28
--------------------

Changed
^^^^^^^


* New log and script directories are now created for each re-run
  ### Fixed
* Picardtools' memory issue addressed for large samples

[1.4.0] - 2018-05-18
--------------------

Added
^^^^^


* single sample analysis mode
* alignment and insert size metrics are added to the workflow
  ### Changed
* collectqc and contest have their own rule for paired (tumor vs normal) and single (tumor only) sample.

[1.3.0] - 2018-05-13
--------------------

Added
^^^^^


* bed file for panel analysis is now mandatory to create analaysis config

[1.2.3] - 2018-05-13
--------------------

Changed
^^^^^^^


* vep execution path
* working directory for snakemake

[1.2.2] - 2018-05-04
--------------------

Added
^^^^^


* sbatch submitter and cluster config now has an mail field
  ### Changed
* ``create_config`` now only requires sample and output json. The rest are optional

[1.2.0] - 2018-05-02
--------------------

Added
^^^^^


* snakefile and cluster config in run analysis are now optional with a default value

[1.1.2] - 2018-04-27
--------------------

Fixed
^^^^^


* vardict installation was failing without conda-forge channel
* gatk installation was failing without correct jar file

[1.1.1] - 2018-04-27
--------------------

Fixed
^^^^^


* gatk-register tmp directory

[1.1.0] - 2018-04-26
--------------------

Added
^^^^^


* create config sub command added as a new feature to create input config file
* templates to generate a config file for analysis added
* code style template for YAPF input created. see: https://github.com/google/yapf
* vt conda env added

Changed
^^^^^^^


* install script changed to create an output config
* README updated with usage

Fixed
^^^^^


* fastq location for analysis config is now fixed
* lambda rules removed from cutadapt and fastq

[1.0.3-rc2] - 2018-04-18
------------------------

Added
^^^^^


* Added sbatch submitter to handle it outside snakemake
  ### Changed
* sample config file structure changed
* coding styles updated

[1.0.2-rc2] - 2018-04-17
------------------------

Added
^^^^^


* Added vt environment
  ### Fixed
* conda envs are now have D prefix instead of P (develop vs production)
* install_conda subcommand now accepts a proper conda prefix

[1.0.1-rc2] - 2018-04-16
------------------------

Fixed
^^^^^


* snakemake rules are now externally linked

[1.0.0-rc2] - 2018-04-16
------------------------

Added
^^^^^


* run_analysis subcommand
* Mutational Signature R script with CLI
* unittest to install_conda
* a method to semi-dynamically retrieve suitable conda env for each rule

Fixed
^^^^^


* install.sh updated with gatk and proper log output
* conda environments updated
* vardict now has its own environment and it should not raise anymore errors

[1.0.0-rc1] - 2018-04-05
------------------------

Added
^^^^^


* install.sh to install balsamic
* balsamic barebone cli
* subcommand to install required environments
* README.md updated with basic installation instructions

Fixed
^^^^^


* conda environment yaml files<|MERGE_RESOLUTION|>--- conflicted
+++ resolved
@@ -4,7 +4,6 @@
 Added:
 ^^^^^^
 
-<<<<<<< HEAD
 * Changelog reminder workflow to Github
 * Snakemake workflow for created PON reference
 * Balsamic cli config command(pon) for creating json for PON analysis
@@ -15,7 +14,6 @@
 ^^^^^^^^
 
 * Expanded multiqc result search dir to whole analysis dir
-=======
 * Simple test for docker container
 
 Fixed:
@@ -28,7 +26,6 @@
 
 * Removed unused Dockerfile releases
 * Removed redundant genome version from ``reference.json``
->>>>>>> 3d364e39
 
 [7.1.10]
 -------
