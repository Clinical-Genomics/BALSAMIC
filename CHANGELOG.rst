--- conflicted
+++ resolved
@@ -6,11 +6,8 @@
 
 * Added various basic filters to all variant callers irregardless of their delivery status #750
 * BALSAMIC container #728
-<<<<<<< HEAD
+* Container specific tests #770
 * BALSAMIC quality control metrics extraction and validation #754
-=======
-* Container specific tests #770
->>>>>>> dd4e99eb
 
 
 Changed:
