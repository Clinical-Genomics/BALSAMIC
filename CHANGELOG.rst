[X.X.X]
-------

Added:
^^^^^^

* Added various basic filters to all variant callers irregardless of their delivery status #750
* BALSAMIC container #728
* Container specific tests #770
* BALSAMIC quality control metrics extraction and validation #754
* Delly is added as a submodule and removed from rest of the conda environments #787


Changed:
^^^^^^^^

* refactored main workflow with more readible organization #614
* refactored conda envs within container to be on base and container definition is uncoupled #759

Removed:
^^^^^^^^

* The option of running umiworkflow independently with balsamic command-line option "-a umi"
* Removed source activate from reference and pon workflows #764

Fixed:
^^^^^^

* Pip installation failure inside balsamic container #758
* Fixed issue #768 with missing ``vep_install`` command in container
* Fixed issue #765 with correct input bam files for SV rules
* Continuation of CNVkit even if ``PURECN`` fails #774 #775
* Locked version for ``cryptography`` package
* Bumped version for ``bcftools`` in cnvkit container
* Fixed issues #776 and #777 with correct install paths for gatk and manta
<<<<<<< HEAD
* Fixed issue #782 for missing AF in the vcf INFO field
=======
* Fixed issues #748 #749 with correct sample names 
* Fixed issue #767 for ascatngs hardcoded values
>>>>>>> 68a915b1

[8.1.0]
-------

Added:
^^^^^^

* Workflow to check PR tiltes to make easier to tell PR intents #724
* ``bcftools stats``  to calculate Ti/Tv for all post annotate germline and somatic calls #93
* Added reference download date to ``reference.json`` #726
* ``ascatngs`` hg38 references to constants #683 
* Added ClinVar as a source to download and to be annotated with VCFAnno #737

Changed:
^^^^^^^^

* Updated docs for git FAQs #731
* Rename panel of normal filename Clinical-Genomics/cgp-cancer-cnvcall#10 


Fixed:
^^^^^^

* Fixed bug with using varcall_py36 container with VarDict #739
* Fixed a bug with VEP module in MultiQC by excluding #746
* Fixed a bug with ``bcftools stats`` results failing in MultiQC #744

[8.0.2]
-------

Fixed:
^^^^^^

* Fixed breaking shell command for VEP annotation rules #734

[8.0.1]
-------

Fixed:
^^^^^^

* Fixed context for Dockerfile for release content #720

[8.0.0]
-------

Added:
^^^^^^

* ``samtools`` flagstats and stats to workflow and MultiQC
* ``delly v0.8.7`` somatic SV caller #644
* ``delly`` containter #644
* ``bcftools v1.12`` to ``delly`` container #644
* ``tabix v0.2.6`` to ``delly`` container #644
* Passed SV calls from Manta to clinical delivery
* An extra filter to VarDict tumor-normal to remove variants with STATUS=Germline, all other will still be around
* Added ``vcf2cytosure`` to annotate container
* ``git`` to the container definition
* prepare_delly_exclusion rule
* Installation of ``PureCN`` rpackage in ``cnvkit`` container
* Calculate tumor-purity and ploidy using ``PureCN`` for ``cnvkit`` call
* ``ascatngs`` as a submodule #672
* GitHub action to build and test ``ascatngs`` container
* Reference section to ``docs/FAQ.rst``
* ``ascatngs`` download references from reference_file repository #672
* ``delly`` tumor only rule #644
* ``ascatngs`` download container #672
* Documentation update on setting sentieon env variables in ``bashrc``
* ``ascatngs`` tumor normal rule for wgs cases #672
* Individual rules (i.e. ngs filters) for cnv and sv callers. Only Manta will be delivered and added to the list of output files. #708
* Added "targeted" and "wgs" tags to variant callers to provide another layer of separation. #708
* ``manta`` convert inversion #709
* Sentieon version to bioinformatic tool version parsing #685 
* added ``CITATION.cff`` to cite BALSAMIC


Changed:
^^^^^^^^

* Upgrade to latest sentieon version 202010.02
* New name ``MarkDuplicates`` to ``picard_markduplicates`` in ``bwa_mem`` rule and ``cluster.json``
* New name rule ``GATK_contest`` to ``gatk_contest`` 
* Avoid running pytest github actions workflow on ``docs/**`` and ``CHANGELOG.rst`` changes
* Updated ``snakemake`` to ``v6.5.3`` #501 
* Update ``GNOMAD`` URL
* Split Tumor-only ``cnvkit batch`` into individual commands
* Improved TMB calculation issue #51
* Generalized ascat, delly, and manta result in workflow. #708
* Generalized workflow to eliminate duplicate entries and code. #708
* Split Tumor-Normal ``cnvkit batch`` into individual commands
* Moved params that are used in multiple rules to constants #711
* Changed the way conda and non-conda bioinfo tools version are parsed
* Python code formatter changed from Black to YAPF #619


Fixed:
^^^^^^

* post-processing of the umi consensus in handling BI tags
* vcf-filtered-clinical tag files will have all variants including PASS
* Refactor snakemake ``annotate`` rules according to snakemake etiquette #636
* Refactor snakemake ``align`` rules according to snakemake etiquette #636 
* Refactor snakemake ``fastqc`` ``vep`` contest and ``mosdepth`` rules according to ``snakemake`` etiquette #636
* Order of columns in QC and coverage report issue #601
* ``delly`` not showing in workflow at runtime #644
* ``ascatngs`` documentation links in ``FAQs`` #672
* ``varcall_py36`` container build and push #703
* Wrong spacing in reference json issue #704
* Refactor snakemake ``quality control`` rules according to snakemake etiquette #636

Removed:
^^^^^^^^

* Cleaned up unused container definitions and conda environment files
* Remove cnvkit calling for WGS cases
* Removed the install.sh script

[7.2.5]
-------

Changed:
^^^^^^^^

* Updated COSMIC path to use version 94

[7.2.5]
-------

Changed:
^^^^^^^^

* Updated path for gnomad and 1000genomes to a working path from Google Storage

[7.2.4]
-------

Changed:
^^^^^^^^

* Updated sentieon util sort in umi to use Sentieon 20201002 version

[7.2.3]
-------

Fixed:
^^^^^^

* Fixed memory issue with vcfanno in vep_somatic rule fixes #661

[7.2.2]
-------

Fixed:
^^^^^^

* An error with Sentieon for better management of memory fixes #621

[7.2.1]
-------

Changed:
^^^^^^^^

* Rename Github actions to reflect their content

[7.2.0]
-------

Added:
^^^^^^

* Changelog reminder workflow to Github
* Snakemake workflow for created PON reference
* Balsamic cli config command(pon) for creating json for PON analysis
* tumor lod option for passing tnscope-umi final variants
* Git guide to make balsamic release in FAQ docs

Changed:
^^^^^^^^

* Expanded multiqc result search dir to whole analysis dir
* Simple test for docker container

Fixed:
^^^^^^

* Correctly version bump for Dockerfile

Removed:
^^^^^^^^

* Removed unused Dockerfile releases
* Removed redundant genome version from ``reference.json``

[7.1.10]
-------

Fixed:
^^^^^^

* Bug in ``ngs_filter`` rule set for tumor-only WGS
* Missing delivery of tumor only WGS filter

[7.1.9]
-------


Changed:
^^^^^^^^

* only pass variants are not part of delivery anymore
* delivery tag file ids are properly matched with sample_name
* tabix updated to 0.2.6
* fastp updated to 0.20.1
* samtools updated to 1.12
* bedtools updated to 2.30.0

Removed:
^^^^^^^^

* sentieon-dedup rule from delivery
* Removed all pre filter pass from delivery


[7.1.8]
-------

Fixed:
^^^^^^

* Target coverage (Picard HsMetrics) for UMI files is now correctly calculated.

Changed:
^^^^^^^^


* TNscope calculated AF values are fetched and written to AFtable.txt.

[7.1.7]
-------

Added:
^^^^^^

* ngs_filter_tnscope is also part of deliveries now

Changed:
^^^^^^^^

* rankscore is now a research tag instead of clinical
* Some typo and fixes in the coverage and constant metrics
* Delivery process is more verbose

Fixed:
^^^^^^

* CNVKit output is now properly imported in the deliveries and workflow

[7.1.6]
-------

Fixed:
^^^^^^

* CSS style for qc coverage report is changed to landscape

[7.1.5]
-------

Changed:
^^^^^^^^

* update download url for 1000genome WGS sites from ftp to http

[7.1.4]
-------

Changed:
^^^^^^^^

* bump picard to version 2.25.0

[7.1.3]
-------

Fixed:
^^^^^

* ``assets`` path is now added to bind path

[7.1.2]
-------

Fixed:
^^^^^

* umi_workflow config json is set as true for panel and wgs as false.
* Rename umiconsensus bam file headers from {samplenames} to TUMOR/NORMAL. 
* Documentation autobuild on RTFD


[7.1.1]
-------

Fixed:
^^^^^

* Moved all requirements to setup.py, and added all package_data there. Clean up unused files.

[7.1.0]
-------

Removed
^^^^^^^

* ``tnsnv`` removed from WGS analysis, both tumor-only and tumor-normal
* GATK-BaseRecalibrator is removed from all workflows

Fixed
^^^^^

* Fixed issue 577 with missing ``tumor.merged.bam`` and ``normal.merged.bam`` 
* Issue 448 with lingering tmp_dir. It is not deleted after analysis is properly finished.

Changed
^^^^^^^

* All variant calling rules use proper ``tumor.merged.bam`` or ``normal.merged.bam`` as inputs

[7.0.2]
-------

Added
^^^^^

* Updated docs with FAQ for UMI workflow

Fixed
^^^^^

* fix job scheduling bug for benchmarking
* rankscore's output is now a proper vcf.gz file
* Manta rules now properly make a sample_name file


[7.0.1]
-------

Added
^^^^^

* github action workflow to autobuild release containers


[7.0.0]
-------

Added
^^^^^

* ``balsamic init`` to download reference and related containers done in PRs #464 #538
* ``balsamic config case`` now only take a cache path instead of container and reference #538
* UMI workflow added to main workflow in series of PRs #469 #477 #483 #498 #503 #514 #517
* DRAGEN for WGS applications in PR #488
* A framework for QC check PR #401
* ``--quiet``` option for ``run analysis`` PR #491
* Benchmark SLURM jobs after the analysis is finished PR #534
* One container per conda environment (i.e. decouple containers) PR #511 #525 #522
* ``--disable-variant-caller`` command for ``report deliver`` PR #439
* Added genmod and rankscore in series of two PRs #531 and #533
* Variant filtering to Tumor-Normal in PR #534
* Split SNV/InDels and SVs from TNScope variant caller PR #540
* WGS Tumor only variant filters added in PR #548

Changed
^^^^^^^

* Update Manta to 1.6.0 PR #470
* Update FastQC to 0.11.9 PR #532
* Update BCFTools to 1.11 PR #537
* Update Samtools to 1.11 PR #537
* Increase resources and runtime for various workflows in PRs #482 
* Python package dependenicies versions fixed in PR #480
* QoL changes to workflow in series of PR #471
* Series of documentation updates in PRs #489 #553
* QoL changes to scheduler script PR #491
* QoL changes to how temporary directories are handlded PR #516
* TNScope model apply rule merged with TNScope variant calling for tumor-normal in WGS #540
* Decoupled ``fastp`` rule into two rules to make it possible to use it for UMI runs #570


Fixed
^^^^^

* A bug in Manta variant calling rules that didn't name samples properly to TUMOR/NORMAL in the VCF file #572


[6.1.2]
-------

Changed
^^^^^^^
* Changed hk delivery tag for coverage-qc-report


[6.1.1]
-------

Fixed
^^^^^

* No UMI trimming for WGS applications #486
* Fixed a bug where BALSAMIC was checking for sacct/jobid file in local mode PR #497
* ``readlink`` command in ``vep_germline``, ``vep_somatic``, ``split_bed``, and ``GATK_popVCF`` #533
* Fix various bugs for memory handling of Picardtools and its executable in PR #534
* Fixed various issues with ``gsutils`` in PR #550

Removed
^^^^^^^

* ``gatk-register`` command removed from installing GATK PR #496

[6.1.1]
-------

* Fixed a bug with missing QC templates after ``pip install``


[6.1.0]
-------

Added
^^^^^
* CLI option to expand report generation for TGA and WES runs. Please see ``balsamic report deliver --help``
* BALSAMIC now generates a custom HTML report for TGA and WES cases.


[6.0.4]
-------

Changed
^^^^^^^

* Reduces MQ cutoff from 50 to 40 to only remove obvious artifacts PR #535
* Reduces AF cutoff from 0.02 to 0.01 PR #535

[6.0.3]
-------

Added
^^^^^

* ``config case`` subcommand now has ``--tumor-sample-name`` and ``--normal-sample-name``

Fixed
^^^^^

* Manta resource allocation is now properly set PR #523
* VarDict resource allocation in cluster.json increased (both core and time allocation) PR #523
* minimum memory request for GATK mutect2 and haplotypecaller is removed and max memory increased PR #523

[6.0.2]
-------

Added
^^^^^

* Document for Snakemake rule grammar PR #489


Fixed
^^^^^

* removed ``gatk3-register`` command from Dockerfile(s) PR #508


[6.0.1]
-------

Added
^^^^^
* A secondary path for latest jobids submitted to cluster (slurm and qsub) PR #465

[6.0.0]
-------

Added
^^^^^
* UMI workflow using Sentieon tools. Analysis run available via `balsamic run analysis --help` command. PR #359
* VCFutils to create VCF from flat text file. This is for internal purpose to generate validation VCF. PR #349
* Download option for hg38 (not validated) PR #407
* Option to disable variant callers for WES runs. PR #417

Fixed
^^^^^
* Missing cyvcf2 dependency, and changed conda environment for base environment PR #413
* Missing numpy dependency PR #426

Changed
^^^^^^^
* COSMIC db for hg19 updated to v90 PR #407
* Fastp trimming is now a two-pass trimming and adapter trimming is always enabled. This might affect coverage slightly PR #422
* All containers start with a clean environment #425
* All Sentieon environment variables are now added to config when workflow executes #425
* Branching model will be changed to gitflow

[5.1.0]
-------

Fixed
^^^^^
* Vardict-java version fixed. This is due to bad dependency and releases available on conda. Anaconda is not yet update with vardict 1.8, but vardict-java 1.8 is there. This causes various random breaks with Vardict's TSV output. #403

Changed
^^^^^^^
* Refactored Docker files a bit, preparation for decoupling #403

Removed
^^^^^^^
* In preparation for GATK4, IndelRealigner is removed #404


[5.0.1]
-------

Added
^^^^^
* Temp directory for various rules and workflow wide temp directory #396

Changed
^^^^^^^
* Refactored tags for housekeeper delivery to make them unique #395
* Increased core requirements for mutect2 #396
* GATK3.8 related utils run via jar file instead of gatk3 #396


[5.0.0]
-------

Added
^^^^^
* Config.json and DAG draph included in Housekeeper report #372
* New output names added to cnvkit_single and cnvkit_paired #372
* New output names added to vep.rule #372
* Delivery option to CLI and what to delivery with delivery params in rules that are needed to be delivered #376
* Reference data model with validation #371
* Added container path to install script #388

Changed
^^^^^^^
* Delivery file format simplified #376
* VEP rules have "all" and "pass" as output #376
* Downloaded reference structure changed #371
* genome/refseq.flat renamed to genome/refGene.flat #371
* reverted CNVKit to version 0.9.4 #390

Fixed
^^^^^
* Missing pygments to requirements.txt to fix travis CI #364
* Wildcard resolve for deliveries of vep_germline #374
* Missing index file from deliverables #383
* Ambiguous deliveries in vep_somatic and ngs_filters #387
* Updated documentation to match with installation #391

Removed
^^^^^^^
* Temp files removed from list of outputs in vep.rule #372
* samtools.rule and merged it with bwa_mem #375


[4.5.0]
-------

Added
^^^^^
* Models to build config case JSON. The models and descriptions of their contents can now be found
  in BALSAMIC/utils/models.py
* Added analysis_type to `report deliver` command
* Added report and delivery capability to Alignment workflow
* run_validate.sh now has -d to handle path to analysis_dir (for internal use only) #361

Changed
^^^^^^^

* Fastq files are no longer being copied as part of creation of the case config file.
  A symlink is now created at the destination path instead
* Config structure is no longer contained in a collestion of JSON files.
  The config models are now built using Pydantic and are contained in BALSAMIC/utils/models.py

Removed
^^^^^^^

* Removed command line option "--fastq-prefix" from config case command
* Removed command line option "--config-path" from config case command.
  The config is now always saved with default name "case_id.json"
* Removed command line option "--overwrite-config" from config-case command
  The command is now always executed with "--overwrite-config True" behavior

Refactored
^^^^^^^^^^

* Refactored BALSAMIC/commands/config/case.py:
  Utility functions are moved to BALSAMIC/utils/cli.py
  Models for config fields can be found at BALSAMIC/utils/models.py
  Context aborts and logging now contained in pilot function
  Tests created to support new architecture
* Reduce analysis directory's storage

Fixed
^^^^^
* Report generation warnings supressed by adding workdirectory
* Missing tag name for germline annotated calls #356
* Bind path is not added as None if analysis type is wgs #357
* Changes vardict to vardict-java #361


[4.4.0]
-------

Added
^^^^^

* pydantic to validate various models namely variant caller filters

Changed
^^^^^^^

* Variant caller filters moved into pydantic
* Install script and setup.py
* refactored install script with more log output and added a conda env suffix option
* refactored docker container and decoupled various parts of the workflow


[4.3.0]
-------


Added
^^^^^

* Added cram files for targeted sequencing runs fixes #286
* Added `mosdepth` to calculate coverage for whole exome and targeted sequencing
* Filter models added for tumor-only mode
* Enabling adapter trim enables pe adapter trim option for fastp
* Annotate germline variant calls
* Baitset name to picard hsmetrics

Deprecated
^^^^^^^^^^

* Sambamba coverage and rules will be deprecated

Fixed
^^^^^

* Fixed latest tag in install script
* Fixed lack of naming final annotated VCF TUMOR/NORMAL


Changed
^^^^^^^

* Increased run time for various slurm jobs fixes #314
* Enabled SV calls for VarDict tumor-only
* Updated `ensembl-vep` to v100.2

[4.2.4]
-------


Fixed
^^^^^

* Fixed sort issue with bedfiles after 100 slop


[4.2.3]
-------

Added
^^^^^


* Added Docker container definition for release and bumpversion

Changed
^^^^^^^


* Quality of life change to rtfd docs

Fixed
^^^^^


* Fix Docker container with faulty git checkout

[4.2.2]
-------

Added
^^^^^


* Add "SENTIEON_TMPDIR" to wgs workflow

[4.2.1]
-------

Changed
^^^^^^^


* Add docker container pull for correct version of install script

[4.2.0]
-------

Added
^^^^^


* CNV output as VCF
* Vep output for PASSed variants
* Report command with status and delivery subcommands

Changed
^^^^^^^


* Bed files are slopped 100bp for variant calling fix #262
* Disable vcfmerge
* Picard markduplicate output moved from log to output
* Vep upgraded to 99.1
* Removed SVs from vardict
* Refactored delivery plugins to produce a file with list of output files from workflow
* Updated snakemake to 5.13

Fixed
^^^^^


* Fixed a bug where threads were not sent properly to rules

Removed
^^^^^^^


* Removed coverage annotation from mutect2
* Removed source deactivate from rules to suppress conda warning
* Removed ``plugins delivery`` subcommand
* Removed annotation for germline caller results

[4.1.0]
-------

Added
^^^^^


* VEP now also produces a tab delimited file
* CNVkit rules output genemetrics and gene break file
* Added reference genome to be able to calculate AT/CG dropouts by Picard
* coverage plot plugin part of issue #75
* callable regions for CNV calling of tumor-only

Changed
^^^^^^^


* Increased time for indel realigner and base recalib rules
* decoupled vep stat from vep main rule
* changed qsub command to match UGE
* scout plugin updated

Fixed
^^^^^


* WGS qc rules - updated with correct options
  (picard - CollectMultipleMetrics, sentieon - CoverageMetrics)
* Log warning if WES workflow cannot find SENTIEON* env variables
* Fixes issue with cnvkit and WGS samples #268
* Fix #267 coverage issue with long deletions in vardict

[4.0.1] - 2019-11-08
--------------------

Added
^^^^^


* dependencies for workflow report
* sentieon variant callers germline and somatic for wes cases

Changed
^^^^^^^


* housekeeper file path changed from basename to absolute
* scout template for sample location changed from delivery_report to scout
* rule names added to benchmark files

[4.0.0] - 2019-11-04
--------------------

SGE qsub support release

Added
^^^^^


* ``install.sh`` now also downloads latest container
* Docker image for balsamic as part of ci
* Support for qsub alongside with slurm on ``run analysis --profile``

Changed
^^^^^^^


* Documentation updated
* Test fastq data and test panel bed file with real but dummy data

[3.3.1] - 2019-10-28
--------------------

Fixed
^^^^^


* Various links for reference genome is updated with working URL
* Config reference command now print correct output file

[3.3.0] - 2019-10-24
--------------------

somatic vcfmerge release

Added
^^^^^


* QC metrics for WGS workflow
* refGene.txt download to reference.json and reference workflow
* A new conda environment within container
* A new base container built via Docker (centos7:miniconda3_4_6_14)
* VCFmerge package as VCF merge rule (https://github.com/hassanfa/VCFmerge)
* A container for develop branch
* Benchmark rules to variant callers

Changed
^^^^^^^


* SLURM resource allocation for various variancalling rules optimized
* mergetype rule updated and only accepts one single tumor instead of multiple

[3.2.3] - 2019-10-24
--------------------

Fixed
^^^^^


* Removed unused output files from cnvkit which caused to fail on targetted analysis

[3.2.2] - 2019-10-23
--------------------

Fixed
^^^^^


* Removed target file from cnvkit batch

[3.2.1] - 2019-10-23
--------------------

Fixed
^^^^^


* CNVkit single missing reference file added

[3.2.0] - 2019-10-11
--------------------

Adds:
^^^^^


* CNVkit to WGS workflow
* get_thread for runs

Changed:
^^^^^^^^


* Optimized resources for SLURM jobs

Removed:
^^^^^^^^


* Removed hsmetrics for non-mark duplicate bam files

[3.1.4] - 2019-10-08
--------------------

Fixed
^^^^^


* Fixes a bug where missing capture kit bed file error for WGS cases

[3.1.3] - 2019-10-07
--------------------

Fixed
^^^^^


* benchmark path bug issue #221

[3.1.2] - 2019-10-07
--------------------

Fixed
^^^^^


* libreadline.so.6 symlinking and proper centos version for container

[3.1.1] - 2019-10-03
--------------------

Fixed
^^^^^


* Proper tag retrieval for release
  ### Changed
* BALSAMIC container change to latest and version added to help line

[3.1.0] - 2019-10-03
--------------------

TL;DR:


* QoL changes to WGS workflow
* Simplified installation by moving all tools to a container

Added
^^^^^


* Benchmarking using psutil
* ML variant calling for WGS
* ``--singularity`` option to ``config case`` and ``config reference``

Fixed
^^^^^


* Fixed a bug with boolean values in analysis.json

Changed
^^^^^^^


* ``install.sh`` simplified and will be depricated
* Singularity container updated
* Common somatic and germline variant callers are put in single file
* Variant calling workflow and analysis config files merged together

Removed
^^^^^^^


* ``balsamic install`` is removed
* Conda environments for py36 and py27 are removed

[3.0.1] - 2019-09-11
--------------------

Fixed
^^^^^


* Permissions on ``analysis/qc`` dir are 777 now

[3.0.0] - 2019-09-05
--------------------

This is major release.
TL;DR:


* Major changes to CLI. See documentation for updates.
* New additions to reference generation and reference config file generation and complete overhaul
* Major changes to reposityory structure, conda environments.

Added
^^^^^


* Creating and downloading reference files: ``balsamic config reference`` and ``balsamic run reference``
* Container definitions for install and running BALSAMIC
* Bunch of tests, setup coveralls and travis.
* Added Mutliqc, fastp to rule utilities
* Create Housekeeper and Scout files after analysis completes
* Added Sentieon tumor-normal and tumor only workflows
* Added trimming option while creating workflow
* Added multiple tumor sample QC analysis
* Added pindle for indel variant calling
* Added Analysis finish file in the analysis directory

Fixed
^^^^^


* Multiple fixes to snakemake rules

Changed
^^^^^^^


* Running analysis through: ``balsamic run analysis``
* Cluster account and email info added to ``balsamic run analysis``
* ``umi`` workflow through ``--umi`` tag. [workflow still in evaluation]
* ``sample-id`` replaced by ``case-id``
* Plan to remove FastQC as well

Removed
^^^^^^^


* ``balsamic config report`` and ``balsamic report``
* ``sample.config`` and ``reference.json`` from config directory
* Removed cutadapt from workflows

[2.9.8] - 2019-01-01
--------------------

Fixed
^^^^^


* picard hsmetrics now has 50000 cov max
* cnvkit single wildcard resolve bug fixed

[2.9.7] - 2019-02-28
--------------------

Fixed
^^^^^


* Various fixes to umi_single mode
* analysis_finish file does not block reruns anymore
* Added missing single_umi to analysis workflow cli

Changed
^^^^^^^


* vardict in single mode has lower AF threshold filter (0.005 -> 0.001)

[2.9.6] - 2019-02-25
--------------------

Fixed
^^^^^


* Reference to issue #141, fix for 3 other workflows
* CNVkit rule update for refflat file

[2.9.5] - 2019-02-25
--------------------

Added
^^^^^


* An analysis finish file is generated with date and time inside (%Y-%M-%d T%T %:z)

[2.9.4] - 2019-02-13
--------------------

Fixed
^^^^^


* picard version update to 2.18.11 github.com/hassanfa/picard

[2.9.3] - 2019-02-12
--------------------

Fixed
^^^^^


* Mutect single mode table generation fix
* Vardict single mode MVL annotation fix

[2.9.2] - 2019-02-04
--------------------

Added
^^^^^


* CNVkit single sample mode now in workflow
* MVL list from cheng et al. 2015 moved to assets

[2.9.1] - 2019-01-22
--------------------

Added
^^^^^


* Simple table for somatic variant callers for single sample mode added

Fixed
^^^^^


* Fixes an issue with conda that unset variables threw an error issue #141

[2.9.0] - 2019-01-04
--------------------

Changed
^^^^^^^


* Readme structure and example
* Mutect2's single sample output is similar to paired now
* cli path structure update

Added
^^^^^


* test data and sample inputs
* A dag PDF will be generated when config is made
* umi specific variant calling

[2.8.1] - 2018-11-28
--------------------

Fixed
^^^^^


* VEP's perl module errors
* CoverageRep.R now properly takes protein_coding transcatipts only

[2.8.0] - 2018-11-23
--------------------

UMI single sample align and QC

Added
^^^^^


* Added rules and workflows for UMI analysis: QC and alignment

[2.7.4] - 2018-11-23
--------------------

Germline single sample

Added
^^^^^


* Germline single sample addition
  ### Changed
* Minor fixes to some rules to make them compatible with tumor mode

[2.7.3] - 2018-11-20
--------------------

Fixed
^^^^^


* Various bugs with DAG to keep popvcf and splitbed depending on merge bam file
* install script script fixed and help added

[2.7.2] - 2018-11-15
--------------------

Changed
^^^^^^^


* Vardict, Strelka, and Manta separated from GATK best practice pipeline

[2.7.1] - 2018-11-13
--------------------

Fixed
^^^^^


* minro bugs with strelka_germline and freebayes merge
  ### Changed
* removed ERC from haplotypecaller

[2.7.0] - 2018-11-08
--------------------

Germline patch

Added
^^^^^


* Germline caller tested and added to the paired analysis workflow: Freebayes, HaplotypeCaller, Strelka, Manta

Changed
^^^^^^^


* Analysis config files updated
* Output directory structure changed
* vep rule is now a single rule
* Bunch of rule names updated and shortened, specifically in Picard and GATK
* Variant caller rules are all updated and changed
* output vcf file names are now more sensible: {SNV,SV}.{somatic,germline}.sampleId.variantCaller.vcf.gz
* Job limit increased to 300

Removed
^^^^^^^


* removed bcftools.rule for var id annotation

Changed
^^^^^^^

Fixed
^^^^^

[2.6.3] - 2018-11-01
--------------------

Changed
^^^^^^^


* Ugly and godforsaken ``runSbatch.py`` is now dumping sacct files with job IDs. Yikes!

[2.6.2] - 2018-10-31
--------------------

Fixed
^^^^^


* added ``--fastq-prefix`` option for ``config sample`` to set fastq prefix name. Linking is not changed.

[2.6.1] - 2018-10-29
--------------------

Fixed
^^^^^


* patched a bug for copying results for strelka and manta which was introduced in ``2.5.0``

[2.5.0] - 2018-10-22
--------------------

Changed
^^^^^^^


* ``variant_panel`` changed to ``capture_kit``
* sample config file takes balsamic version
* bioinfo tool config moved bioinfotool to cli_utils from ``config report``

Added
^^^^^


* bioinfo tool versions is now added to analysis config file

[2.4.0] - 2018-10-22
--------------------

Changed
^^^^^^^


* ``balsamic run`` has 3 stop points: paired variant calling, single mode variant calling, and QC/Alignment mode.
* ``balsamic run [OPTIONS] -S ...`` is depricated, but it supersedes ``analysis_type`` mode if provided.

[2.3.3] - 2018-10-22
--------------------

Added
^^^^^


* CSV output for variants in each variant caller based on variant filters
* DAG image of workflow
  ### Changed
* Input for variant filter has a default value
* ``delivery_report`` is no created during config generation
* Variant reporter R script cmd updated in ``balsamic report``

[2.3.2] - 2018-10-19
--------------------

Changed
^^^^^^^


* Fastq files are now always linked to ``fastq`` directory within the analysis directory

Added
^^^^^


* ``balsamic config sample`` now accepts individual files and paths. See README for usage.

[2.3.1] - 2018-09-25
--------------------

Added
^^^^^


* CollectHSmetric now run twice for before and after markduplicate

[2.3.0] - 2018-09-25
--------------------

Changed
^^^^^^^


* Sample config file now includes a list of chromosomes in the panel bed file

Fixed
^^^^^


* Non-matching chrom won't break the splitbed rule anymore
* collectqc rules now properly parse tab delimited metric files

[2.2.0] - 2018-09-11
--------------------

Added
^^^^^


* Coverage plot to report
* target coverage file to report json
* post-cutadapt fastqc to collectqc
* A header to report pdf
* list of bioinfo tools used in the analysis added to report
  ### Changed
* VariantRep.R now accepts multiple inputs for each parameter (see help)
* AF values for MSKIMPACT config
  ### Fixed
* Output figure for coverageplot is now fully square :-)

[2.1.0] - 2018-09-11
--------------------

Added
^^^^^


* normalized coverage plot script
* fastq file IO check for config creation
* added qos option to ``balsamic run``
  ### Fixed
* Sambamba depth coverage parameters
* bug with picard markduplicate flag

[2.0.2] - 2018-09-11
--------------------

Added
^^^^^


* Added qos option for setting qos to run jobs with a default value of low

[2.0.1] - 2018-09-10
--------------------

Fixed
^^^^^


* Fixed package dependencies with vep and installation

[2.0.0] - 2018-09-05
--------------------

Variant reporter patch and cli update

Added
^^^^^


* Added ``balsamic config sample`` and ``balsamic config report`` to generate run analysis and reporting config
* Added ``VariantRep.R`` script to information from merged variant table: variant summry, TMB, and much more
* Added a workflow for single sample mode alignment and QC only
* Added QC skimming script to qccollect to generate nicely formatted information from picard
  ### Changed
* Change to CLI for running and creating config
* Major overhaul to coverage report script. It's now simpler and more readable!
  ### Fixed
* Fixed sambamba depth to include mapping quality
* Markduplicate now is now by default on marking mode, and will NOT remove duplicates
* Minor formatting and script beautification happened

[1.13.1] - 2018-08-17
---------------------

Fixed
^^^^^


* fixed a typo in MSKMVL config
* fixed a bug in strelka_simple for correct column orders

[1.13.0] - 2018-08-10
---------------------

Added
^^^^^


* rule for all three variant callers for paired analysis now generate a simple VCF file
* rule for all three variant callers for paired analysis to convert VCF into table format
* MVL config file and MVL annotation to VCF calls for SNV/INDEL callers
* CALLER annotation added to SNV/INDEL callers
* exome specific option for strelka paired
* create_config subcommand is now more granular, it accepts all enteries from sample.json as commandline arguments
* Added tabQuery to the assets as a tool to query the tabulated output of summarized VCF
* Added MQ annotation field to Mutect2 output see #67
  ### Changed
* Leaner VCF output from mutect2 with coverage and MQ annotation according to #64
* variant ids are now updated from simple VCF file
  ### Fixed
* Fixed a bug with sambamba depth coverage reporting wrong exon and panel coverage see #68
* The json output is now properly formatted using yapf
* Strelka rule doesn't filter out PASS variants anymore fixes issue #63

[1.12.0] - 2018-07-06
---------------------

Coverage report patch

Added
^^^^^


* Added a new script to retrieve coverage report for a list of gene(s) and transcripts(s)
* Added sambamba exon depth rule for coverage report
* Added a new entry in reference json for exon bed file, this file generated using: https://github.com/hassanfa/GFFtoolkit
  ### Changed
* sambamba_depth rule changed to sambama_panel_depth
* sambamba depth now has fix-mate-overlaps parameter enabled
* sambamba string filter changed to ``unmapped or mate\_is\_unmapped) and not duplicate and not failed\_quality\_control``.
* sambamba depth for both panel and exon work on picard flag (rmdup or mrkdup).
  ### Fixed
* Fixed sambamba panel depth rule for redundant coverage parameter

[1.11.0] - 2018-07-05
---------------------

create config patch for single and paired mode

Changed
^^^^^^^


* create_config is now accepting a paired|single mode instead of analysis json template (see help for changes). It is
  not backward compatible
  ### Added
* analysis_{paired single}.json for creating config. Analysis.json is now obsolete.
  ### Fixed
* A bug with writing output for analysis config, and creating the path if it doesn't exist.
* A bug with manta rule to correctly set output files in config.
* A bug that strelka was still included in sample analysis.

[1.10.0] - 2018-06-07
---------------------

Added
^^^^^


* Markduplicate flag to analysis config

[1.9.0] - 2018-06-04
--------------------

Added
^^^^^


* Single mode for vardict, manta, and mutect.
* merge type for tumor only
  ### Changed
* Single mode variant calling now has all variant calling rules
  ### Fixed
* run_analaysis now accepts workflows for testing pyrposes

[1.8.0] - 2018-06-01
--------------------

Changed
^^^^^^^


* picard create bed interval rule moved into collect hsmetric
* split bed is dependent on bam merge rule
* vardict env now has specific build rather than URL download (conda doesn't support URLs anymore)
  ### Fixed
* new logs and scripts dirs are not re-created if they are empty

[1.7.0] - 2018-05-31
--------------------

Added
^^^^^


* A source altered picard to generated more quality metrics output is added to installation and rules

[1.6.0] - 2018-05-30
--------------------

Added
^^^^^


* report subcommand for generating a pdf report from a json input file
* Added fastqc after removing adapter
  ### Changed
* Markduplicate now has both REMOVE and MARK (rmdup vs mrkdup)
* CollectHSMetrics now has more steps on PCT_TARGET_BASES

[1.5.0] - 2018-05-28
--------------------

Changed
^^^^^^^


* New log and script directories are now created for each re-run
  ### Fixed
* Picardtools' memory issue addressed for large samples

[1.4.0] - 2018-05-18
--------------------

Added
^^^^^


* single sample analysis mode
* alignment and insert size metrics are added to the workflow
  ### Changed
* collectqc and contest have their own rule for paired (tumor vs normal) and single (tumor only) sample.

[1.3.0] - 2018-05-13
--------------------

Added
^^^^^


* bed file for panel analysis is now mandatory to create analaysis config

[1.2.3] - 2018-05-13
--------------------

Changed
^^^^^^^


* vep execution path
* working directory for snakemake

[1.2.2] - 2018-05-04
--------------------

Added
^^^^^


* sbatch submitter and cluster config now has an mail field
  ### Changed
* ``create_config`` now only requires sample and output json. The rest are optional

[1.2.0] - 2018-05-02
--------------------

Added
^^^^^


* snakefile and cluster config in run analysis are now optional with a default value

[1.1.2] - 2018-04-27
--------------------

Fixed
^^^^^


* vardict installation was failing without conda-forge channel
* gatk installation was failing without correct jar file

[1.1.1] - 2018-04-27
--------------------

Fixed
^^^^^


* gatk-register tmp directory

[1.1.0] - 2018-04-26
--------------------

Added
^^^^^


* create config sub command added as a new feature to create input config file
* templates to generate a config file for analysis added
* code style template for YAPF input created. see: https://github.com/google/yapf
* vt conda env added

Changed
^^^^^^^


* install script changed to create an output config
* README updated with usage

Fixed
^^^^^


* fastq location for analysis config is now fixed
* lambda rules removed from cutadapt and fastq

[1.0.3-rc2] - 2018-04-18
------------------------

Added
^^^^^


* Added sbatch submitter to handle it outside snakemake
  ### Changed
* sample config file structure changed
* coding styles updated

[1.0.2-rc2] - 2018-04-17
------------------------

Added
^^^^^


* Added vt environment
  ### Fixed
* conda envs are now have D prefix instead of P (develop vs production)
* install_conda subcommand now accepts a proper conda prefix

[1.0.1-rc2] - 2018-04-16
------------------------

Fixed
^^^^^


* snakemake rules are now externally linked

[1.0.0-rc2] - 2018-04-16
------------------------

Added
^^^^^


* run_analysis subcommand
* Mutational Signature R script with CLI
* unittest to install_conda
* a method to semi-dynamically retrieve suitable conda env for each rule

Fixed
^^^^^


* install.sh updated with gatk and proper log output
* conda environments updated
* vardict now has its own environment and it should not raise anymore errors

[1.0.0-rc1] - 2018-04-05
------------------------

Added
^^^^^


* install.sh to install balsamic
* balsamic barebone cli
* subcommand to install required environments
* README.md updated with basic installation instructions

Fixed
^^^^^


* conda environment yaml files<|MERGE_RESOLUTION|>--- conflicted
+++ resolved
@@ -33,12 +33,10 @@
 * Locked version for ``cryptography`` package
 * Bumped version for ``bcftools`` in cnvkit container
 * Fixed issues #776 and #777 with correct install paths for gatk and manta
-<<<<<<< HEAD
 * Fixed issue #782 for missing AF in the vcf INFO field
-=======
 * Fixed issues #748 #749 with correct sample names 
 * Fixed issue #767 for ascatngs hardcoded values
->>>>>>> 68a915b1
+
 
 [8.1.0]
 -------
