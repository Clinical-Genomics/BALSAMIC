--- conflicted
+++ resolved
@@ -16,10 +16,7 @@
 * Merging SNVs into MNVs in TNscope TGA https://github.com/Clinical-Genomics/BALSAMIC/pull/1524
 * Change raw delivery SNV file for TGA to before any post-processing https://github.com/Clinical-Genomics/BALSAMIC/pull/1524
 * Changed VarDict and TNscope VCF merged method to custom script https://github.com/Clinical-Genomics/BALSAMIC/pull/1499
-<<<<<<< HEAD
 * Changed QC thresholds for WGS normal and WES https://github.com/Clinical-Genomics/BALSAMIC/pull/1477
-=======
->>>>>>> 0e006352
 
 
 Removed:
@@ -29,8 +26,7 @@
 
 Fixed:
 ^^^^^^
-
-
+* Merged VarDict and TNscope variants now correctly show both callers in FOUND_IN info field https://github.com/Clinical-Genomics/BALSAMIC/pull/1499
 
 [16.0.1]
 -------
@@ -39,15 +35,6 @@
 ^^^^^^^^
 * remove snakemake case_report.html report creation https://github.com/Clinical-Genomics/BALSAMIC/pull/1530
 
-
-Removed:
-^^^^^^^^
-* Remove WGS-level GC-bias metric from TGA workflow https://github.com/Clinical-Genomics/BALSAMIC/pull/1521
-
-
-Fixed:
-^^^^^^
-* Merged VarDict and TNscope variants now correctly show both callers in FOUND_IN info field https://github.com/Clinical-Genomics/BALSAMIC/pull/1499
 
 [16.0.0]
 --------
