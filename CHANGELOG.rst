[X.X.X]
-------

Added:
^^^^^^

* Added various basic filters to all variant callers irregardless of their delivery status #750
* BALSAMIC container #728
* BALSAMIC reference generation via cluster submission for both reference and container #686 
* Container specific tests #770
* BALSAMIC quality control metrics extraction and validation #754
* Delly is added as a submodule and removed from rest of the conda environments #787
* Added `.,PASS` to all structural variant filter rules to resolve the issues with missing calls in filtered file
* Handling of QC metrics validation errors #783
<<<<<<< HEAD
* Panel BED specific QC conditions #800
=======
* Github Action workflow that builds the docs using Sphinx #809
>>>>>>> e4ef7718

Changed:
^^^^^^^^

* refactored main workflow with more readible organization #614
* refactored conda envs within container to be on base and container definition is uncoupled #759
* renamed umi output file names to fix issue with picard HSmetrics #804
* QC metric validation is performed across all metrics of each of the samples #800

Removed:
^^^^^^^^

* The option of running umiworkflow independently with balsamic command-line option "-a umi"
* Removed source activate from reference and pon workflows #764


Fixed:
^^^^^^

* Pip installation failure inside balsamic container #758
* Fixed issue #768 with missing ``vep_install`` command in container
* Fixed issue #765 with correct input bam files for SV rules
* Continuation of CNVkit even if ``PURECN`` fails and fix ``PureCN`` conda paths #774 #775
* Locked version for ``cryptography`` package
* Bumped version for ``bcftools`` in cnvkit container
* Fixed issues #776 and #777 with correct install paths for gatk and manta
* Fixed issue #782 for missing AF in the vcf INFO field
* Fixed issues #748 #749 with correct sample names 
* Fixed issue #767 for ascatngs hardcoded values
* Fixed missing output option in bcftools filters for tnhaplotyper #793 
* Fixed issue #795 with increasing resources for vep and filter SV prior to vep
* Building ``wheel`` for ``cryptography`` bug inside BALSAMIC container #801
* Fixed badget for docker container master and develop status  
* ReadtheDocs building failure due to dependencies, fixed by locking versions #773

[8.1.0]
-------

Added:
^^^^^^

* Workflow to check PR tiltes to make easier to tell PR intents #724
* ``bcftools stats``  to calculate Ti/Tv for all post annotate germline and somatic calls #93
* Added reference download date to ``reference.json`` #726
* ``ascatngs`` hg38 references to constants #683 
* Added ClinVar as a source to download and to be annotated with VCFAnno #737

Changed:
^^^^^^^^

* Updated docs for git FAQs #731
* Rename panel of normal filename Clinical-Genomics/cgp-cancer-cnvcall#10 


Fixed:
^^^^^^

* Fixed bug with using varcall_py36 container with VarDict #739
* Fixed a bug with VEP module in MultiQC by excluding #746
* Fixed a bug with ``bcftools stats`` results failing in MultiQC #744

[8.0.2]
-------

Fixed:
^^^^^^

* Fixed breaking shell command for VEP annotation rules #734

[8.0.1]
-------

Fixed:
^^^^^^

* Fixed context for Dockerfile for release content #720

[8.0.0]
-------

Added:
^^^^^^

* ``samtools`` flagstats and stats to workflow and MultiQC
* ``delly v0.8.7`` somatic SV caller #644
* ``delly`` containter #644
* ``bcftools v1.12`` to ``delly`` container #644
* ``tabix v0.2.6`` to ``delly`` container #644
* Passed SV calls from Manta to clinical delivery
* An extra filter to VarDict tumor-normal to remove variants with STATUS=Germline, all other will still be around
* Added ``vcf2cytosure`` to annotate container
* ``git`` to the container definition
* prepare_delly_exclusion rule
* Installation of ``PureCN`` rpackage in ``cnvkit`` container
* Calculate tumor-purity and ploidy using ``PureCN`` for ``cnvkit`` call
* ``ascatngs`` as a submodule #672
* GitHub action to build and test ``ascatngs`` container
* Reference section to ``docs/FAQ.rst``
* ``ascatngs`` download references from reference_file repository #672
* ``delly`` tumor only rule #644
* ``ascatngs`` download container #672
* Documentation update on setting sentieon env variables in ``bashrc``
* ``ascatngs`` tumor normal rule for wgs cases #672
* Individual rules (i.e. ngs filters) for cnv and sv callers. Only Manta will be delivered and added to the list of output files. #708
* Added "targeted" and "wgs" tags to variant callers to provide another layer of separation. #708
* ``manta`` convert inversion #709
* Sentieon version to bioinformatic tool version parsing #685 
* added ``CITATION.cff`` to cite BALSAMIC


Changed:
^^^^^^^^

* Upgrade to latest sentieon version 202010.02
* New name ``MarkDuplicates`` to ``picard_markduplicates`` in ``bwa_mem`` rule and ``cluster.json``
* New name rule ``GATK_contest`` to ``gatk_contest`` 
* Avoid running pytest github actions workflow on ``docs/**`` and ``CHANGELOG.rst`` changes
* Updated ``snakemake`` to ``v6.5.3`` #501 
* Update ``GNOMAD`` URL
* Split Tumor-only ``cnvkit batch`` into individual commands
* Improved TMB calculation issue #51
* Generalized ascat, delly, and manta result in workflow. #708
* Generalized workflow to eliminate duplicate entries and code. #708
* Split Tumor-Normal ``cnvkit batch`` into individual commands
* Moved params that are used in multiple rules to constants #711
* Changed the way conda and non-conda bioinfo tools version are parsed
* Python code formatter changed from Black to YAPF #619


Fixed:
^^^^^^

* post-processing of the umi consensus in handling BI tags
* vcf-filtered-clinical tag files will have all variants including PASS
* Refactor snakemake ``annotate`` rules according to snakemake etiquette #636
* Refactor snakemake ``align`` rules according to snakemake etiquette #636 
* Refactor snakemake ``fastqc`` ``vep`` contest and ``mosdepth`` rules according to ``snakemake`` etiquette #636
* Order of columns in QC and coverage report issue #601
* ``delly`` not showing in workflow at runtime #644
* ``ascatngs`` documentation links in ``FAQs`` #672
* ``varcall_py36`` container build and push #703
* Wrong spacing in reference json issue #704
* Refactor snakemake ``quality control`` rules according to snakemake etiquette #636

Removed:
^^^^^^^^

* Cleaned up unused container definitions and conda environment files
* Remove cnvkit calling for WGS cases
* Removed the install.sh script

[7.2.5]
-------

Changed:
^^^^^^^^

* Updated COSMIC path to use version 94

[7.2.5]
-------

Changed:
^^^^^^^^

* Updated path for gnomad and 1000genomes to a working path from Google Storage

[7.2.4]
-------

Changed:
^^^^^^^^

* Updated sentieon util sort in umi to use Sentieon 20201002 version

[7.2.3]
-------

Fixed:
^^^^^^

* Fixed memory issue with vcfanno in vep_somatic rule fixes #661

[7.2.2]
-------

Fixed:
^^^^^^

* An error with Sentieon for better management of memory fixes #621

[7.2.1]
-------

Changed:
^^^^^^^^

* Rename Github actions to reflect their content

[7.2.0]
-------

Added:
^^^^^^

* Changelog reminder workflow to Github
* Snakemake workflow for created PON reference
* Balsamic cli config command(pon) for creating json for PON analysis
* tumor lod option for passing tnscope-umi final variants
* Git guide to make balsamic release in FAQ docs

Changed:
^^^^^^^^

* Expanded multiqc result search dir to whole analysis dir
* Simple test for docker container

Fixed:
^^^^^^

* Correctly version bump for Dockerfile

Removed:
^^^^^^^^

* Removed unused Dockerfile releases
* Removed redundant genome version from ``reference.json``

[7.1.10]
-------

Fixed:
^^^^^^

* Bug in ``ngs_filter`` rule set for tumor-only WGS
* Missing delivery of tumor only WGS filter

[7.1.9]
-------


Changed:
^^^^^^^^

* only pass variants are not part of delivery anymore
* delivery tag file ids are properly matched with sample_name
* tabix updated to 0.2.6
* fastp updated to 0.20.1
* samtools updated to 1.12
* bedtools updated to 2.30.0

Removed:
^^^^^^^^

* sentieon-dedup rule from delivery
* Removed all pre filter pass from delivery


[7.1.8]
-------

Fixed:
^^^^^^

* Target coverage (Picard HsMetrics) for UMI files is now correctly calculated.

Changed:
^^^^^^^^


* TNscope calculated AF values are fetched and written to AFtable.txt.

[7.1.7]
-------

Added:
^^^^^^

* ngs_filter_tnscope is also part of deliveries now

Changed:
^^^^^^^^

* rankscore is now a research tag instead of clinical
* Some typo and fixes in the coverage and constant metrics
* Delivery process is more verbose

Fixed:
^^^^^^

* CNVKit output is now properly imported in the deliveries and workflow

[7.1.6]
-------

Fixed:
^^^^^^

* CSS style for qc coverage report is changed to landscape

[7.1.5]
-------

Changed:
^^^^^^^^

* update download url for 1000genome WGS sites from ftp to http

[7.1.4]
-------

Changed:
^^^^^^^^

* bump picard to version 2.25.0

[7.1.3]
-------

Fixed:
^^^^^

* ``assets`` path is now added to bind path

[7.1.2]
-------

Fixed:
^^^^^

* umi_workflow config json is set as true for panel and wgs as false.
* Rename umiconsensus bam file headers from {samplenames} to TUMOR/NORMAL. 
* Documentation autobuild on RTFD


[7.1.1]
-------

Fixed:
^^^^^

* Moved all requirements to setup.py, and added all package_data there. Clean up unused files.

[7.1.0]
-------

Removed
^^^^^^^

* ``tnsnv`` removed from WGS analysis, both tumor-only and tumor-normal
* GATK-BaseRecalibrator is removed from all workflows

Fixed
^^^^^

* Fixed issue 577 with missing ``tumor.merged.bam`` and ``normal.merged.bam`` 
* Issue 448 with lingering tmp_dir. It is not deleted after analysis is properly finished.

Changed
^^^^^^^

* All variant calling rules use proper ``tumor.merged.bam`` or ``normal.merged.bam`` as inputs

[7.0.2]
-------

Added
^^^^^

* Updated docs with FAQ for UMI workflow

Fixed
^^^^^

* fix job scheduling bug for benchmarking
* rankscore's output is now a proper vcf.gz file
* Manta rules now properly make a sample_name file


[7.0.1]
-------

Added
^^^^^

* github action workflow to autobuild release containers


[7.0.0]
-------

Added
^^^^^

* ``balsamic init`` to download reference and related containers done in PRs #464 #538
* ``balsamic config case`` now only take a cache path instead of container and reference #538
* UMI workflow added to main workflow in series of PRs #469 #477 #483 #498 #503 #514 #517
* DRAGEN for WGS applications in PR #488
* A framework for QC check PR #401
* ``--quiet``` option for ``run analysis`` PR #491
* Benchmark SLURM jobs after the analysis is finished PR #534
* One container per conda environment (i.e. decouple containers) PR #511 #525 #522
* ``--disable-variant-caller`` command for ``report deliver`` PR #439
* Added genmod and rankscore in series of two PRs #531 and #533
* Variant filtering to Tumor-Normal in PR #534
* Split SNV/InDels and SVs from TNScope variant caller PR #540
* WGS Tumor only variant filters added in PR #548

Changed
^^^^^^^

* Update Manta to 1.6.0 PR #470
* Update FastQC to 0.11.9 PR #532
* Update BCFTools to 1.11 PR #537
* Update Samtools to 1.11 PR #537
* Increase resources and runtime for various workflows in PRs #482 
* Python package dependenicies versions fixed in PR #480
* QoL changes to workflow in series of PR #471
* Series of documentation updates in PRs #489 #553
* QoL changes to scheduler script PR #491
* QoL changes to how temporary directories are handlded PR #516
* TNScope model apply rule merged with TNScope variant calling for tumor-normal in WGS #540
* Decoupled ``fastp`` rule into two rules to make it possible to use it for UMI runs #570


Fixed
^^^^^

* A bug in Manta variant calling rules that didn't name samples properly to TUMOR/NORMAL in the VCF file #572


[6.1.2]
-------

Changed
^^^^^^^
* Changed hk delivery tag for coverage-qc-report


[6.1.1]
-------

Fixed
^^^^^

* No UMI trimming for WGS applications #486
* Fixed a bug where BALSAMIC was checking for sacct/jobid file in local mode PR #497
* ``readlink`` command in ``vep_germline``, ``vep_somatic``, ``split_bed``, and ``GATK_popVCF`` #533
* Fix various bugs for memory handling of Picardtools and its executable in PR #534
* Fixed various issues with ``gsutils`` in PR #550

Removed
^^^^^^^

* ``gatk-register`` command removed from installing GATK PR #496

[6.1.1]
-------

* Fixed a bug with missing QC templates after ``pip install``


[6.1.0]
-------

Added
^^^^^
* CLI option to expand report generation for TGA and WES runs. Please see ``balsamic report deliver --help``
* BALSAMIC now generates a custom HTML report for TGA and WES cases.


[6.0.4]
-------

Changed
^^^^^^^

* Reduces MQ cutoff from 50 to 40 to only remove obvious artifacts PR #535
* Reduces AF cutoff from 0.02 to 0.01 PR #535

[6.0.3]
-------

Added
^^^^^

* ``config case`` subcommand now has ``--tumor-sample-name`` and ``--normal-sample-name``

Fixed
^^^^^

* Manta resource allocation is now properly set PR #523
* VarDict resource allocation in cluster.json increased (both core and time allocation) PR #523
* minimum memory request for GATK mutect2 and haplotypecaller is removed and max memory increased PR #523

[6.0.2]
-------

Added
^^^^^

* Document for Snakemake rule grammar PR #489


Fixed
^^^^^

* removed ``gatk3-register`` command from Dockerfile(s) PR #508


[6.0.1]
-------

Added
^^^^^
* A secondary path for latest jobids submitted to cluster (slurm and qsub) PR #465

[6.0.0]
-------

Added
^^^^^
* UMI workflow using Sentieon tools. Analysis run available via `balsamic run analysis --help` command. PR #359
* VCFutils to create VCF from flat text file. This is for internal purpose to generate validation VCF. PR #349
* Download option for hg38 (not validated) PR #407
* Option to disable variant callers for WES runs. PR #417

Fixed
^^^^^
* Missing cyvcf2 dependency, and changed conda environment for base environment PR #413
* Missing numpy dependency PR #426

Changed
^^^^^^^
* COSMIC db for hg19 updated to v90 PR #407
* Fastp trimming is now a two-pass trimming and adapter trimming is always enabled. This might affect coverage slightly PR #422
* All containers start with a clean environment #425
* All Sentieon environment variables are now added to config when workflow executes #425
* Branching model will be changed to gitflow

[5.1.0]
-------

Fixed
^^^^^
* Vardict-java version fixed. This is due to bad dependency and releases available on conda. Anaconda is not yet update with vardict 1.8, but vardict-java 1.8 is there. This causes various random breaks with Vardict's TSV output. #403

Changed
^^^^^^^
* Refactored Docker files a bit, preparation for decoupling #403

Removed
^^^^^^^
* In preparation for GATK4, IndelRealigner is removed #404


[5.0.1]
-------

Added
^^^^^
* Temp directory for various rules and workflow wide temp directory #396

Changed
^^^^^^^
* Refactored tags for housekeeper delivery to make them unique #395
* Increased core requirements for mutect2 #396
* GATK3.8 related utils run via jar file instead of gatk3 #396


[5.0.0]
-------

Added
^^^^^
* Config.json and DAG draph included in Housekeeper report #372
* New output names added to cnvkit_single and cnvkit_paired #372
* New output names added to vep.rule #372
* Delivery option to CLI and what to delivery with delivery params in rules that are needed to be delivered #376
* Reference data model with validation #371
* Added container path to install script #388

Changed
^^^^^^^
* Delivery file format simplified #376
* VEP rules have "all" and "pass" as output #376
* Downloaded reference structure changed #371
* genome/refseq.flat renamed to genome/refGene.flat #371
* reverted CNVKit to version 0.9.4 #390

Fixed
^^^^^
* Missing pygments to requirements.txt to fix travis CI #364
* Wildcard resolve for deliveries of vep_germline #374
* Missing index file from deliverables #383
* Ambiguous deliveries in vep_somatic and ngs_filters #387
* Updated documentation to match with installation #391

Removed
^^^^^^^
* Temp files removed from list of outputs in vep.rule #372
* samtools.rule and merged it with bwa_mem #375


[4.5.0]
-------

Added
^^^^^
* Models to build config case JSON. The models and descriptions of their contents can now be found
  in BALSAMIC/utils/models.py
* Added analysis_type to `report deliver` command
* Added report and delivery capability to Alignment workflow
* run_validate.sh now has -d to handle path to analysis_dir (for internal use only) #361

Changed
^^^^^^^

* Fastq files are no longer being copied as part of creation of the case config file.
  A symlink is now created at the destination path instead
* Config structure is no longer contained in a collestion of JSON files.
  The config models are now built using Pydantic and are contained in BALSAMIC/utils/models.py

Removed
^^^^^^^

* Removed command line option "--fastq-prefix" from config case command
* Removed command line option "--config-path" from config case command.
  The config is now always saved with default name "case_id.json"
* Removed command line option "--overwrite-config" from config-case command
  The command is now always executed with "--overwrite-config True" behavior

Refactored
^^^^^^^^^^

* Refactored BALSAMIC/commands/config/case.py:
  Utility functions are moved to BALSAMIC/utils/cli.py
  Models for config fields can be found at BALSAMIC/utils/models.py
  Context aborts and logging now contained in pilot function
  Tests created to support new architecture
* Reduce analysis directory's storage

Fixed
^^^^^
* Report generation warnings supressed by adding workdirectory
* Missing tag name for germline annotated calls #356
* Bind path is not added as None if analysis type is wgs #357
* Changes vardict to vardict-java #361


[4.4.0]
-------

Added
^^^^^

* pydantic to validate various models namely variant caller filters

Changed
^^^^^^^

* Variant caller filters moved into pydantic
* Install script and setup.py
* refactored install script with more log output and added a conda env suffix option
* refactored docker container and decoupled various parts of the workflow


[4.3.0]
-------


Added
^^^^^

* Added cram files for targeted sequencing runs fixes #286
* Added `mosdepth` to calculate coverage for whole exome and targeted sequencing
* Filter models added for tumor-only mode
* Enabling adapter trim enables pe adapter trim option for fastp
* Annotate germline variant calls
* Baitset name to picard hsmetrics

Deprecated
^^^^^^^^^^

* Sambamba coverage and rules will be deprecated

Fixed
^^^^^

* Fixed latest tag in install script
* Fixed lack of naming final annotated VCF TUMOR/NORMAL


Changed
^^^^^^^

* Increased run time for various slurm jobs fixes #314
* Enabled SV calls for VarDict tumor-only
* Updated `ensembl-vep` to v100.2

[4.2.4]
-------


Fixed
^^^^^

* Fixed sort issue with bedfiles after 100 slop


[4.2.3]
-------

Added
^^^^^


* Added Docker container definition for release and bumpversion

Changed
^^^^^^^


* Quality of life change to rtfd docs

Fixed
^^^^^


* Fix Docker container with faulty git checkout

[4.2.2]
-------

Added
^^^^^


* Add "SENTIEON_TMPDIR" to wgs workflow

[4.2.1]
-------

Changed
^^^^^^^


* Add docker container pull for correct version of install script

[4.2.0]
-------

Added
^^^^^


* CNV output as VCF
* Vep output for PASSed variants
* Report command with status and delivery subcommands

Changed
^^^^^^^


* Bed files are slopped 100bp for variant calling fix #262
* Disable vcfmerge
* Picard markduplicate output moved from log to output
* Vep upgraded to 99.1
* Removed SVs from vardict
* Refactored delivery plugins to produce a file with list of output files from workflow
* Updated snakemake to 5.13

Fixed
^^^^^


* Fixed a bug where threads were not sent properly to rules

Removed
^^^^^^^


* Removed coverage annotation from mutect2
* Removed source deactivate from rules to suppress conda warning
* Removed ``plugins delivery`` subcommand
* Removed annotation for germline caller results

[4.1.0]
-------

Added
^^^^^


* VEP now also produces a tab delimited file
* CNVkit rules output genemetrics and gene break file
* Added reference genome to be able to calculate AT/CG dropouts by Picard
* coverage plot plugin part of issue #75
* callable regions for CNV calling of tumor-only

Changed
^^^^^^^


* Increased time for indel realigner and base recalib rules
* decoupled vep stat from vep main rule
* changed qsub command to match UGE
* scout plugin updated

Fixed
^^^^^


* WGS qc rules - updated with correct options
  (picard - CollectMultipleMetrics, sentieon - CoverageMetrics)
* Log warning if WES workflow cannot find SENTIEON* env variables
* Fixes issue with cnvkit and WGS samples #268
* Fix #267 coverage issue with long deletions in vardict

[4.0.1] - 2019-11-08
--------------------

Added
^^^^^


* dependencies for workflow report
* sentieon variant callers germline and somatic for wes cases

Changed
^^^^^^^


* housekeeper file path changed from basename to absolute
* scout template for sample location changed from delivery_report to scout
* rule names added to benchmark files

[4.0.0] - 2019-11-04
--------------------

SGE qsub support release

Added
^^^^^


* ``install.sh`` now also downloads latest container
* Docker image for balsamic as part of ci
* Support for qsub alongside with slurm on ``run analysis --profile``

Changed
^^^^^^^


* Documentation updated
* Test fastq data and test panel bed file with real but dummy data

[3.3.1] - 2019-10-28
--------------------

Fixed
^^^^^


* Various links for reference genome is updated with working URL
* Config reference command now print correct output file

[3.3.0] - 2019-10-24
--------------------

somatic vcfmerge release

Added
^^^^^


* QC metrics for WGS workflow
* refGene.txt download to reference.json and reference workflow
* A new conda environment within container
* A new base container built via Docker (centos7:miniconda3_4_6_14)
* VCFmerge package as VCF merge rule (https://github.com/hassanfa/VCFmerge)
* A container for develop branch
* Benchmark rules to variant callers

Changed
^^^^^^^


* SLURM resource allocation for various variancalling rules optimized
* mergetype rule updated and only accepts one single tumor instead of multiple

[3.2.3] - 2019-10-24
--------------------

Fixed
^^^^^


* Removed unused output files from cnvkit which caused to fail on targetted analysis

[3.2.2] - 2019-10-23
--------------------

Fixed
^^^^^


* Removed target file from cnvkit batch

[3.2.1] - 2019-10-23
--------------------

Fixed
^^^^^


* CNVkit single missing reference file added

[3.2.0] - 2019-10-11
--------------------

Adds:
^^^^^


* CNVkit to WGS workflow
* get_thread for runs

Changed:
^^^^^^^^


* Optimized resources for SLURM jobs

Removed:
^^^^^^^^


* Removed hsmetrics for non-mark duplicate bam files

[3.1.4] - 2019-10-08
--------------------

Fixed
^^^^^


* Fixes a bug where missing capture kit bed file error for WGS cases

[3.1.3] - 2019-10-07
--------------------

Fixed
^^^^^


* benchmark path bug issue #221

[3.1.2] - 2019-10-07
--------------------

Fixed
^^^^^


* libreadline.so.6 symlinking and proper centos version for container

[3.1.1] - 2019-10-03
--------------------

Fixed
^^^^^


* Proper tag retrieval for release
  ### Changed
* BALSAMIC container change to latest and version added to help line

[3.1.0] - 2019-10-03
--------------------

TL;DR:


* QoL changes to WGS workflow
* Simplified installation by moving all tools to a container

Added
^^^^^


* Benchmarking using psutil
* ML variant calling for WGS
* ``--singularity`` option to ``config case`` and ``config reference``

Fixed
^^^^^


* Fixed a bug with boolean values in analysis.json

Changed
^^^^^^^


* ``install.sh`` simplified and will be depricated
* Singularity container updated
* Common somatic and germline variant callers are put in single file
* Variant calling workflow and analysis config files merged together

Removed
^^^^^^^


* ``balsamic install`` is removed
* Conda environments for py36 and py27 are removed

[3.0.1] - 2019-09-11
--------------------

Fixed
^^^^^


* Permissions on ``analysis/qc`` dir are 777 now

[3.0.0] - 2019-09-05
--------------------

This is major release.
TL;DR:


* Major changes to CLI. See documentation for updates.
* New additions to reference generation and reference config file generation and complete overhaul
* Major changes to reposityory structure, conda environments.

Added
^^^^^


* Creating and downloading reference files: ``balsamic config reference`` and ``balsamic run reference``
* Container definitions for install and running BALSAMIC
* Bunch of tests, setup coveralls and travis.
* Added Mutliqc, fastp to rule utilities
* Create Housekeeper and Scout files after analysis completes
* Added Sentieon tumor-normal and tumor only workflows
* Added trimming option while creating workflow
* Added multiple tumor sample QC analysis
* Added pindle for indel variant calling
* Added Analysis finish file in the analysis directory

Fixed
^^^^^


* Multiple fixes to snakemake rules

Changed
^^^^^^^


* Running analysis through: ``balsamic run analysis``
* Cluster account and email info added to ``balsamic run analysis``
* ``umi`` workflow through ``--umi`` tag. [workflow still in evaluation]
* ``sample-id`` replaced by ``case-id``
* Plan to remove FastQC as well

Removed
^^^^^^^


* ``balsamic config report`` and ``balsamic report``
* ``sample.config`` and ``reference.json`` from config directory
* Removed cutadapt from workflows

[2.9.8] - 2019-01-01
--------------------

Fixed
^^^^^


* picard hsmetrics now has 50000 cov max
* cnvkit single wildcard resolve bug fixed

[2.9.7] - 2019-02-28
--------------------

Fixed
^^^^^


* Various fixes to umi_single mode
* analysis_finish file does not block reruns anymore
* Added missing single_umi to analysis workflow cli

Changed
^^^^^^^


* vardict in single mode has lower AF threshold filter (0.005 -> 0.001)

[2.9.6] - 2019-02-25
--------------------

Fixed
^^^^^


* Reference to issue #141, fix for 3 other workflows
* CNVkit rule update for refflat file

[2.9.5] - 2019-02-25
--------------------

Added
^^^^^


* An analysis finish file is generated with date and time inside (%Y-%M-%d T%T %:z)

[2.9.4] - 2019-02-13
--------------------

Fixed
^^^^^


* picard version update to 2.18.11 github.com/hassanfa/picard

[2.9.3] - 2019-02-12
--------------------

Fixed
^^^^^


* Mutect single mode table generation fix
* Vardict single mode MVL annotation fix

[2.9.2] - 2019-02-04
--------------------

Added
^^^^^


* CNVkit single sample mode now in workflow
* MVL list from cheng et al. 2015 moved to assets

[2.9.1] - 2019-01-22
--------------------

Added
^^^^^


* Simple table for somatic variant callers for single sample mode added

Fixed
^^^^^


* Fixes an issue with conda that unset variables threw an error issue #141

[2.9.0] - 2019-01-04
--------------------

Changed
^^^^^^^


* Readme structure and example
* Mutect2's single sample output is similar to paired now
* cli path structure update

Added
^^^^^


* test data and sample inputs
* A dag PDF will be generated when config is made
* umi specific variant calling

[2.8.1] - 2018-11-28
--------------------

Fixed
^^^^^


* VEP's perl module errors
* CoverageRep.R now properly takes protein_coding transcatipts only

[2.8.0] - 2018-11-23
--------------------

UMI single sample align and QC

Added
^^^^^


* Added rules and workflows for UMI analysis: QC and alignment

[2.7.4] - 2018-11-23
--------------------

Germline single sample

Added
^^^^^


* Germline single sample addition
  ### Changed
* Minor fixes to some rules to make them compatible with tumor mode

[2.7.3] - 2018-11-20
--------------------

Fixed
^^^^^


* Various bugs with DAG to keep popvcf and splitbed depending on merge bam file
* install script script fixed and help added

[2.7.2] - 2018-11-15
--------------------

Changed
^^^^^^^


* Vardict, Strelka, and Manta separated from GATK best practice pipeline

[2.7.1] - 2018-11-13
--------------------

Fixed
^^^^^


* minro bugs with strelka_germline and freebayes merge
  ### Changed
* removed ERC from haplotypecaller

[2.7.0] - 2018-11-08
--------------------

Germline patch

Added
^^^^^


* Germline caller tested and added to the paired analysis workflow: Freebayes, HaplotypeCaller, Strelka, Manta

Changed
^^^^^^^


* Analysis config files updated
* Output directory structure changed
* vep rule is now a single rule
* Bunch of rule names updated and shortened, specifically in Picard and GATK
* Variant caller rules are all updated and changed
* output vcf file names are now more sensible: {SNV,SV}.{somatic,germline}.sampleId.variantCaller.vcf.gz
* Job limit increased to 300

Removed
^^^^^^^


* removed bcftools.rule for var id annotation

Changed
^^^^^^^

Fixed
^^^^^

[2.6.3] - 2018-11-01
--------------------

Changed
^^^^^^^


* Ugly and godforsaken ``runSbatch.py`` is now dumping sacct files with job IDs. Yikes!

[2.6.2] - 2018-10-31
--------------------

Fixed
^^^^^


* added ``--fastq-prefix`` option for ``config sample`` to set fastq prefix name. Linking is not changed.

[2.6.1] - 2018-10-29
--------------------

Fixed
^^^^^


* patched a bug for copying results for strelka and manta which was introduced in ``2.5.0``

[2.5.0] - 2018-10-22
--------------------

Changed
^^^^^^^


* ``variant_panel`` changed to ``capture_kit``
* sample config file takes balsamic version
* bioinfo tool config moved bioinfotool to cli_utils from ``config report``

Added
^^^^^


* bioinfo tool versions is now added to analysis config file

[2.4.0] - 2018-10-22
--------------------

Changed
^^^^^^^


* ``balsamic run`` has 3 stop points: paired variant calling, single mode variant calling, and QC/Alignment mode.
* ``balsamic run [OPTIONS] -S ...`` is depricated, but it supersedes ``analysis_type`` mode if provided.

[2.3.3] - 2018-10-22
--------------------

Added
^^^^^


* CSV output for variants in each variant caller based on variant filters
* DAG image of workflow
  ### Changed
* Input for variant filter has a default value
* ``delivery_report`` is no created during config generation
* Variant reporter R script cmd updated in ``balsamic report``

[2.3.2] - 2018-10-19
--------------------

Changed
^^^^^^^


* Fastq files are now always linked to ``fastq`` directory within the analysis directory

Added
^^^^^


* ``balsamic config sample`` now accepts individual files and paths. See README for usage.

[2.3.1] - 2018-09-25
--------------------

Added
^^^^^


* CollectHSmetric now run twice for before and after markduplicate

[2.3.0] - 2018-09-25
--------------------

Changed
^^^^^^^


* Sample config file now includes a list of chromosomes in the panel bed file

Fixed
^^^^^


* Non-matching chrom won't break the splitbed rule anymore
* collectqc rules now properly parse tab delimited metric files

[2.2.0] - 2018-09-11
--------------------

Added
^^^^^


* Coverage plot to report
* target coverage file to report json
* post-cutadapt fastqc to collectqc
* A header to report pdf
* list of bioinfo tools used in the analysis added to report
  ### Changed
* VariantRep.R now accepts multiple inputs for each parameter (see help)
* AF values for MSKIMPACT config
  ### Fixed
* Output figure for coverageplot is now fully square :-)

[2.1.0] - 2018-09-11
--------------------

Added
^^^^^


* normalized coverage plot script
* fastq file IO check for config creation
* added qos option to ``balsamic run``
  ### Fixed
* Sambamba depth coverage parameters
* bug with picard markduplicate flag

[2.0.2] - 2018-09-11
--------------------

Added
^^^^^


* Added qos option for setting qos to run jobs with a default value of low

[2.0.1] - 2018-09-10
--------------------

Fixed
^^^^^


* Fixed package dependencies with vep and installation

[2.0.0] - 2018-09-05
--------------------

Variant reporter patch and cli update

Added
^^^^^


* Added ``balsamic config sample`` and ``balsamic config report`` to generate run analysis and reporting config
* Added ``VariantRep.R`` script to information from merged variant table: variant summry, TMB, and much more
* Added a workflow for single sample mode alignment and QC only
* Added QC skimming script to qccollect to generate nicely formatted information from picard
  ### Changed
* Change to CLI for running and creating config
* Major overhaul to coverage report script. It's now simpler and more readable!
  ### Fixed
* Fixed sambamba depth to include mapping quality
* Markduplicate now is now by default on marking mode, and will NOT remove duplicates
* Minor formatting and script beautification happened

[1.13.1] - 2018-08-17
---------------------

Fixed
^^^^^


* fixed a typo in MSKMVL config
* fixed a bug in strelka_simple for correct column orders

[1.13.0] - 2018-08-10
---------------------

Added
^^^^^


* rule for all three variant callers for paired analysis now generate a simple VCF file
* rule for all three variant callers for paired analysis to convert VCF into table format
* MVL config file and MVL annotation to VCF calls for SNV/INDEL callers
* CALLER annotation added to SNV/INDEL callers
* exome specific option for strelka paired
* create_config subcommand is now more granular, it accepts all enteries from sample.json as commandline arguments
* Added tabQuery to the assets as a tool to query the tabulated output of summarized VCF
* Added MQ annotation field to Mutect2 output see #67
  ### Changed
* Leaner VCF output from mutect2 with coverage and MQ annotation according to #64
* variant ids are now updated from simple VCF file
  ### Fixed
* Fixed a bug with sambamba depth coverage reporting wrong exon and panel coverage see #68
* The json output is now properly formatted using yapf
* Strelka rule doesn't filter out PASS variants anymore fixes issue #63

[1.12.0] - 2018-07-06
---------------------

Coverage report patch

Added
^^^^^


* Added a new script to retrieve coverage report for a list of gene(s) and transcripts(s)
* Added sambamba exon depth rule for coverage report
* Added a new entry in reference json for exon bed file, this file generated using: https://github.com/hassanfa/GFFtoolkit
  ### Changed
* sambamba_depth rule changed to sambama_panel_depth
* sambamba depth now has fix-mate-overlaps parameter enabled
* sambamba string filter changed to ``unmapped or mate\_is\_unmapped) and not duplicate and not failed\_quality\_control``.
* sambamba depth for both panel and exon work on picard flag (rmdup or mrkdup).
  ### Fixed
* Fixed sambamba panel depth rule for redundant coverage parameter

[1.11.0] - 2018-07-05
---------------------

create config patch for single and paired mode

Changed
^^^^^^^


* create_config is now accepting a paired|single mode instead of analysis json template (see help for changes). It is
  not backward compatible
  ### Added
* analysis_{paired single}.json for creating config. Analysis.json is now obsolete.
  ### Fixed
* A bug with writing output for analysis config, and creating the path if it doesn't exist.
* A bug with manta rule to correctly set output files in config.
* A bug that strelka was still included in sample analysis.

[1.10.0] - 2018-06-07
---------------------

Added
^^^^^


* Markduplicate flag to analysis config

[1.9.0] - 2018-06-04
--------------------

Added
^^^^^


* Single mode for vardict, manta, and mutect.
* merge type for tumor only
  ### Changed
* Single mode variant calling now has all variant calling rules
  ### Fixed
* run_analaysis now accepts workflows for testing pyrposes

[1.8.0] - 2018-06-01
--------------------

Changed
^^^^^^^


* picard create bed interval rule moved into collect hsmetric
* split bed is dependent on bam merge rule
* vardict env now has specific build rather than URL download (conda doesn't support URLs anymore)
  ### Fixed
* new logs and scripts dirs are not re-created if they are empty

[1.7.0] - 2018-05-31
--------------------

Added
^^^^^


* A source altered picard to generated more quality metrics output is added to installation and rules

[1.6.0] - 2018-05-30
--------------------

Added
^^^^^


* report subcommand for generating a pdf report from a json input file
* Added fastqc after removing adapter
  ### Changed
* Markduplicate now has both REMOVE and MARK (rmdup vs mrkdup)
* CollectHSMetrics now has more steps on PCT_TARGET_BASES

[1.5.0] - 2018-05-28
--------------------

Changed
^^^^^^^


* New log and script directories are now created for each re-run
  ### Fixed
* Picardtools' memory issue addressed for large samples

[1.4.0] - 2018-05-18
--------------------

Added
^^^^^


* single sample analysis mode
* alignment and insert size metrics are added to the workflow
  ### Changed
* collectqc and contest have their own rule for paired (tumor vs normal) and single (tumor only) sample.

[1.3.0] - 2018-05-13
--------------------

Added
^^^^^


* bed file for panel analysis is now mandatory to create analaysis config

[1.2.3] - 2018-05-13
--------------------

Changed
^^^^^^^


* vep execution path
* working directory for snakemake

[1.2.2] - 2018-05-04
--------------------

Added
^^^^^


* sbatch submitter and cluster config now has an mail field
  ### Changed
* ``create_config`` now only requires sample and output json. The rest are optional

[1.2.0] - 2018-05-02
--------------------

Added
^^^^^


* snakefile and cluster config in run analysis are now optional with a default value

[1.1.2] - 2018-04-27
--------------------

Fixed
^^^^^


* vardict installation was failing without conda-forge channel
* gatk installation was failing without correct jar file

[1.1.1] - 2018-04-27
--------------------

Fixed
^^^^^


* gatk-register tmp directory

[1.1.0] - 2018-04-26
--------------------

Added
^^^^^


* create config sub command added as a new feature to create input config file
* templates to generate a config file for analysis added
* code style template for YAPF input created. see: https://github.com/google/yapf
* vt conda env added

Changed
^^^^^^^


* install script changed to create an output config
* README updated with usage

Fixed
^^^^^


* fastq location for analysis config is now fixed
* lambda rules removed from cutadapt and fastq

[1.0.3-rc2] - 2018-04-18
------------------------

Added
^^^^^


* Added sbatch submitter to handle it outside snakemake
  ### Changed
* sample config file structure changed
* coding styles updated

[1.0.2-rc2] - 2018-04-17
------------------------

Added
^^^^^


* Added vt environment
  ### Fixed
* conda envs are now have D prefix instead of P (develop vs production)
* install_conda subcommand now accepts a proper conda prefix

[1.0.1-rc2] - 2018-04-16
------------------------

Fixed
^^^^^


* snakemake rules are now externally linked

[1.0.0-rc2] - 2018-04-16
------------------------

Added
^^^^^


* run_analysis subcommand
* Mutational Signature R script with CLI
* unittest to install_conda
* a method to semi-dynamically retrieve suitable conda env for each rule

Fixed
^^^^^


* install.sh updated with gatk and proper log output
* conda environments updated
* vardict now has its own environment and it should not raise anymore errors

[1.0.0-rc1] - 2018-04-05
------------------------

Added
^^^^^


* install.sh to install balsamic
* balsamic barebone cli
* subcommand to install required environments
* README.md updated with basic installation instructions

Fixed
^^^^^


* conda environment yaml files<|MERGE_RESOLUTION|>--- conflicted
+++ resolved
@@ -12,11 +12,8 @@
 * Delly is added as a submodule and removed from rest of the conda environments #787
 * Added `.,PASS` to all structural variant filter rules to resolve the issues with missing calls in filtered file
 * Handling of QC metrics validation errors #783
-<<<<<<< HEAD
+* Github Action workflow that builds the docs using Sphinx #809
 * Panel BED specific QC conditions #800
-=======
-* Github Action workflow that builds the docs using Sphinx #809
->>>>>>> e4ef7718
 
 Changed:
 ^^^^^^^^
@@ -31,7 +28,6 @@
 
 * The option of running umiworkflow independently with balsamic command-line option "-a umi"
 * Removed source activate from reference and pon workflows #764
-
 
 Fixed:
 ^^^^^^
@@ -68,7 +64,7 @@
 ^^^^^^^^
 
 * Updated docs for git FAQs #731
-* Rename panel of normal filename Clinical-Genomics/cgp-cancer-cnvcall#10 
+* Rename panel of normal filename Clinical-Genomics/cgp-cancer-cnvcall#10
 
 
 Fixed:
