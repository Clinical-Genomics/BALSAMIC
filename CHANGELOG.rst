[X.X.X]
--------

Added:
^^^^^^
* Added option to disable hard filter of variants in matched normal https://github.com/Clinical-Genomics/BALSAMIC/pull/1509
* Added check to verify sample sex for all workflows https://github.com/Clinical-Genomics/BALSAMIC/pull/1516
* Added memory option https://github.com/Clinical-Genomics/BALSAMIC/pull/1535

Changed:
^^^^^^^^
* Reworked bcftools filters https://github.com/Clinical-Genomics/BALSAMIC/pull/1509
* Renamed high_normal_tumor_af_frac to in_normal https://github.com/Clinical-Genomics/BALSAMIC/pull/1509
* check to verify sample sex for all workflows https://github.com/Clinical-Genomics/BALSAMIC/pull/1516
* Merging SNVs into MNVs in TNscope TGA https://github.com/Clinical-Genomics/BALSAMIC/pull/1524
* Change raw delivery SNV file for TGA to before any post-processing https://github.com/Clinical-Genomics/BALSAMIC/pull/1524
<<<<<<< HEAD
* Updated cluster resources for tnscope WGS TN https://github.com/Clinical-Genomics/BALSAMIC/pull/1535
=======
* Changed VarDict and TNscope VCF merged method to custom script https://github.com/Clinical-Genomics/BALSAMIC/pull/1499
>>>>>>> e0459b8a


Removed:
^^^^^^^^
* Remove WGS-level GC-bias metric from TGA workflow https://github.com/Clinical-Genomics/BALSAMIC/pull/1521


Fixed:
^^^^^^



[16.0.1]
-------

Removed:
^^^^^^^^
* remove snakemake case_report.html report creation https://github.com/Clinical-Genomics/BALSAMIC/pull/1530


Removed:
^^^^^^^^
* Remove WGS-level GC-bias metric from TGA workflow https://github.com/Clinical-Genomics/BALSAMIC/pull/1521


Fixed:
^^^^^^
* Merged VarDict and TNscope variants now correctly show both callers in FOUND_IN info field https://github.com/Clinical-Genomics/BALSAMIC/pull/1499

[16.0.0]
--------

Added:
^^^^^^
* MSIsensor-pro container https://github.com/Clinical-Genomics/BALSAMIC/pull/1444
* MSI analysis to the tumor-normal workflow https://github.com/Clinical-Genomics/BALSAMIC/pull/1454
* Sentieon install directory path to case config arguments https://github.com/Clinical-Genomics/BALSAMIC/pull/1461
* QC threshold for lymphoma_MRD panel https://github.com/Clinical-Genomics/BALSAMIC/pull/1479
* MSI tumor-normal analysis to housekeeper storage https://github.com/Clinical-Genomics/BALSAMIC/pull/1483
* UMI extraction and deduplication to TGA workflow https://github.com/Clinical-Genomics/BALSAMIC/pull/1358
* GENS input files for TGA https://github.com/Clinical-Genomics/BALSAMIC/pull/1448
* Padding of bed-regions for CNVkit to minimum 100 bases https://github.com/Clinical-Genomics/BALSAMIC/pull/1469
* Added min mapq 20 to CNVkit PON workflow https://github.com/Clinical-Genomics/BALSAMIC/pull/1465
* CNVkit PONs for Exome comprehensive 10.2, GMSsolid 15.2, GMCKsolid 4.2 https://github.com/Clinical-Genomics/BALSAMIC/pull/1465
* Merged VarDict with TNscope in all TGA workflows https://github.com/Clinical-Genomics/BALSAMIC/pull/1475
* New filter for VarDict for tumor in normal contamination https://github.com/Clinical-Genomics/BALSAMIC/pull/1475
* Export TMP environment variables to rules that lack them https://github.com/Clinical-Genomics/BALSAMIC/pull/1475
* Added genmod ranked VCFs to be delivered https://github.com/Clinical-Genomics/BALSAMIC/pull/1475
* Added family-id to genmod in order to get ranked variants to Scout https://github.com/Clinical-Genomics/BALSAMIC/pull/1475
* Added Raw TNscope calls and unfiltered research-annotated SNVs to delivery https://github.com/Clinical-Genomics/BALSAMIC/pull/1475
* Argument for SNV Artefact LoqusDB to all workflows https://github.com/Clinical-Genomics/BALSAMIC/pull/1481
* TNscope tag to variant info-field for TGA workflow https://github.com/Clinical-Genomics/BALSAMIC/pull/1497
* Python script for merging duplicate SNV calls https://github.com/Clinical-Genomics/BALSAMIC/pull/1499

Changed:
^^^^^^^^
* Cluster scheduler script for immediate submit https://github.com/Clinical-Genomics/BALSAMIC/pull/1372
* `SLEEP_BEFORE_START` to 600s https://github.com/Clinical-Genomics/BALSAMIC/pull/1372
* Updated Multiqc to version 1.22.3 https://github.com/Clinical-Genomics/BALSAMIC/pull/1441
* Upgrade `vcf2cytosure` version to 0.9.1 and remove hardcoded versions https://github.com/Clinical-Genomics/BALSAMIC/pull/1456
* Create new PONs for GMCKSolid v4.1, GMSMyeloid v5.3, and GMSlymphoid v7.3 https://github.com/Clinical-Genomics/BALSAMIC/pull/1465
* Refactored CNVkit rules https://github.com/Clinical-Genomics/BALSAMIC/pull/1465
* Refactored BCFtools filter rules https://github.com/Clinical-Genomics/BALSAMIC/pull/1475
* Renamed final UMI bamfile to ensure hsmetrics is picked up by multiqc https://github.com/Clinical-Genomics/BALSAMIC/pull/1475
* Changed ranking model VCF from research to clinical https://github.com/Clinical-Genomics/BALSAMIC/pull/1475
* Lowered minimum AF for TGA from 0.007 to 0.005 https://github.com/Clinical-Genomics/BALSAMIC/pull/1475
* Lowered maximal SOR for TNscope in TGA tumor only cases from 3 to 2.7 https://github.com/Clinical-Genomics/BALSAMIC/pull/1475
* Fixed TNscope research VCF filters to either PASS or triallelic site https://github.com/Clinical-Genomics/BALSAMIC/pull/1475
* Increased maximal amount of redirects for lychee test following links in docs to 10 https://github.com/Clinical-Genomics/BALSAMIC/pull/1488
* Updated readthedocs tools versions https://github.com/Clinical-Genomics/BALSAMIC/pull/1489
* Renamed UMI consensusfiltered bamfile to be picked up by multiqc https://github.com/Clinical-Genomics/BALSAMIC/pull/1490


Removed:
^^^^^^^^
* GATK3 https://github.com/Clinical-Genomics/BALSAMIC/pull/1432
* `gatk_contest` rule https://github.com/Clinical-Genomics/BALSAMIC/pull/1432
* SGE (qsub) support https://github.com/Clinical-Genomics/BALSAMIC/pull/1372
* Fastq quality and UMI trimming command-line options https://github.com/Clinical-Genomics/BALSAMIC/pull/1358
* ML model for TNscope  https://github.com/Clinical-Genomics/BALSAMIC/pull/1475
* All code associated with TNhaplotyper https://github.com/Clinical-Genomics/BALSAMIC/pull/1475
* Removed research.filtered.pass files from delivery https://github.com/Clinical-Genomics/BALSAMIC/pull/1475
* Removed VarDict germline filter, replaced by relative normal af / tumor af filter https://github.com/Clinical-Genomics/BALSAMIC/pull/1497

Fixed:
^^^^^^
* Corrected tool name in deduplication metrics https://github.com/Clinical-Genomics/BALSAMIC/pull/1441
* MSI table https://github.com/Clinical-Genomics/BALSAMIC/pull/1459
* Pin numpy version in CNVkit container https://github.com/Clinical-Genomics/BALSAMIC/pull/1457
* CNVkit incorrect version in the documentation https://github.com/Clinical-Genomics/BALSAMIC/pull/1457
* MSIsensor-pro container and updated msisensor to version 1.3.0  https://github.com/Clinical-Genomics/BALSAMIC/pull/1486
* Somalier container and updated somalier to version 0.2.19 https://github.com/Clinical-Genomics/BALSAMIC/pull/1487
* Vardict memory and tmpdir allocation https://github.com/Clinical-Genomics/BALSAMIC/pull/1492
* Vardict tumor only allocates dynamic number of cores https://github.com/Clinical-Genomics/BALSAMIC/pull/1495

[15.0.1]
--------

Added:
^^^^^^
* CLI option for the minimum raw reads supporting each UMI group filter

[15.0.0]
--------

Added:
^^^^^^
* high_normal_tumor_af_frac filter in bcftools for TNscope T+N filtering out more than 30% TINC https://github.com/Clinical-Genomics/BALSAMIC/pull/1289
* New option for exome samples `--exome` with modified bcftools filters compared to standard targeted workflow https://github.com/Clinical-Genomics/BALSAMIC/pull/1414
* Custom samtools script for the detection of IGH::DUX4 rearrangements https://github.com/Clinical-Genomics/BALSAMIC/pull/1397

Changed:
^^^^^^^^
* Reduced stringency of minimum MQ for all TGA to 30 from 40 https://github.com/Clinical-Genomics/BALSAMIC/pull/1414
* Removed -u flag from VarDict T+N and T only rules to remove calling only in reverse reads of overlapping mates https://github.com/Clinical-Genomics/BALSAMIC/pull/1414
* Removed -U flag to VarDict T+N rule to start calling SVs https://github.com/Clinical-Genomics/BALSAMIC/pull/1414

Removed:
^^^^^^^^
* alt_allele_in_normal filter from TNscope T+N workflows https://github.com/Clinical-Genomics/BALSAMIC/pull/1289

Fixed:
^^^^^^
* initial filter keeping only PASS or triallelic-site from T+N bcftools quality filter rule has been removed https://github.com/Clinical-Genomics/BALSAMIC/pull/1424

[14.0.1]
--------

Fixed:
^^^^^^
* PureCN fail due to bash strict mode https://github.com/Clinical-Genomics/BALSAMIC/pull/1406
* Corrected name of CNVkit container in the CNVkit PON creation workflow https://github.com/Clinical-Genomics/BALSAMIC/pull/1412

[14.0.0]
--------

Added:
^^^^^^
* bcftools filters for `PR:SR` evidence in Manta calls https://github.com/Clinical-Genomics/BALSAMIC/pull/1371
* `--exome` argument to Manta runs in TGA cases https://github.com/Clinical-Genomics/BALSAMIC/pull/1371
* MultiQC intermediate files to deliverables https://github.com/Clinical-Genomics/BALSAMIC/pull/1388

Removed:
^^^^^^^^
* Extra bcftools filters that allows MaxDepth filtered variants in the final SV VCF https://github.com/Clinical-Genomics/BALSAMIC/pull/1371
* Unused arguments from `delivery.py` https://github.com/Clinical-Genomics/BALSAMIC/pull/1388

Fixed:
^^^^^^
* ASCAT-Ngs container https://github.com/Clinical-Genomics/BALSAMIC/pull/1395
* bcftools in manta_tumor_normal uses correct column for tumor read filtering https://github.com/Clinical-Genomics/BALSAMIC/pull/1400

[13.0.1]
--------

Added:
^^^^^^
* Sleep rule before start to fix key_error https://github.com/Clinical-Genomics/BALSAMIC/pull/1311

Fixed:
^^^^^^
* Missing `__init__.py` in `snakemake_rules` folders https://github.com/Clinical-Genomics/BALSAMIC/pull/1383

[13.0.0]
--------

Added:
^^^^^^
* Fastq concatenation https://github.com/Clinical-Genomics/BALSAMIC/pull/1069
* `CADD` SNV references https://github.com/Clinical-Genomics/BALSAMIC/pull/1126
* `CADD` SNV annotation https://github.com/Clinical-Genomics/BALSAMIC/pull/1150
* Samtools `stats`, `flagstat`, `idxstat` to WGS workflow https://github.com/Clinical-Genomics/BALSAMIC/pull/1176
* Functionality for dynamically assigning fastq-info to sample dict in config from input fastq-dir https://github.com/Clinical-Genomics/BALSAMIC/pull/1176
* Annotate SNVs with cancer germline SNV observations from Loqusdb https://github.com/Clinical-Genomics/BALSAMIC/pull/1178
* Annotate SNVs with somatic SNV observations from Loqusdb https://github.com/Clinical-Genomics/BALSAMIC/pull/1187
* Tests for Annotation with Cancer germline, somatic and clinical observations, and swegen frequencies https://github/Clinical-Genomics/BALSAMIC/pull/1190
* Annotate SVs with somatic SV observations from Loqusdb https://github.com/Clinical-Genomics/BALSAMIC/pull/1194
* Support singularity bind paths with different destination directories https://github/Clinical-Genomics/BALSAMIC/pull/1211
* Added `--rerun-trigger mtime` option to Snakemake command https://github.com/Clinical-Genomics/BALSAMIC/pull/1217
* `CADD` container https://github.com/Clinical-Genomics/BALSAMIC/pull/1222
* Container ettiquette to ReadtheDocs https://github.com/Clinical-Genomics/BALSAMIC/pull/1232
* `htslib` (samtools, bcftools tabix) container https://github.com/Clinical-Genomics/BALSAMIC/pull/1234
* Release version support for cache generation https://github.com/Clinical-Genomics/BALSAMIC/pull/1231
* `CADD` scores for INDELs https://github.com/Clinical-Genomics/BALSAMIC/pull/1238
* `CADD` reference to tests https://githuc.com/Clinical-Genomics/BALSAMIC/pull/1241
* Add cache version option to config case https://github.com/Clinical-Genomics/BALSAMIC/pull/1244
* `cnvkit` container https://github.com/Clinical-Genomics/BALSAMIC/pull/1252
* `PureCN` container https://github.com/Clinical-Genomics/BALSAMIC/pull/1255
* `GATK` container https://github.com/Clinical-Genomics/BALSAMIC/pull/1266
* Resolved FASTQ paths to sample dictionary (balsamic logging) https://github.com/Clinical-Genomics/BALSAMIC/pull/1275
* Picard HsMetrics and CollectGcBiasMetrics for WGS https://github.com/Clinical-Genomics/BALSAMIC/pull/1288
* `LOH` to TGA workflow https://github.com/Clinical-Genomics/BALSAMIC/pull/1278
* CNVs from PureCN to TGA workflow https://github.com/Clinical-Genomics/BALSAMIC/pull/1278
* Command-line arguments and rules for creation of GENS files https://github.com/Clinical-Genomics/BALSAMIC/pull/1279
* Somatic and germline Loqusdb annotation to ReadtheDocs https://github.com/Clinical-Genomics/BALSAMIC/pull/1317
* Postprocess step before VarDict in TGA https://github.com/Clinical-Genomics/BALSAMIC/pull/1332
* CNV report for TGA workflow https://github.com/Clinical-Genomics/BALSAMIC/pull/1339
* `wkhtmltopdf` to system requirements https://github.com/Clinical-Genomics/BALSAMIC/pull/1339
* Store WGS CNV report plots https://github.com/Clinical-Genomics/BALSAMIC/pull/1347

Changed:
^^^^^^^^
* Changed CN header field in cnvpytor in cnvpytor_tumor_only to be Float instead of Integer https://github.com/Clinical-Genomics/BALSAMIC/pull/1182
* Changed samples in case_config.json from being a dict to a list of dicts  https://github.com/Clinical-Genomics/BALSAMIC/pull/1176
* Updated snakemake version to 7.25.0 https://github.com/Clinical-Genomics/BALSAMIC/pull/1099
* Updated cryptography version to 41.0.1 https://github.com/Clinical-Genomics/BALSAMIC/pull/1173
* Refactor bam and fastq inputs in snakemake to call pydantic model functions https://github.com/Clinical-Genomics/BALSAMIC/pull/1176
* Standardised alignment workflows to WGS-workflow https://github.com/Clinical-Genomics/BALSAMIC/pull/1176
* Implemented parallel trimming and alignment in all workflows per lane https://github.com/Clinical-Genomics/BALSAMIC/pull/1176
* All bam-QC tools take the final dedup.realign bamfile as input https://github.com/Clinical-Genomics/BALSAMIC/pull/1176
* Validation of pydantic models done both during config and run https://github.com/Clinical-Genomics/BALSAMIC/pull/1176
* Refactored fastp rules, and changed order of UMI-trimming and quality trimming https://github.com/Clinical-Genomics/BALSAMIC/pull/1176
* Fix pydantic version (<2.0) https://github.com/Clinical-Genomics/BALSAMIC/pull/1191
* Refactor constants https://github.com/Clinical-Genomics/BALSAMIC/pull/1174
* Move models to their own folder https://github.com/Clinical-Genomics/BALSAMIC/pull/1176
* Balsamic init workflow refactoring https://github.com/Clinical-Genomics/BALSAMIC/pull/1188
* Updated cryptography version to 41.0.2 https://github.com/Clinical-Genomics/BALSAMIC/pull/1205
* Refactor snakemake executable command generation https://github/Clinical-Genomics/BALSAMIC/pull/1211
* Updated Python version to 3.11 and its dependencies https://github.com/Clinical-Genomics/BALSAMIC/pull/1216
* Tools versions in doc https:/github.com/Clinical-Genomics/BALSAMIC/pull/1239
* Reuse common Balsamic CLI options https://github.com/Clinical-Genomics/BALSAMIC/pull/1242
* Update `reference.json` file to use relative paths https://github.com/Clinical-Genomics/BALSAMIC/pull/1251
* Update pydantic to v2 while maintaining support for v1 models https://github.com/Clinical-Genomics/BALSAMIC/pull/1253
* `PCT_PF_READS_IMPROPER_PAIRS` QC threshold lowered to 5% https://github.com/Clinical-Genomics/BALSAMIC/issues/1265
* Migrate Metrics models to pydantic v2 https://github.com/Clinical-Genomics/BALSAMIC/pull/1270
* Migrate Snakemake models to pydantic v2 https://github.com/Clinical-Genomics/BALSAMIC/pull/1268
* Migrate Cache models to pydantic v2 https://github.com/Clinical-Genomics/BALSAMIC/pull/1274
* Made BALSAMIC compatible with multiple PON creation workflows https://github.com/Clinical-Genomics/BALSAMIC/pull/1279
* Use StrEnum from python enum https://github.com/Clinical-Genomics/BALSAMIC/pull/1303
* Renamed final cram bamfile to format `<tumor/normal>.<LIMS_ID>.cram` https://github.com/Clinical-Genomics/BALSAMIC/pull/1307
* Updated snakemake version to 7.32.4 https://github.com/Clinical-Genomics/BALSAMIC/pull/1308
* Migrate analysis models to pydantic v2 https://github.com/Clinical-Genomics/BALSAMIC/pull/1306
* Split analysis model into config and params models https://github.com/Clinical-Genomics/BALSAMIC/pull/1306
* Renamed name in sample column of final clincial vcfs https://github.com/Clinical-Genomics/BALSAMIC/pull/1310
* Update Gens HK tags https://github.com/Clinical-Genomics/BALSAMIC/pull/1319
* Increased memory and threads for VarDict https://github.com/Clinical-Genomics/BALSAMIC/pull/1332
* Updated ReadtheDocs with GENS and structural pipeline changes https://github.com/Clinical-Genomics/BALSAMIC/pull/1327
* Migrate WGS CNV report generation to pypdf & pdfkit https://github.com/Clinical-Genomics/BALSAMIC/pull/1346

Fixed:
^^^^^^
* vcf2cytosure container https://github.com/Clinical-Genomics/BALSAMIC/pull/1159
* Link external fastqs to case folder & create case directory https://github.com/Clinical-Genomics/BALSAMIC/pull/1195
* vcf2cytosure container missing constants https://github.com/Clinical-Genomics/BALSAMIC/pull/1198
* Bash commands in vep_somatic_clinical_snv https://github.com/Clinical-Genomics/BALSAMIC/pull/1200
* Fix SVDB annotation intermediate rule https://github.com/Clinical-Genomics/BALSAMIC/pull/1218
* Broken documentation links https://github.com/Clinical-Genomics/BALSAMIC/pull/1226
* Updated contributors in main README https://github.com/Clinical-Genomics/BALSAMIC/pull/1237
* CNVpytor container https://github.com/Clinical-Genomics/BALSAMIC/pull/1246
* Restored balsamic container in UMI concatenation rule https://github.com/Clinical-Genomics/BALSAMIC/pull/1261
* CNVpytor container, fixing numpy version https://github.com/Clinical-Genomics/BALSAMIC/pull/1273
* QC workflow store https://github.com/Clinical-Genomics/BALSAMIC/pull/1295
* MultiQC rule missing input files https://github.com/Clinical-Genomics/BALSAMIC/pull/1321
* `gens_preprocessing` rule missing python directive https://github.com/Clinical-Genomics/BALSAMIC/pull/1322
* CADD annotations container path and code smells https://github.com/Clinical-Genomics/BALSAMIC/pull/1323
* Sonarcloud reported issues https://github.com/Clinical-Genomics/BALSAMIC/pull/1348
* Loqusdb SV annotation somatic fields https://github.com/Clinical-Genomics/BALSAMIC/pull/1354

Removed:
^^^^^^^^
* Config folder https://github.com/Clinical-Genomics/BALSAMIC/pull/1175
* Quality trimming of fastqs for UMI workflow https://github.com/Clinical-Genomics/BALSAMIC/pull/1176
* Balsamic container https://github.com/Clinical-Genomics/BALSAMIC/pull/1230
* Plugin CLI https://github.com/Clinical-Genomics/BALSAMIC/pull/1245
* Realignment step for TGA workflow https://github.com/Clinical-Genomics/BALSAMIC/pull/1272
* Archived/outdated workflows and scripts https://github.com/Clinical-Genomics/BALSAMIC/pull/1296
* Sed command to convert CNVpytor integer to float, deprecated by updated CNVpytor version https://github.com/Clinical-Genomics/BALSAMIC/pull/1310
* Removed max AF 1 filter from bcftools https://github.com/Clinical-Genomics/BALSAMIC/pull/1338
* Extra samtools sort command from WGS cases https://github.com/Clinical-Genomics/BALSAMIC/pull/1334

[12.0.2]
--------

Fixed:
^^^^^^
* Missing `Number` in VCF header for SVs https://github.com/Clinical-Genomics/BALSAMIC/pull/1203

Changed:
^^^^^^^^
* Fix cyvcf2 to version 0.30.22 https://github.com/Clinical-Genomics/BALSAMIC/pull/1206
* Fix pydantic version (<2.0) https://github.com/Clinical-Genomics/BALSAMIC/pull/1206
* Update varcall-cnvkit container versions https://github.com/Clinical-Genomics/BALSAMIC/pull/1207

[12.0.1]
--------

Added:
^^^^^^
* WGS QC criteria for `PCT_PF_READS_IMPROPER_PAIRS` (condition: <= 0.1) https://github.com/Clinical-Genomics/BALSAMIC/pull/1164

Fixed:
^^^^^^
* Logged version of Delly (changing it to v1.0.3)  https://github.com/Clinical-Genomics/BALSAMIC/pull/1170

[12.0.0]
--------

Added:
^^^^^^
* PIP specific missing tools to config https://github.com/Clinical-Genomics/BALSAMIC/pull/1096
* Filtering script to remove normal variants from TIDDIT https://github.com/Clinical-Genomics/BALSAMIC/pull/1120
* Store TMB files in HK https://github.com/Clinical-Genomics/BALSAMIC/pull/1144

Changed:
^^^^^^^^
* Fixed all conda container dependencies https://github.com/Clinical-Genomics/BALSAMIC/pull/1096
* Changed --max_sv_size in VEP params to the size of chr1 for hg19 https://github.com/Clinical-Genomics/BALSAMIC/pull/1124
* Increased time-limit for sambamba_exon_depth and picard_markduplicates to 6 hours https://github.com/Clinical-Genomics/BALSAMIC/pull/1143
* Update cosmicdb to v97 https://github.com/Clinical-Genomics/BALSAMIC/pull/1147
* Updated read the docs with the changes relevant to mention https://github.com/Clinical-Genomics/BALSAMIC/pull/1153

Fixed:
^^^^^^
* Update cryptography version (39.0.1) due to security alert https://github.com/Clinical-Genomics/BALSAMIC/pull/1087
* Bump cryptography to v40.0.2 and gsutil to v5.23 https://github.com/Clinical-Genomics/BALSAMIC/pull/1154
* Pytest file saved in balsamic directory https://github.com/Clinical-Genomics/BALSAMIC/pull/1093
* Fix varcall_py3 container bcftools dependency error https://github.com/Clinical-Genomics/BALSAMIC/pull/1097
* AscatNgs container https://github.com/Clinical-Genomics/BALSAMIC/pull/1155

[11.2.0]
--------

Fixed:
^^^^^^
* Number of variants are increased with triallelic_site https://github.com/Clinical-Genomics/BALSAMIC/pull/1089

[11.1.0]
--------

Added:
^^^^^^
* Added somalier integration and relatedness check: https://github.com/Clinical-Genomics/BALSAMIC/pull/1017
* Cluster resources for CNVPytor tumor only https://github.com/Clinical-Genomics/BALSAMIC/pull/1083

Changed:
^^^^^^^^
* Parallelize download of reference files https://github.com/Clinical-Genomics/BALSAMIC/pull/1065
* Parallelize download of container images https://github.com/Clinical-Genomics/BALSAMIC/pull/1068

Fixed:
^^^^^^
* triallelic_site in quality filter for SNV https://github.com/Clinical-Genomics/BALSAMIC/pull/1052
* Compression of SNV, research and clinical, VCF files https://github.com/Clinical-Genomics/BALSAMIC/pull/1060
* `test_write_json` failing locally https://github.com/Clinical-Genomics/BALSAMIC/pull/1063
* Container build and push via github actions by setting buildx `provenance` flag to false https://github.com/Clinical-Genomics/BALSAMIC/pull/1071
* Added buildx to the submodule workflow https://github.com/Clinical-Genomics/BALSAMIC/pull/1072
* Change user in somalier container to defaultuser https://github.com/Clinical-Genomics/BALSAMIC/pull/1080
* Reference files for hg38 https://github.com/Clinical-Genomics/BALSAMIC/pull/1081

[11.0.2]
--------

Changed:
^^^^^^^^
* Code owners https://github.com/Clinical-Genomics/BALSAMIC/pull/1050

Fixed:
^^^^^^
* MaxDepth in quality filter for SV https://github.com/Clinical-Genomics/BALSAMIC/pull/1051

[11.0.1]
--------

Fixed:
^^^^^^
* Incorrect raw `TNscope` VCF delivered https://github.com/Clinical-Genomics/BALSAMIC/pull/1042

[11.0.0]
--------

Added:
^^^^^^
* Use of PON reference, if exists for CNVkit tumor-normal analysis https://github.com/Clinical-Genomics/BALSAMIC/pull/982
* Added PON version to CLI and config.json https://github.com/Clinical-Genomics/BALSAMIC/pull/983
* `cnvpytor` to varcallpy3 container https://github.com/Clinical-Genomics/BALSAMIC/pull/991
* `cnvpytor` for tumor only workflow https://github.com/Clinical-Genomics/BALSAMIC/pull/994
* R packages to cnvkit container https://github.com/Clinical-Genomics/BALSAMIC/pull/996
* Missing R packages to cnvkit container https://github.com/Clinical-Genomics/BALSAMIC/pull/997
* add rlang to cnvkit container https://github.com/Clinical-Genomics/BALSAMIC/pull/998
* AnnotSV and bedtools to annotate container https://github.com/Clinical-Genomics/BALSAMIC/pull/1005
* cosmicdb to TNscope for tumor only and tumor normal workflows https://github.com/Clinical-Genomics/BALSAMIC/pull/1006
* `loqusDB` dump files to the config through the balsamic config case CLI https://github.com/Clinical-Genomics/BALSAMIC/pull/992
* Pre-annotation quality filters for SNVs annd added `research` to output files https://github.com/Clinical-Genomics/BALSAMIC/pull/1007
* Annotation of snv_clinical_observations for somatic snv https://github.com/Clinical-Genomics/BALSAMIC/pull/1012
* Annotation of sv_clinical_observations  for somatic sv and SV CNV filter rules https://github.com/Clinical-Genomics/BALSAMIC/pull/1013
* Swegen SNV and SV frequency database for WGS https://github.com/Clinical-Genomics/BALSAMIC/pull/1014
* triallelic_sites and variants with MaxDepth to the VCFs https://github.com/Clinical-Genomics/BALSAMIC/pull/1021
* Clinical VCF for TGA workflow https://github.com/Clinical-Genomics/BALSAMIC/pull/1024
* CNVpytor plots into the CNV PDF report https://github.com/Clinical-Genomics/BALSAMIC/pull/1023
* Research and clinical housekeeper tags https://github.com/Clinical-Genomics/BALSAMIC/pull/1023
* Cluster configuration for rules https://github.com/Clinical-Genomics/BALSAMIC/pull/1028
* Variant filteration using loqusDB and Swegen annotations https://github.com/Clinical-Genomics/BALSAMIC/pull/1029
* Annotation resources to readsthedocs https://github.com/Clinical-Genomics/BALSAMIC/pull/1031
* Delly CNV rules for TGA workflow https://github.com/Clinical-Genomics/BALSAMIC/pull/103
* cnvpytor container and removed cnvpytor from varcallpy3 https://github.com/Clinical-Genomics/BALSAMIC/pull/1037

Changed:
^^^^^^^^
* Added version number to the PON reference filename (`.cnn`) https://github.com/Clinical-Genomics/BALSAMIC/pull/982
* Update `TIDDIT` to v3.3.0, `SVDB` to v2.6.4, `delly` to v1.1.3, `vcf2cytosure` to v0.8 https://github.com/Clinical-Genomics/BALSAMIC/pull/987
* toml config file for vcfanno https://github.com/Clinical-Genomics/BALSAMIC/pull/1012
* Split `vep_germline` rule into `tumor` and `normal` https://github.com/Clinical-Genomics/BALSAMIC/pull/1018
* Extract number of variants from clinical files https://github.com/Clinical-Genomics/BALSAMIC/pull/1022

Fixed:
^^^^^^
* Reverted `pandas` version (from `1.3.5` to `1.1.5`) https://github.com/Clinical-Genomics/BALSAMIC/pull/1018
* Mate in realigned bam file https://github.com/Clinical-Genomics/BALSAMIC/pull/1019
* samtools command in merge bam and names in toml for vcfanno https://github.com/Clinical-Genomics/BALSAMIC/pull/1020
* If statement in `vep_somatic_clinical_snv` rule https://github.com/Clinical-Genomics/BALSAMIC/pull/1022
* Invalid flag second of pair validation error https://github.com/Clinical-Genomics/BALSAMIC/pull/1025
* Invalid flag second of pair validation error using picardtools https://github.com/Clinical-Genomics/BALSAMIC/pull/1027
* Samtools command for mergetype tumor https://github.com/Clinical-Genomics/BALSAMIC/pull/1030
* `varcall_py3` container building https://github.com/Clinical-Genomics/BALSAMIC/pull/1036
* Picard and fastp commands params and cluster config for umi workflow https://github.com/Clinical-Genomics/BALSAMIC/pull/1032
* Set channels in `varcall_py3` container https://github.com/Clinical-Genomics/BALSAMIC/pull/1035
* Delly command for tumor-normal analysis https://github.com/Clinical-Genomics/BALSAMIC/pull/1039
* tabix command in bcftools_quality_filter_TNscope_umi_tumor_only rule https://github.com/Clinical-Genomics/BALSAMIC/pull/1040

Removed:
^^^^^^^^
* case ID from the PON `.cnn` output file https://github.com/Clinical-Genomics/BALSAMIC/pull/983
* `TNhaplotyper` for paired WGS analysis https://github.com/Clinical-Genomics/BALSAMIC/pull/988
* `TNhaplotyper` for tumor only WGS analysis https://github.com/Clinical-Genomics/BALSAMIC/pull/1006
* `TNhaplotyper` for TGS https://github.com/Clinical-Genomics/BALSAMIC/pull/1022

[10.0.5]
--------

Changed:
^^^^^^^^
* Update `vcf2cytosure` version to v0.8 https://github.com/Clinical-Genomics/BALSAMIC/pull/1010
* Update GitHub action images to `ubuntu-20.04` https://github.com/Clinical-Genomics/BALSAMIC/pull/1010
* Update GitHub actions to their latest versions https://github.com/Clinical-Genomics/BALSAMIC/pull/1010

[10.0.4]
---------

Fixed:
^^^^^^
* Increase `sambamba_exon_depth` rule run time https://github.com/Clinical-Genomics/BALSAMIC/pull/1001

[10.0.3]
---------
Fixed:
^^^^^^

* Input VCF files for cnvkit rules, cnvkit command and container https://github.com/Clinical-Genomics/BALSAMIC/pull/995

[10.0.2]
---------

Fixed:
^^^^^^

* TIDDIT delivery rule names (undo rule name changes made in Balsamic 10.0.1) https://github.com/Clinical-Genomics/BALSAMIC/pull/977
* BALSAMIC readthedocs CLI documentation generation  https://github.com/Clinical-Genomics/BALSAMIC/issues/965

[10.0.1]
---------

Fixed:
^^^^^^

* Command and condition for TIDDIT and fixed ReadtheDocs https://github.com/Clinical-Genomics/BALSAMIC/pull/973
* ReadtheDocs and updated the header https://github.com/Clinical-Genomics/BALSAMIC/pull/973


Changed:
^^^^^^^^

* Time allocation in cluster configuration for SV rules https://github.com/Clinical-Genomics/BALSAMIC/pull/973



[10.0.0]
---------

Added:
^^^^^^

* New option `analysis-workflow` to balsamic config case CLI https://github.com/Clinical-Genomics/BALSAMIC/pull/932
* New python script to edit INFO tags in `vardict` and `tnscope_umi` VCF files https://github.com/Clinical-Genomics/BALSAMIC/pull/948
* Added `cyvcf2` and `click` tools to the `varcallpy3` container https://github.com/Clinical-Genomics/BALSAMIC/pull/948
* Delly TIDDIT and vcf2cytosure for WGS https://github.com/Clinical-Genomics/BALSAMIC/pull/947
* `Delly` `TIDDIT` `vcf2cytosure` and method to process SVs and CNVs for WGS https://github.com/Clinical-Genomics/BALSAMIC/pull/947
* SV and CNV analysis and `TIDDIT` to balsamic ReadtheDocs https://github.com/Clinical-Genomics/BALSAMIC/pull/951
* Gender to `config.json` https://github.com/Clinical-Genomics/BALSAMIC/pull/955
* Provided gender as input for `vcf2cyosure` https://github.com/Clinical-Genomics/BALSAMIC/pull/955
* SV CNV doc to balsamic READTHEDOCS https://github.com/Clinical-Genomics/BALSAMIC/pull/960
* Germline normal SNV VCF file header renaming to be compatible with genotype uploads https://github.com/Clinical-Genomics/BALSAMIC/issues/882
* Add tabix and gzip to vcf2cytosure container https://github.com/Clinical-Genomics/BALSAMIC/pull/969

Changed:
^^^^^^^^

* UMI-workflow for panel cases to be run only with `balsamic-umi` flag https://github.com/Clinical-Genomics/BALSAMIC/issues/896
* Update `codecov` action version to @v2 https://github.com/Clinical-Genomics/BALSAMIC/pull/941
* QC-workflow for panel cases to be run only with `balsamic-qc` https://github.com/Clinical-Genomics/BALSAMIC/pull/942
* `get_snakefile` function takes the argument `analysis_workflow` to trigger the QC workflow when necessary https://github.com/Clinical-Genomics/BALSAMIC/pull/942
* `bcftools_counts` input depending on `analysis_workflow` https://github.com/Clinical-Genomics/BALSAMIC/pull/942
* UMI output filename `TNscope_umi` is changed to `tnscope_umi` https://github.com/Clinical-Genomics/BALSAMIC/pull/948
* Update `delly` to v1.0.3 https://github.com/Clinical-Genomics/BALSAMIC/pull/950
* Update versions of `delly` in ReadtheDocs https://github.com/Clinical-Genomics/BALSAMIC/pull/951
* Provided gender as input for `ascat` and `cnvkit` https://github.com/Clinical-Genomics/BALSAMIC/pull/955
* Update QC criteria for panel and wgs analysis according to https://github.com/Clinical-Genomics/project-planning/issues/338#issuecomment-1132643330. https://github.com/Clinical-Genomics/BALSAMIC/pull/952
* For uploads to scout, increasing the number of variants failing threshold from 10000 to 50000 https://github.com/Clinical-Genomics/BALSAMIC/pull/952

Fixed:
^^^^^^

* GENOME_VERSION set to the different genome_version options and replaced with config["reference"]["genome_version"] https://github.com/Clinical-Genomics/BALSAMIC/pull/942
* `run_validate.sh` script https://github.com/Clinical-Genomics/BALSAMIC/pull/952
* Somatic SV tumor normal rules https://github.com/Clinical-Genomics/BALSAMIC/pull/959
* Missing `genderChr` flag for `ascat_tumor_normal` rule https://github.com/Clinical-Genomics/BALSAMIC/pull/963
* Command in vcf2cytosure rule and updated ReadtheDocs https://github.com/Clinical-Genomics/BALSAMIC/pull/966
* Missing name `analysis_dir` in QC.smk https://github.com/Clinical-Genomics/BALSAMIC/pull/970
* Remove `sample_type` wildcard from the `vcfheader_rename_germline` rule and change genotype file name https://github.com/Clinical-Genomics/BALSAMIC/pull/971

Removed
^^^^^^^

* Removed `qc_panel` config in favor of standard config https://github.com/Clinical-Genomics/BALSAMIC/pull/942
* Removed cli `--analysis_type` for `balsamic report deliver` command and `balsamic run analysis` https://github.com/Clinical-Genomics/BALSAMIC/pull/942
* Removed `analysis_type`: `qc_panel` and replace the trigger for QC workflow by `analysis_workflow`: `balsamic-qc` https://github.com/Clinical-Genomics/BALSAMIC/pull/942
* Outdated balsamic report files (`balsamic_report.html` & `balsamic_report.md`) https://github.com/Clinical-Genomics/BALSAMIC/pull/952

[9.0.1]
-------

Fixed:
^^^^^^

* Revert `csvkit` tool in align_qc container https://github.com/Clinical-Genomics/BALSAMIC/pull/928
* Automatic version update for balsamic methods https://github.com/Clinical-Genomics/BALSAMIC/pull/930

[9.0.0]
--------

Added:
^^^^^^

* Snakemake workflow to create canfam3 reference https://github.com/Clinical-Genomics/BALSAMIC/pull/843
* Call umi variants using TNscope in bed defined regions https://github.com/Clinical-Genomics/BALSAMIC/issues/821
* UMI duplication metrics to report in multiqc_picard_dups.json https://github.com/Clinical-Genomics/BALSAMIC/issues/844
* Option to use PON reference in cnv calling for TGA tumor-only cases https://github.com/Clinical-Genomics/BALSAMIC/pull/851
* QC default validation conditions (for not defined capture kits) https://github.com/Clinical-Genomics/BALSAMIC/pull/855
* SVdb to the varcall_py36 container https://github.com/Clinical-Genomics/BALSAMIC/pull/872
* SVdb to WGS workflow https://github.com/Clinical-Genomics/BALSAMIC/pull/873
* Docker container for vcf2cytosure https://github.com/Clinical-Genomics/BALSAMIC/pull/869
* Snakemake rule for creating `.cgh` files from `CNVkit` outputs https://github.com/Clinical-Genomics/BALSAMIC/pull/880
* SVdb to TGA workflow https://github.com/Clinical-Genomics/BALSAMIC/pull/879
* SVdb merge SV and CNV https://github.com/Clinical-Genomics/BALSAMIC/pull/886
* Readthedocs for BALSAMIC method descriptions https://github.com/Clinical-Genomics/BALSAMIC/pull/906
* Readthedocs for BALSAMIC variant filters for WGS somatic callers https://github.com/Clinical-Genomics/BALSAMIC/pull/906
* bcftools counts to varcall filter rules https://github.com/Clinical-Genomics/BALSAMIC/pull/899
* Additional WGS metrics to be stored in ``<case>_metrics_deliverables.yaml`` https://github.com/Clinical-Genomics/BALSAMIC/pull/907
* ascatNGS copynumber file https://github.com/Clinical-Genomics/BALSAMIC/pull/914
* ReadtheDocs for BALSAMIC annotation resources https://github.com/Clinical-Genomics/BALSAMIC/pull/916
* Delly CNV for tumor only workflow https://github.com/Clinical-Genomics/BALSAMIC/pull/923
* Delly CNV Read-depth profiles for tumor only workflows https://github.com/Clinical-Genomics/BALSAMIC/pull/924
* New metric to be extracted and validated: ``NUMBER_OF_SITES`` (``bcftools`` counts) https://github.com/Clinical-Genomics/BALSAMIC/pull/925

Changed:
^^^^^^^^

* Merge QC metric extraction workflows https://github.com/Clinical-Genomics/BALSAMIC/pull/833
* Changed the base-image for balsamic container to 4.10.3-alpine https://github.com/Clinical-Genomics/BALSAMIC/pull/869
* Updated SVdb to 2.6.0 https://github.com/Clinical-Genomics/BALSAMIC/pull/901
* Upgrade black to 22.3.0
* For UMI workflow, post filter `gnomad_pop_freq` value is changed from `0.005` to `0.02` https://github.com/Clinical-Genomics/BALSAMIC/pull/919
* updated delly to 0.9.1 https://github.com/Clinical-Genomics/BALSAMIC/pull/920
* container base_image (align_qc, annotate, coverage_qc, varcall_cnvkit, varcall_py36) to 4.10.3-alpine https://github.com/Clinical-Genomics/BALSAMIC/pull/921
* update container (align_qc, annotate, coverage_qc, varcall_cnvkit,varcall_py36) bioinfo tool versions  https://github.com/Clinical-Genomics/BALSAMIC/pull/921
* update tool versions (align_qc, annotate, coverage_qc, varcall_cnvkit) in methods and softwares docs https://github.com/Clinical-Genomics/BALSAMIC/pull/921
* Updated the list of files to be stored and delivered https://github.com/Clinical-Genomics/BALSAMIC/pull/915
* Moved ``collect_custom_qc_metrics`` rule from ``multiqc.rule`` https://github.com/Clinical-Genomics/BALSAMIC/pull/925

Fixed:
^^^^^^
* Automate balsamic version for readthedocs install page https://github.com/Clinical-Genomics/BALSAMIC/pull/888
* ``collect_qc_metrics.py`` failing for WGS cases with empty ``capture_kit`` argument https://github.com/Clinical-Genomics/BALSAMIC/pull/850
* QC metric validation for different panel bed version https://github.com/Clinical-Genomics/BALSAMIC/pull/855
* Fixed development version of ``fpdf2`` to ``2.4.6`` https://github.com/Clinical-Genomics/BALSAMIC/issues/878
* Added missing svdb index file https://github.com/Clinical-Genomics/BALSAMIC/issues/848

Removed
^^^^^^^

* ``--qc-metrics/--no-qc-metrics`` flag from the ``balsamic report deliver`` command https://github.com/Clinical-Genomics/BALSAMIC/pull/833
* Unused pon option for SNV calling with TNhaplotyper tumor-only https://github.com/Clinical-Genomics/BALSAMIC/pull/851
* SV and CNV callers from annotation and filtering https://github.com/Clinical-Genomics/BALSAMIC/pull/889
* vcfanno and COSMIC from SV annotation https://github.com/Clinical-Genomics/BALSAMIC/pull/891
* Removed `MSK_impact` and `MSK_impact_noStrelka` json files from config https://github.com/Clinical-Genomics/BALSAMIC/pull/903
* Cleanup of `strelka`, `pindel` , `mutect2` variables from BALSAMIC https://github.com/Clinical-Genomics/BALSAMIC/pull/903
* bcftools_stats from vep https://github.com/Clinical-Genomics/BALSAMIC/issues/898
* QC delivery report workflow (generating the ``<case>_qc_report.html`` file) https://github.com/Clinical-Genomics/BALSAMIC/issues/878
* ``--sample-id-map`` and ``--case-id-map`` flags from the ``balsamic report deliver`` command https://github.com/Clinical-Genomics/BALSAMIC/issues/878
* Removed `gatk_haplotypecaller` for reporting panel germline variants https://github.com/Clinical-Genomics/BALSAMIC/issues/918

[8.2.10]
--------

Added:
^^^^^^
* `libopenblas=0.3.20` dependency to annotate container for fixing bcftools #909

Fixes:
^^^^^^

* bcftools version locked at `1.10` #909

Changed:
^^^^^^^^
* base image of balsamic container to `4.10.3-alphine` #909
* Replaced annotate container tests with new code #909

Removed:
^^^^^^^^
* Removed failed `vcf2cytosure` installation from annotate container #909

[8.2.9]
-------

Added:
^^^^^^

* Added slurm qos tag `express` #885
* Included more text about UMI-workflow variant calling settings to the readthedocs #888
* Extend QCModel to include `n_base_limit` which outputs in config json `QC` dict

Fixes:
^^^^^^
* Automate balsamic version for readthedocs install page #888

Changed:
^^^^^^^^
* Upgrade black to 22.3.0
* fastp default setting of `n_base_limit` is changed to `50` from `5`

[8.2.8]
--------

Added:
^^^^^^
* Added the readthedocs page for BALSAMIC variant-calling filters #867
* Project requirements (setup.py) to build the docs #874
* Generate cram from umi-consensus called bam files #865

Changed:
^^^^^^^^
* Updated the bioinfo tools version numbers in BALSAMIC readthedocs #867
* Sphinx version fixed to <0.18 #874
* Sphinx GitHub action triggers only on master branch PRs
* VAF filter for reporting somatic variants (Vardict) is minimised to 0.7% from 1% #876

Fixes:
^^^^^^
* cyvcf2 mock import for READTHEDOCS environment #874

[8.2.7]
-------
Fixes:
^^^^^^
* Fixes fastqc timeout issues for wgs cases #861
* Fix cluster configuration for vep and vcfanno #857

[8.2.6]
-------

Fixes:
^^^^^^

* Set right qos in scheduler command #856

[8.2.5]
-------

* balsamic.sif container installation during cache generation #841

Fixed:
^^^^^^

* Execution of `create_pdf` python script inside the balsamic container #841

[8.2.4]
-------

Added:
^^^^^^

* ``--hgvsg`` annotation to VEP #830
* ``ascatNgs`` PDF delivery (plots & statistics) #828

[8.2.3]
-------
Fixed:
^^^^^^

* Add default for gender if ``purecn`` captures dual gender values #824

Changed:
^^^^^^^^
* Updated ``purecn`` and its dependencies to latest versions

[8.2.2]
-------
Added:
^^^^^^

* ``ascatNGS`` tumor normal delivery #810

Changed:
^^^^^^^^
* QC metrics delivery tag #820
* Refactor tmb rule that contains redundant line #817

[8.2.1]
-------

Fixed:
^^^^^^

* ``cnvkit`` gender comparison operator bug #819

[8.2.0]
-------

Added:
^^^^^^

* Added various basic filters to all variant callers irregardless of their delivery status #750
* BALSAMIC container #728
* BALSAMIC reference generation via cluster submission for both reference and container #686
* Container specific tests #770
* BALSAMIC quality control metrics extraction and validation #754
* Delly is added as a submodule and removed from rest of the conda environments #787
* Store research VCFs for all filtered and annotated VCF files
* Added `.,PASS` to all structural variant filter rules to resolve the issues with missing calls in filtered file
* Handling of QC metrics validation errors #783
* Github Action workflow that builds the docs using Sphinx #809
* Zenodo integration to create citable link #813
* Panel BED specific QC conditions #800
* Metric extraction to a YAML file for Vogue #802

Changed:
^^^^^^^^

* refactored main workflow with more readible organization #614
* refactored conda envs within container to be on base and container definition is uncoupled #759
* renamed umi output file names to fix issue with picard HSmetrics #804
* locked requirements for graphviz io 0.16 #811
* QC metric validation is performed across all metrics of each of the samples #800

Removed:
^^^^^^^^

* The option of running umiworkflow independently with balsamic command-line option "-a umi"
* Removed source activate from reference and pon workflows #764

Fixed:
^^^^^^

* Pip installation failure inside balsamic container #758
* Fixed issue #768 with missing ``vep_install`` command in container
* Fixed issue #765 with correct input bam files for SV rules
* Continuation of CNVkit even if ``PURECN`` fails and fix ``PureCN`` conda paths #774 #775
* Locked version for ``cryptography`` package
* Bumped version for ``bcftools`` in cnvkit container
* Fixed issues #776 and #777 with correct install paths for gatk and manta
* Fixed issue #782 for missing AF in the vcf INFO field
* Fixed issues #748 #749 with correct sample names
* Fixed issue #767 for ascatngs hardcoded values
* Fixed missing output option in bcftools filters for tnhaplotyper #793
* Fixed issue #795 with increasing resources for vep and filter SV prior to vep
* Building ``wheel`` for ``cryptography`` bug inside BALSAMIC container #801
* Fixed badget for docker container master and develop status
* ReadtheDocs building failure due to dependencies, fixed by locking versions #773
* Dev requirements installation for Sphinx docs (Github Action) #812
* Changed path for main Dockerfile version in ``.bumpversion.cfg``

[8.1.0]
-------

Added:
^^^^^^

* Workflow to check PR tiltes to make easier to tell PR intents #724
* ``bcftools stats``  to calculate Ti/Tv for all post annotate germline and somatic calls #93
* Added reference download date to ``reference.json`` #726
* ``ascatngs`` hg38 references to constants #683
* Added ClinVar as a source to download and to be annotated with VCFAnno #737

Changed:
^^^^^^^^

* Updated docs for git FAQs #731
* Rename panel of normal filename Clinical-Genomics/cgp-cancer-cnvcall#10


Fixed:
^^^^^^

* Fixed bug with using varcall_py36 container with VarDict #739
* Fixed a bug with VEP module in MultiQC by excluding #746
* Fixed a bug with ``bcftools stats`` results failing in MultiQC #744

[8.0.2]
-------

Fixed:
^^^^^^

* Fixed breaking shell command for VEP annotation rules #734

[8.0.1]
-------

Fixed:
^^^^^^

* Fixed context for Dockerfile for release content #720

[8.0.0]
-------

Added:
^^^^^^

* ``samtools`` flagstats and stats to workflow and MultiQC
* ``delly v0.8.7`` somatic SV caller #644
* ``delly`` containter #644
* ``bcftools v1.12`` to ``delly`` container #644
* ``tabix v0.2.6`` to ``delly`` container #644
* Passed SV calls from Manta to clinical delivery
* An extra filter to VarDict tumor-normal to remove variants with STATUS=Germline, all other will still be around
* Added ``vcf2cytosure`` to annotate container
* ``git`` to the container definition
* prepare_delly_exclusion rule
* Installation of ``PureCN`` rpackage in ``cnvkit`` container
* Calculate tumor-purity and ploidy using ``PureCN`` for ``cnvkit`` call
* ``ascatngs`` as a submodule #672
* GitHub action to build and test ``ascatngs`` container
* Reference section to ``docs/FAQ.rst``
* ``ascatngs`` download references from reference_file repository #672
* ``delly`` tumor only rule #644
* ``ascatngs`` download container #672
* Documentation update on setting sentieon env variables in ``bashrc``
* ``ascatngs`` tumor normal rule for wgs cases #672
* Individual rules (i.e. ngs filters) for cnv and sv callers. Only Manta will be delivered and added to the list of output files. #708
* Added "targeted" and "wgs" tags to variant callers to provide another layer of separation. #708
* ``manta`` convert inversion #709
* Sentieon version to bioinformatic tool version parsing #685
* added ``CITATION.cff`` to cite BALSAMIC


Changed:
^^^^^^^^

* Upgrade to latest sentieon version 202010.02
* New name ``MarkDuplicates`` to ``picard_markduplicates`` in ``bwa_mem`` rule and ``cluster.json``
* New name rule ``GATK_contest`` to ``gatk_contest``
* Avoid running pytest github actions workflow on ``docs/**`` and ``CHANGELOG.rst`` changes
* Updated ``snakemake`` to ``v6.5.3`` #501
* Update ``GNOMAD`` URL
* Split Tumor-only ``cnvkit batch`` into individual commands
* Improved TMB calculation issue #51
* Generalized ascat, delly, and manta result in workflow. #708
* Generalized workflow to eliminate duplicate entries and code. #708
* Split Tumor-Normal ``cnvkit batch`` into individual commands
* Moved params that are used in multiple rules to constants #711
* Changed the way conda and non-conda bioinfo tools version are parsed
* Python code formatter changed from Black to YAPF #619


Fixed:
^^^^^^

* post-processing of the umi consensus in handling BI tags
* vcf-filtered-clinical tag files will have all variants including PASS
* Refactor snakemake ``annotate`` rules according to snakemake etiquette #636
* Refactor snakemake ``align`` rules according to snakemake etiquette #636
* Refactor snakemake ``fastqc`` ``vep`` contest and ``mosdepth`` rules according to ``snakemake`` etiquette #636
* Order of columns in QC and coverage report issue #601
* ``delly`` not showing in workflow at runtime #644
* ``ascatngs`` documentation links in ``FAQs`` #672
* ``varcall_py36`` container build and push #703
* Wrong spacing in reference json issue #704
* Refactor snakemake ``quality control`` rules according to snakemake etiquette #636

Removed:
^^^^^^^^

* Cleaned up unused container definitions and conda environment files
* Remove cnvkit calling for WGS cases
* Removed the install.sh script

[7.2.5]
-------

Changed:
^^^^^^^^

* Updated COSMIC path to use version 94

[7.2.5]
-------

Changed:
^^^^^^^^

* Updated path for gnomad and 1000genomes to a working path from Google Storage

[7.2.4]
-------

Changed:
^^^^^^^^

* Updated sentieon util sort in umi to use Sentieon 20201002 version

[7.2.3]
-------

Fixed:
^^^^^^

* Fixed memory issue with vcfanno in vep_somatic rule fixes #661

[7.2.2]
-------

Fixed:
^^^^^^

* An error with Sentieon for better management of memory fixes #621

[7.2.1]
-------

Changed:
^^^^^^^^

* Rename Github actions to reflect their content

[7.2.0]
-------

Added:
^^^^^^

* Changelog reminder workflow to Github
* Snakemake workflow for created PON reference
* Balsamic cli config command(pon) for creating json for PON analysis
* tumor lod option for passing tnscope-umi final variants
* Git guide to make balsamic release in FAQ docs

Changed:
^^^^^^^^

* Expanded multiqc result search dir to whole analysis dir
* Simple test for docker container

Fixed:
^^^^^^

* Correctly version bump for Dockerfile

Removed:
^^^^^^^^

* Removed unused Dockerfile releases
* Removed redundant genome version from ``reference.json``

[7.1.10]
--------

Fixed:
^^^^^^

* Bug in ``ngs_filter`` rule set for tumor-only WGS
* Missing delivery of tumor only WGS filter

[7.1.9]
-------


Changed:
^^^^^^^^

* only pass variants are not part of delivery anymore
* delivery tag file ids are properly matched with sample_name
* tabix updated to 0.2.6
* fastp updated to 0.20.1
* samtools updated to 1.12
* bedtools updated to 2.30.0

Removed:
^^^^^^^^

* sentieon-dedup rule from delivery
* Removed all pre filter pass from delivery


[7.1.8]
-------

Fixed:
^^^^^^

* Target coverage (Picard HsMetrics) for UMI files is now correctly calculated.

Changed:
^^^^^^^^


* TNscope calculated AF values are fetched and written to AFtable.txt.

[7.1.7]
-------

Added:
^^^^^^

* ngs_filter_tnscope is also part of deliveries now

Changed:
^^^^^^^^

* rankscore is now a research tag instead of clinical
* Some typo and fixes in the coverage and constant metrics
* Delivery process is more verbose

Fixed:
^^^^^^

* CNVKit output is now properly imported in the deliveries and workflow

[7.1.6]
-------

Fixed:
^^^^^^

* CSS style for qc coverage report is changed to landscape

[7.1.5]
-------

Changed:
^^^^^^^^

* update download url for 1000genome WGS sites from ftp to http

[7.1.4]
-------

Changed:
^^^^^^^^

* bump picard to version 2.25.0

[7.1.3]
-------

Fixed:
^^^^^^

* ``assets`` path is now added to bind path

[7.1.2]
-------

Fixed:
^^^^^^

* umi_workflow config json is set as true for panel and wgs as false.
* Rename umiconsensus bam file headers from {samplenames} to TUMOR/NORMAL.
* Documentation autobuild on RTFD


[7.1.1]
-------

Fixed:
^^^^^^

* Moved all requirements to setup.py, and added all package_data there. Clean up unused files.

[7.1.0]
-------

Removed
^^^^^^^

* ``tnsnv`` removed from WGS analysis, both tumor-only and tumor-normal
* GATK-BaseRecalibrator is removed from all workflows

Fixed
^^^^^

* Fixed issue 577 with missing ``tumor.merged.bam`` and ``normal.merged.bam``
* Issue 448 with lingering tmp_dir. It is not deleted after analysis is properly finished.

Changed
^^^^^^^

* All variant calling rules use proper ``tumor.merged.bam`` or ``normal.merged.bam`` as inputs

[7.0.2]
-------

Added
^^^^^

* Updated docs with FAQ for UMI workflow

Fixed
^^^^^

* fix job scheduling bug for benchmarking
* rankscore's output is now a proper vcf.gz file
* Manta rules now properly make a sample_name file


[7.0.1]
-------

Added
^^^^^

* github action workflow to autobuild release containers


[7.0.0]
-------

Added
^^^^^

* ``balsamic init`` to download reference and related containers done in PRs #464 #538
* ``balsamic config case`` now only take a cache path instead of container and reference #538
* UMI workflow added to main workflow in series of PRs #469 #477 #483 #498 #503 #514 #517
* DRAGEN for WGS applications in PR #488
* A framework for QC check PR #401
* ``--quiet``` option for ``run analysis`` PR #491
* Benchmark SLURM jobs after the analysis is finished PR #534
* One container per conda environment (i.e. decouple containers) PR #511 #525 #522
* ``--disable-variant-caller`` command for ``report deliver`` PR #439
* Added genmod and rankscore in series of two PRs #531 and #533
* Variant filtering to Tumor-Normal in PR #534
* Split SNV/InDels and SVs from TNScope variant caller PR #540
* WGS Tumor only variant filters added in PR #548

Changed
^^^^^^^

* Update Manta to 1.6.0 PR #470
* Update FastQC to 0.11.9 PR #532
* Update BCFTools to 1.11 PR #537
* Update Samtools to 1.11 PR #537
* Increase resources and runtime for various workflows in PRs #482
* Python package dependenicies versions fixed in PR #480
* QoL changes to workflow in series of PR #471
* Series of documentation updates in PRs #489 #553
* QoL changes to scheduler script PR #491
* QoL changes to how temporary directories are handlded PR #516
* TNScope model apply rule merged with TNScope variant calling for tumor-normal in WGS #540
* Decoupled ``fastp`` rule into two rules to make it possible to use it for UMI runs #570


Fixed
^^^^^

* A bug in Manta variant calling rules that didn't name samples properly to TUMOR/NORMAL in the VCF file #572


[6.1.2]
-------

Changed
^^^^^^^
* Changed hk delivery tag for coverage-qc-report


[6.1.1]
-------

Fixed
^^^^^

* No UMI trimming for WGS applications #486
* Fixed a bug where BALSAMIC was checking for sacct/jobid file in local mode PR #497
* ``readlink`` command in ``vep_germline``, ``vep_somatic``, ``split_bed``, and ``GATK_popVCF`` #533
* Fix various bugs for memory handling of Picardtools and its executable in PR #534
* Fixed various issues with ``gsutils`` in PR #550

Removed
^^^^^^^

* ``gatk-register`` command removed from installing GATK PR #496

[6.1.1]
-------

* Fixed a bug with missing QC templates after ``pip install``


[6.1.0]
-------

Added
^^^^^
* CLI option to expand report generation for TGA and WES runs. Please see ``balsamic report deliver --help``
* BALSAMIC now generates a custom HTML report for TGA and WES cases.


[6.0.4]
-------

Changed
^^^^^^^

* Reduces MQ cutoff from 50 to 40 to only remove obvious artifacts PR #535
* Reduces AF cutoff from 0.02 to 0.01 PR #535

[6.0.3]
-------

Added
^^^^^

* ``config case`` subcommand now has ``--tumor-sample-name`` and ``--normal-sample-name``

Fixed
^^^^^

* Manta resource allocation is now properly set PR #523
* VarDict resource allocation in cluster.json increased (both core and time allocation) PR #523
* minimum memory request for GATK mutect2 and haplotypecaller is removed and max memory increased PR #523

[6.0.2]
-------

Added
^^^^^

* Document for Snakemake rule grammar PR #489


Fixed
^^^^^

* removed ``gatk3-register`` command from Dockerfile(s) PR #508


[6.0.1]
-------

Added
^^^^^
* A secondary path for latest jobids submitted to cluster (slurm and qsub) PR #465

[6.0.0]
-------

Added
^^^^^
* UMI workflow using Sentieon tools. Analysis run available via `balsamic run analysis --help` command. PR #359
* VCFutils to create VCF from flat text file. This is for internal purpose to generate validation VCF. PR #349
* Download option for hg38 (not validated) PR #407
* Option to disable variant callers for WES runs. PR #417

Fixed
^^^^^
* Missing cyvcf2 dependency, and changed conda environment for base environment PR #413
* Missing numpy dependency PR #426

Changed
^^^^^^^
* COSMIC db for hg19 updated to v90 PR #407
* Fastp trimming is now a two-pass trimming and adapter trimming is always enabled. This might affect coverage slightly PR #422
* All containers start with a clean environment #425
* All Sentieon environment variables are now added to config when workflow executes #425
* Branching model will be changed to gitflow

[5.1.0]
-------

Fixed
^^^^^
* Vardict-java version fixed. This is due to bad dependency and releases available on conda. Anaconda is not yet update with vardict 1.8, but vardict-java 1.8 is there. This causes various random breaks with Vardict's TSV output. #403

Changed
^^^^^^^
* Refactored Docker files a bit, preparation for decoupling #403

Removed
^^^^^^^
* In preparation for GATK4, IndelRealigner is removed #404


[5.0.1]
-------

Added
^^^^^
* Temp directory for various rules and workflow wide temp directory #396

Changed
^^^^^^^
* Refactored tags for housekeeper delivery to make them unique #395
* Increased core requirements for mutect2 #396
* GATK3.8 related utils run via jar file instead of gatk3 #396


[5.0.0]
-------

Added
^^^^^
* Config.json and DAG draph included in Housekeeper report #372
* New output names added to cnvkit_single and cnvkit_paired #372
* New output names added to vep.rule #372
* Delivery option to CLI and what to delivery with delivery params in rules that are needed to be delivered #376
* Reference data model with validation #371
* Added container path to install script #388

Changed
^^^^^^^
* Delivery file format simplified #376
* VEP rules have "all" and "pass" as output #376
* Downloaded reference structure changed #371
* genome/refseq.flat renamed to genome/refGene.flat #371
* reverted CNVKit to version 0.9.4 #390

Fixed
^^^^^
* Missing pygments to requirements.txt to fix travis CI #364
* Wildcard resolve for deliveries of vep_germline #374
* Missing index file from deliverables #383
* Ambiguous deliveries in vep_somatic and ngs_filters #387
* Updated documentation to match with installation #391

Removed
^^^^^^^
* Temp files removed from list of outputs in vep.rule #372
* samtools.rule and merged it with bwa_mem #375


[4.5.0]
-------

Added
^^^^^
* Models to build config case JSON. The models and descriptions of their contents can now be found
  in BALSAMIC/utils/models.py
* Added analysis_type to `report deliver` command
* Added report and delivery capability to Alignment workflow
* run_validate.sh now has -d to handle path to analysis_dir (for internal use only) #361

Changed
^^^^^^^

* Fastq files are no longer being copied as part of creation of the case config file.
  A symlink is now created at the destination path instead
* Config structure is no longer contained in a collestion of JSON files.
  The config models are now built using Pydantic and are contained in BALSAMIC/utils/models.py

Removed
^^^^^^^

* Removed command line option "--fastq-prefix" from config case command
* Removed command line option "--config-path" from config case command.
  The config is now always saved with default name "case_id.json"
* Removed command line option "--overwrite-config" from config-case command
  The command is now always executed with "--overwrite-config True" behavior

Refactored
^^^^^^^^^^

* Refactored BALSAMIC/commands/config/case.py:
  Utility functions are moved to BALSAMIC/utils/cli.py
  Models for config fields can be found at BALSAMIC/utils/models.py
  Context aborts and logging now contained in pilot function
  Tests created to support new architecture
* Reduce analysis directory's storage

Fixed
^^^^^
* Report generation warnings supressed by adding workdirectory
* Missing tag name for germline annotated calls #356
* Bind path is not added as None if analysis type is wgs #357
* Changes vardict to vardict-java #361


[4.4.0]
-------

Added
^^^^^

* pydantic to validate various models namely variant caller filters

Changed
^^^^^^^

* Variant caller filters moved into pydantic
* Install script and setup.py
* refactored install script with more log output and added a conda env suffix option
* refactored docker container and decoupled various parts of the workflow


[4.3.0]
-------


Added
^^^^^

* Added cram files for targeted sequencing runs fixes #286
* Added `mosdepth` to calculate coverage for whole exome and targeted sequencing
* Filter models added for tumor-only mode
* Enabling adapter trim enables pe adapter trim option for fastp
* Annotate germline variant calls
* Baitset name to picard hsmetrics

Deprecated
^^^^^^^^^^

* Sambamba coverage and rules will be deprecated

Fixed
^^^^^

* Fixed latest tag in install script
* Fixed lack of naming final annotated VCF TUMOR/NORMAL


Changed
^^^^^^^

* Increased run time for various slurm jobs fixes #314
* Enabled SV calls for VarDict tumor-only
* Updated `ensembl-vep` to v100.2

[4.2.4]
-------


Fixed
^^^^^

* Fixed sort issue with bedfiles after 100 slop


[4.2.3]
-------

Added
^^^^^


* Added Docker container definition for release and bumpversion

Changed
^^^^^^^


* Quality of life change to rtfd docs

Fixed
^^^^^


* Fix Docker container with faulty git checkout

[4.2.2]
-------

Added
^^^^^


* Add "SENTIEON_TMPDIR" to wgs workflow

[4.2.1]
-------

Changed
^^^^^^^


* Add docker container pull for correct version of install script

[4.2.0]
-------

Added
^^^^^


* CNV output as VCF
* Vep output for PASSed variants
* Report command with status and delivery subcommands

Changed
^^^^^^^


* Bed files are slopped 100bp for variant calling fix #262
* Disable vcfmerge
* Picard markduplicate output moved from log to output
* Vep upgraded to 99.1
* Removed SVs from vardict
* Refactored delivery plugins to produce a file with list of output files from workflow
* Updated snakemake to 5.13

Fixed
^^^^^


* Fixed a bug where threads were not sent properly to rules

Removed
^^^^^^^


* Removed coverage annotation from mutect2
* Removed source deactivate from rules to suppress conda warning
* Removed ``plugins delivery`` subcommand
* Removed annotation for germline caller results

[4.1.0]
-------

Added
^^^^^


* VEP now also produces a tab delimited file
* CNVkit rules output genemetrics and gene break file
* Added reference genome to be able to calculate AT/CG dropouts by Picard
* coverage plot plugin part of issue #75
* callable regions for CNV calling of tumor-only

Changed
^^^^^^^


* Increased time for indel realigner and base recalib rules
* decoupled vep stat from vep main rule
* changed qsub command to match UGE
* scout plugin updated

Fixed
^^^^^


* WGS qc rules - updated with correct options
  (picard - CollectMultipleMetrics, sentieon - CoverageMetrics)
* Log warning if WES workflow cannot find SENTIEON* env variables
* Fixes issue with cnvkit and WGS samples #268
* Fix #267 coverage issue with long deletions in vardict

[4.0.1] - 2019-11-08
--------------------

Added
^^^^^


* dependencies for workflow report
* sentieon variant callers germline and somatic for wes cases

Changed
^^^^^^^


* housekeeper file path changed from basename to absolute
* scout template for sample location changed from delivery_report to scout
* rule names added to benchmark files

[4.0.0] - 2019-11-04
--------------------

SGE qsub support release

Added
^^^^^


* ``install.sh`` now also downloads latest container
* Docker image for balsamic as part of ci
* Support for qsub alongside with slurm on ``run analysis --profile``

Changed
^^^^^^^


* Documentation updated
* Test fastq data and test panel bed file with real but dummy data

[3.3.1] - 2019-10-28
--------------------

Fixed
^^^^^


* Various links for reference genome is updated with working URL
* Config reference command now print correct output file

[3.3.0] - 2019-10-24
--------------------

somatic vcfmerge release

Added
^^^^^


* QC metrics for WGS workflow
* refGene.txt download to reference.json and reference workflow
* A new conda environment within container
* A new base container built via Docker (centos7:miniconda3_4_6_14)
* VCFmerge package as VCF merge rule (https://github.com/hassanfa/VCFmerge)
* A container for develop branch
* Benchmark rules to variant callers

Changed
^^^^^^^


* SLURM resource allocation for various variancalling rules optimized
* mergetype rule updated and only accepts one single tumor instead of multiple

[3.2.3] - 2019-10-24
--------------------

Fixed
^^^^^


* Removed unused output files from cnvkit which caused to fail on targetted analysis

[3.2.2] - 2019-10-23
--------------------

Fixed
^^^^^


* Removed target file from cnvkit batch

[3.2.1] - 2019-10-23
--------------------

Fixed
^^^^^


* CNVkit single missing reference file added

[3.2.0] - 2019-10-11
--------------------

Adds:
^^^^^


* CNVkit to WGS workflow
* get_thread for runs

Changed:
^^^^^^^^


* Optimized resources for SLURM jobs

Removed:
^^^^^^^^


* Removed hsmetrics for non-mark duplicate bam files

[3.1.4] - 2019-10-08
--------------------

Fixed
^^^^^


* Fixes a bug where missing capture kit bed file error for WGS cases

[3.1.3] - 2019-10-07
--------------------

Fixed
^^^^^


* benchmark path bug issue #221

[3.1.2] - 2019-10-07
--------------------

Fixed
^^^^^


* libreadline.so.6 symlinking and proper centos version for container

[3.1.1] - 2019-10-03
--------------------

Fixed
^^^^^


* Proper tag retrieval for release
  ### Changed
* BALSAMIC container change to latest and version added to help line

[3.1.0] - 2019-10-03
--------------------

TL;DR:


* QoL changes to WGS workflow
* Simplified installation by moving all tools to a container

Added
^^^^^


* Benchmarking using psutil
* ML variant calling for WGS
* ``--singularity`` option to ``config case`` and ``config reference``

Fixed
^^^^^


* Fixed a bug with boolean values in analysis.json

Changed
^^^^^^^


* ``install.sh`` simplified and will be depricated
* Singularity container updated
* Common somatic and germline variant callers are put in single file
* Variant calling workflow and analysis config files merged together

Removed
^^^^^^^


* ``balsamic install`` is removed
* Conda environments for py36 and py27 are removed

[3.0.1] - 2019-09-11
--------------------

Fixed
^^^^^


* Permissions on ``analysis/qc`` dir are 777 now

[3.0.0] - 2019-09-05
--------------------

This is major release.
TL;DR:


* Major changes to CLI. See documentation for updates.
* New additions to reference generation and reference config file generation and complete overhaul
* Major changes to reposityory structure, conda environments.

Added
^^^^^


* Creating and downloading reference files: ``balsamic config reference`` and ``balsamic run reference``
* Container definitions for install and running BALSAMIC
* Bunch of tests, setup coveralls and travis.
* Added Mutliqc, fastp to rule utilities
* Create Housekeeper and Scout files after analysis completes
* Added Sentieon tumor-normal and tumor only workflows
* Added trimming option while creating workflow
* Added multiple tumor sample QC analysis
* Added pindle for indel variant calling
* Added Analysis finish file in the analysis directory

Fixed
^^^^^


* Multiple fixes to snakemake rules

Changed
^^^^^^^


* Running analysis through: ``balsamic run analysis``
* Cluster account and email info added to ``balsamic run analysis``
* ``umi`` workflow through ``--umi`` tag. [workflow still in evaluation]
* ``sample-id`` replaced by ``case-id``
* Plan to remove FastQC as well

Removed
^^^^^^^


* ``balsamic config report`` and ``balsamic report``
* ``sample.config`` and ``reference.json`` from config directory
* Removed cutadapt from workflows

[2.9.8] - 2019-01-01
--------------------

Fixed
^^^^^


* picard hsmetrics now has 50000 cov max
* cnvkit single wildcard resolve bug fixed

[2.9.7] - 2019-02-28
--------------------

Fixed
^^^^^


* Various fixes to umi_single mode
* analysis_finish file does not block reruns anymore
* Added missing single_umi to analysis workflow cli

Changed
^^^^^^^


* vardict in single mode has lower AF threshold filter (0.005 -> 0.001)

[2.9.6] - 2019-02-25
--------------------

Fixed
^^^^^


* Reference to issue #141, fix for 3 other workflows
* CNVkit rule update for refflat file

[2.9.5] - 2019-02-25
--------------------

Added
^^^^^


* An analysis finish file is generated with date and time inside (%Y-%M-%d T%T %:z)

[2.9.4] - 2019-02-13
--------------------

Fixed
^^^^^


* picard version update to 2.18.11 github.com/hassanfa/picard

[2.9.3] - 2019-02-12
--------------------

Fixed
^^^^^


* Mutect single mode table generation fix
* Vardict single mode MVL annotation fix

[2.9.2] - 2019-02-04
--------------------

Added
^^^^^


* CNVkit single sample mode now in workflow
* MVL list from cheng et al. 2015 moved to assets

[2.9.1] - 2019-01-22
--------------------

Added
^^^^^


* Simple table for somatic variant callers for single sample mode added

Fixed
^^^^^


* Fixes an issue with conda that unset variables threw an error issue #141

[2.9.0] - 2019-01-04
--------------------

Changed
^^^^^^^


* Readme structure and example
* Mutect2's single sample output is similar to paired now
* cli path structure update

Added
^^^^^


* test data and sample inputs
* A dag PDF will be generated when config is made
* umi specific variant calling

[2.8.1] - 2018-11-28
--------------------

Fixed
^^^^^


* VEP's perl module errors
* CoverageRep.R now properly takes protein_coding transcatipts only

[2.8.0] - 2018-11-23
--------------------

UMI single sample align and QC

Added
^^^^^


* Added rules and workflows for UMI analysis: QC and alignment

[2.7.4] - 2018-11-23
--------------------

Germline single sample

Added
^^^^^


* Germline single sample addition
  ### Changed
* Minor fixes to some rules to make them compatible with tumor mode

[2.7.3] - 2018-11-20
--------------------

Fixed
^^^^^


* Various bugs with DAG to keep popvcf and splitbed depending on merge bam file
* install script script fixed and help added

[2.7.2] - 2018-11-15
--------------------

Changed
^^^^^^^


* Vardict, Strelka, and Manta separated from GATK best practice pipeline

[2.7.1] - 2018-11-13
--------------------

Fixed
^^^^^


* minro bugs with strelka_germline and freebayes merge
  ### Changed
* removed ERC from haplotypecaller

[2.7.0] - 2018-11-08
--------------------

Germline patch

Added
^^^^^


* Germline caller tested and added to the paired analysis workflow: Freebayes, HaplotypeCaller, Strelka, Manta

Changed
^^^^^^^


* Analysis config files updated
* Output directory structure changed
* vep rule is now a single rule
* Bunch of rule names updated and shortened, specifically in Picard and GATK
* Variant caller rules are all updated and changed
* output vcf file names are now more sensible: {SNV,SV}.{somatic,germline}.sampleId.variantCaller.vcf.gz
* Job limit increased to 300

Removed
^^^^^^^


* removed bcftools.rule for var id annotation

Changed
^^^^^^^

Fixed
^^^^^

[2.6.3] - 2018-11-01
--------------------

Changed
^^^^^^^


* Ugly and godforsaken ``runSbatch.py`` is now dumping sacct files with job IDs. Yikes!

[2.6.2] - 2018-10-31
--------------------

Fixed
^^^^^


* added ``--fastq-prefix`` option for ``config sample`` to set fastq prefix name. Linking is not changed.

[2.6.1] - 2018-10-29
--------------------

Fixed
^^^^^


* patched a bug for copying results for strelka and manta which was introduced in ``2.5.0``

[2.5.0] - 2018-10-22
--------------------

Changed
^^^^^^^


* ``variant_panel`` changed to ``capture_kit``
* sample config file takes balsamic version
* bioinfo tool config moved bioinfotool to cli_utils from ``config report``

Added
^^^^^


* bioinfo tool versions is now added to analysis config file

[2.4.0] - 2018-10-22
--------------------

Changed
^^^^^^^


* ``balsamic run`` has 3 stop points: paired variant calling, single mode variant calling, and QC/Alignment mode.
* ``balsamic run [OPTIONS] -S ...`` is depricated, but it supersedes ``analysis_type`` mode if provided.

[2.3.3] - 2018-10-22
--------------------

Added
^^^^^


* CSV output for variants in each variant caller based on variant filters
* DAG image of workflow
  ### Changed
* Input for variant filter has a default value
* ``delivery_report`` is no created during config generation
* Variant reporter R script cmd updated in ``balsamic report``

[2.3.2] - 2018-10-19
--------------------

Changed
^^^^^^^


* Fastq files are now always linked to ``fastq`` directory within the analysis directory

Added
^^^^^


* ``balsamic config sample`` now accepts individual files and paths. See README for usage.

[2.3.1] - 2018-09-25
--------------------

Added
^^^^^


* CollectHSmetric now run twice for before and after markduplicate

[2.3.0] - 2018-09-25
--------------------

Changed
^^^^^^^


* Sample config file now includes a list of chromosomes in the panel bed file

Fixed
^^^^^


* Non-matching chrom won't break the splitbed rule anymore
* collectqc rules now properly parse tab delimited metric files

[2.2.0] - 2018-09-11
--------------------

Added
^^^^^


* Coverage plot to report
* target coverage file to report json
* post-cutadapt fastqc to collectqc
* A header to report pdf
* list of bioinfo tools used in the analysis added to report
  ### Changed
* VariantRep.R now accepts multiple inputs for each parameter (see help)
* AF values for MSKIMPACT config
  ### Fixed
* Output figure for coverageplot is now fully square :-)

[2.1.0] - 2018-09-11
--------------------

Added
^^^^^


* normalized coverage plot script
* fastq file IO check for config creation
* added qos option to ``balsamic run``
  ### Fixed
* Sambamba depth coverage parameters
* bug with picard markduplicate flag

[2.0.2] - 2018-09-11
--------------------

Added
^^^^^


* Added qos option for setting qos to run jobs with a default value of low

[2.0.1] - 2018-09-10
--------------------

Fixed
^^^^^


* Fixed package dependencies with vep and installation

[2.0.0] - 2018-09-05
--------------------

Variant reporter patch and cli update

Added
^^^^^


* Added ``balsamic config sample`` and ``balsamic config report`` to generate run analysis and reporting config
* Added ``VariantRep.R`` script to information from merged variant table: variant summry, TMB, and much more
* Added a workflow for single sample mode alignment and QC only
* Added QC skimming script to qccollect to generate nicely formatted information from picard
  ### Changed
* Change to CLI for running and creating config
* Major overhaul to coverage report script. It's now simpler and more readable!
  ### Fixed
* Fixed sambamba depth to include mapping quality
* Markduplicate now is now by default on marking mode, and will NOT remove duplicates
* Minor formatting and script beautification happened

[1.13.1] - 2018-08-17
---------------------

Fixed
^^^^^


* fixed a typo in MSKMVL config
* fixed a bug in strelka_simple for correct column orders

[1.13.0] - 2018-08-10
---------------------

Added
^^^^^


* rule for all three variant callers for paired analysis now generate a simple VCF file
* rule for all three variant callers for paired analysis to convert VCF into table format
* MVL config file and MVL annotation to VCF calls for SNV/INDEL callers
* CALLER annotation added to SNV/INDEL callers
* exome specific option for strelka paired
* create_config subcommand is now more granular, it accepts all enteries from sample.json as commandline arguments
* Added tabQuery to the assets as a tool to query the tabulated output of summarized VCF
* Added MQ annotation field to Mutect2 output see #67
  ### Changed
* Leaner VCF output from mutect2 with coverage and MQ annotation according to #64
* variant ids are now updated from simple VCF file
  ### Fixed
* Fixed a bug with sambamba depth coverage reporting wrong exon and panel coverage see #68
* The json output is now properly formatted using yapf
* Strelka rule doesn't filter out PASS variants anymore fixes issue #63

[1.12.0] - 2018-07-06
---------------------

Coverage report patch

Added
^^^^^


* Added a new script to retrieve coverage report for a list of gene(s) and transcripts(s)
* Added sambamba exon depth rule for coverage report
* Added a new entry in reference json for exon bed file, this file generated using: https://github.com/hassanfa/GFFtoolkit
  ### Changed
* sambamba_depth rule changed to sambama_panel_depth
* sambamba depth now has fix-mate-overlaps parameter enabled
* sambamba string filter changed to ``unmapped or mate\_is\_unmapped) and not duplicate and not failed\_quality\_control``.
* sambamba depth for both panel and exon work on picard flag (rmdup or mrkdup).
  ### Fixed
* Fixed sambamba panel depth rule for redundant coverage parameter

[1.11.0] - 2018-07-05
---------------------

create config patch for single and paired mode

Changed
^^^^^^^


* create_config is now accepting a paired|single mode instead of analysis json template (see help for changes). It is
  not backward compatible
  ### Added
* analysis_{paired single}.json for creating config. Analysis.json is now obsolete.
  ### Fixed
* A bug with writing output for analysis config, and creating the path if it doesn't exist.
* A bug with manta rule to correctly set output files in config.
* A bug that strelka was still included in sample analysis.

[1.10.0] - 2018-06-07
---------------------

Added
^^^^^


* Markduplicate flag to analysis config

[1.9.0] - 2018-06-04
--------------------

Added
^^^^^


* Single mode for vardict, manta, and mutect.
* merge type for tumor only
  ### Changed
* Single mode variant calling now has all variant calling rules
  ### Fixed
* run_analaysis now accepts workflows for testing pyrposes

[1.8.0] - 2018-06-01
--------------------

Changed
^^^^^^^


* picard create bed interval rule moved into collect hsmetric
* split bed is dependent on bam merge rule
* vardict env now has specific build rather than URL download (conda doesn't support URLs anymore)
  ### Fixed
* new logs and scripts dirs are not re-created if they are empty

[1.7.0] - 2018-05-31
--------------------

Added
^^^^^


* A source altered picard to generated more quality metrics output is added to installation and rules

[1.6.0] - 2018-05-30
--------------------

Added
^^^^^


* report subcommand for generating a pdf report from a json input file
* Added fastqc after removing adapter
  ### Changed
* Markduplicate now has both REMOVE and MARK (rmdup vs mrkdup)
* CollectHSMetrics now has more steps on PCT_TARGET_BASES

[1.5.0] - 2018-05-28
--------------------

Changed
^^^^^^^


* New log and script directories are now created for each re-run
  ### Fixed
* Picardtools' memory issue addressed for large samples

[1.4.0] - 2018-05-18
--------------------

Added
^^^^^


* single sample analysis mode
* alignment and insert size metrics are added to the workflow
  ### Changed
* collectqc and contest have their own rule for paired (tumor vs normal) and single (tumor only) sample.

[1.3.0] - 2018-05-13
--------------------

Added
^^^^^


* bed file for panel analysis is now mandatory to create analaysis config

[1.2.3] - 2018-05-13
--------------------

Changed
^^^^^^^


* vep execution path
* working directory for snakemake

[1.2.2] - 2018-05-04
--------------------

Added
^^^^^


* sbatch submitter and cluster config now has an mail field
  ### Changed
* ``create_config`` now only requires sample and output json. The rest are optional

[1.2.0] - 2018-05-02
--------------------

Added
^^^^^


* snakefile and cluster config in run analysis are now optional with a default value

[1.1.2] - 2018-04-27
--------------------

Fixed
^^^^^


* vardict installation was failing without conda-forge channel
* gatk installation was failing without correct jar file

[1.1.1] - 2018-04-27
--------------------

Fixed
^^^^^


* gatk-register tmp directory

[1.1.0] - 2018-04-26
--------------------

Added
^^^^^


* create config sub command added as a new feature to create input config file
* templates to generate a config file for analysis added
* code style template for YAPF input created. see: https://github.com/google/yapf
* vt conda env added

Changed
^^^^^^^


* install script changed to create an output config
* README updated with usage

Fixed
^^^^^


* fastq location for analysis config is now fixed
* lambda rules removed from cutadapt and fastq

[1.0.3-rc2] - 2018-04-18
------------------------

Added
^^^^^


* Added sbatch submitter to handle it outside snakemake
  ### Changed
* sample config file structure changed
* coding styles updated

[1.0.2-rc2] - 2018-04-17
------------------------

Added
^^^^^


* Added vt environment
  ### Fixed
* conda envs are now have D prefix instead of P (develop vs production)
* install_conda subcommand now accepts a proper conda prefix

[1.0.1-rc2] - 2018-04-16
------------------------

Fixed
^^^^^


* snakemake rules are now externally linked

[1.0.0-rc2] - 2018-04-16
------------------------

Added
^^^^^


* run_analysis subcommand
* Mutational Signature R script with CLI
* unittest to install_conda
* a method to semi-dynamically retrieve suitable conda env for each rule

Fixed
^^^^^


* install.sh updated with gatk and proper log output
* conda environments updated
* vardict now has its own environment and it should not raise anymore errors

[1.0.0-rc1] - 2018-04-05
------------------------

Added
^^^^^


* install.sh to install balsamic
* balsamic barebone cli
* subcommand to install required environments
* README.md updated with basic installation instructions

Fixed
^^^^^


* conda environment yaml files<|MERGE_RESOLUTION|>--- conflicted
+++ resolved
@@ -14,12 +14,8 @@
 * check to verify sample sex for all workflows https://github.com/Clinical-Genomics/BALSAMIC/pull/1516
 * Merging SNVs into MNVs in TNscope TGA https://github.com/Clinical-Genomics/BALSAMIC/pull/1524
 * Change raw delivery SNV file for TGA to before any post-processing https://github.com/Clinical-Genomics/BALSAMIC/pull/1524
-<<<<<<< HEAD
+* Changed VarDict and TNscope VCF merged method to custom script https://github.com/Clinical-Genomics/BALSAMIC/pull/1499
 * Updated cluster resources for tnscope WGS TN https://github.com/Clinical-Genomics/BALSAMIC/pull/1535
-=======
-* Changed VarDict and TNscope VCF merged method to custom script https://github.com/Clinical-Genomics/BALSAMIC/pull/1499
->>>>>>> e0459b8a
-
 
 Removed:
 ^^^^^^^^
