--- conflicted
+++ resolved
@@ -22,14 +22,10 @@
 * Added `.,PASS` to all structural variant filter rules to resolve the issues with missing calls in filtered file
 * Handling of QC metrics validation errors #783
 * Github Action workflow that builds the docs using Sphinx #809
-<<<<<<< HEAD
-* ``ascatNGS`` tumor normal delivery #810
-
-=======
 * Zenodo integration to create citable link #813
 * Panel BED specific QC conditions #800
 * Metric extraction to a YAML file for Vogue #802
->>>>>>> cb52295c
+* ``ascatNGS`` tumor normal delivery #810
 
 Changed:
 ^^^^^^^^
