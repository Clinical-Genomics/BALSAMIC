--- conflicted
+++ resolved
@@ -22,11 +22,8 @@
 * ascat download references from reference_file repository
 * Delly tumor only rule
 * ascat download container
-<<<<<<< HEAD
+* Documentation update on setting sentieon env variables in ``bashrc``
 * Balsamic container installation
-=======
-* Documentation update on setting sentieon env variables in ``bashrc``
->>>>>>> bce6f31f
 
 Changed:
 ^^^^^^^^
